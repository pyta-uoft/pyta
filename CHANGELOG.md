# Changelog

All notable changes to this project will be documented in this file.

The format is based on [Keep a Changelog](https://keepachangelog.com/en/1.0.0/),
and adheres to [Semantic Versioning](https://semver.org/spec/v2.0.0.html).

## Unreleased

### ✨ Enhancements

- Support `x in` and `x not in` preconditions involving `set()`, `list()`, and `tuple()` function calls in the Z3 parser.
- Update the `output-format` configuration option to take reporter aliases rather than the plugin path.
- Integrated Watchdog to enable automatic re-checking of Python files when changes are detected.
- Added `autoformat-options` configuration option to let users specify command-line arguments to the Black formatting tool
- Update `check_all` and `check_error` functions to let users pass in `typing.IO` objects to the `output` argument
- Update the `forbidden-io-function-checker` to check functions from imported modules as well as methods (according to their qualified name)
- Update the `forbidden-io-function-checker` to flag aliases of forbidden functions
- Update how error messages are overridden such that section headers are no longer required within the config file
- Added `presistent_server` which recives the watch property changes through websockets and updates the HTML report
- Added optional `on_verify_fail` argument to `check_all` and `check_error`, allowing users to raise a `ValueError` and immediately stop execution when a file cannot be checked.
- Enhanced CFG generation to support `match` statements.
- Added the optional `format` argument to the `AccumulationTable` class, allowing users to select between csv or table formatted outputs.
- Added optional `z3_enabled` argument (default False) to `generate_cfg`, allowing users to enable `z3` functionalities and providing extra safeguard to prevent z3 (and z3 related) imports from being executed when z3 is not enabled.
- Added a dark mode toggle with system detection for the html reporter
- Replaced icons on the html reporter using the heroicons library, adding hover effects
- Added command-line interface for CFG generation, allowing users to run `python -m python_ta.cfg <file>` with options for auto-open and visitor configuration
- Updated the color palette for the PythonTA web reporter to improve readability and visual hierarchy.
- Reduced shadow intensity, refined border opacity, and added subtle hover effects on interactive elements for the PythonTA web reporter to improve user experience.
- Aligned slider dropdown icons with the title text of errors in the web reporter to improve user experience
- Updated `SnapshotTracer` bundled webstepper version to v0.7.0
<<<<<<< HEAD
- Updated the error type text colors on the dark theme to be more consistent with that on the light theme
=======
- Added a small margin to the topmost error instance card in the web reporter to prevent the top border from being cut off when the hover effect is activated
>>>>>>> e44ea123

### 💫 New checkers

- `infinite-loop`: Provide an error message when a `while` loop never terminates, indicating an infinite loop.

### 🐛 Bug fixes

- Introduced the IDTracker class to track unique IDs in memory model diagrams across multiple snapshots.
- `check_contracts` no longer makes methods immediately enforce Representation Invariant checks when setting attributes of instances with the same type (one `Node` modifies another `Node` instance) and only checks RIs for these instances after the method returns.
- Fixed error in `contracts` where comments in docstring assertions are not removed while parsing
- Improved error message in `patches/transforms.py` where CFGVisitor is run
- Fixed a bug in AccumulationTable where loop variable names weren't being captured for all nested targets.
- Fixed a bug in the `infinite-loop` checker where function and method names were incorrectly included in the set of condition variables.

### 📚 Documentation Updates

- Linked the contributions list (README.md) in the pull request template

### 🔧 Internal changes

- Refactored custom checker tests to group repeated tests using pytest.mark.parametrize.
- Dynamically loaded only the reporter specified in the configuration
- Added test case for `check_all` function ensuring proper behaviour when handling inputs in package notation.
- Improved `get_valid_files_to_check` function by removing unreachable code.
- Refactored `test_check.py` to use `pytest.mark.parametrize` annotation, improving test isolation and extracting inputs from test functions
- Added test case to `test_check.py` for better coverage of `colour_messages_by_type`
- Removed unused imports from `python_ta` module
- Wrapped type-only imports in if `TYPE_CHECKING` guards
- Refactored `render_pep8_errors` to use a dict that maps error codes to error functions instead of repeated conditional statements
- Added two test cases to `test_accumulation_table.py` to verify that `AccumulationTable` correctly extracts loop variables from nested tuple structures.
- Refactored `condition_logic_checker.py`, `cfg_generator.py` and `graph.py` by removing top-level `z3` (and z3 related) imports and moving them inside of functions where needed.
- Wrapped type-only `z3` (and z3 related) imports in a `TYPE_CHECKING` guard in `condition_logic_checker.py`, `graph.py` and `cfg_generator.py`.
- Added tests to improve coverage in `condition_logic_checker.py`, `graph.py` and `cfg_generator.py`, verifying behaviour in case of failed `z3` (and z3 related) import via import patching.
- Added `z3_enabled` optional initializer argument (default False) to `ControlFlowGraph` class in `graph.py` and `CFGVisitor` class in `visitor.py`.
- Updated `transforms.py` to ensure the patched version of `patch_ast_transforms` dynamically reads the `z3` option from linter config to reflect correct runtime setting.
- Simplified combined Z3 preconditions in `set_function_def_z3_constraints` using `z3.simplify`
- Refactored `one_shot_server` and `persistent_server` to allow for reuseablity.

## [2.10.1] - 2025-02-19

### 🐛 Bug fixes

- Fix import error when `graphviz` is not installed

## [2.10.0] - 2025-02-18

### ✨ Enhancements

- Added custom error message for `comparison-with-callable`
- Changed `pyta-template-file` argument to now resolve the file path relative to the CWD.
- Added a watch configuration option to the HTML reporter for persistent server mode.
- Added `server-port` configuration option to specify the port number to use when serving the PyTA HTML report.
- Added new checker option `mypy-options` in `static-type-checker` to let users override default mypy command-line arguments
- Added documentation for overriding messages
- Improved `check_contracts` error messages by ensuring a consistent format and phrasing
- Improved rendering of if/while/for syntax blocks in control flow graphs
- Ensured GraphViz-generated files have `.gv` extension
- Export `generate_cfg` from `python_ta.cfg`
- Move `check_all` configuration info to logging DEBUG level (was INFO)
- Update list of "error" checks

### 💫 New checkers

- `redundant-condition`: Provide error message when a conditional statement within a function is guaranteed true. This checker requires `z3` option to be turned on.
- `impossible-condition`: Provide error message when a conditional statement within a function is guaranteed false. This checker requires `z3` option to be turned on.
- `incompatible-argument-type`: Provide an error message when a function argument has an incompatible type.
- `incompatible-assignment`: Provide an error message when there is an incompatible assignment.
- `list-item-type-mismatch`: Provide an error message when a list item has an incompatible type.
- `unsupported-operand-types`: Provide an error message when an operation is attempted between incompatible types.
- `union-attr-error`: Provide an error message when accessing an attribute that may not exist on a Union type.
- `dict-item-type-mismatch`: Provide an error message when a dictionary entry has an incompatible key or value type.

### 🐛 Bug fixes

- Fixed issue in `static-type-checker` such that mypy no longer checks imported modules in the file being checked
- Fixed issue in `autoformat` where the default `max-line-length` value was not used
- Fixed issue in contract-checking `new_setattr` where an instance attribute was not always reset when reassigning it to an invalid value
- Fixed issue in `AccumulationTable` where accumulation expressions could not refer to loop variables
- Fixed issue in `snapshot` where some imported objects were being included in the output
- Fixed issue in `snapshot` where `None` was not being rendered in SVG correctly

### 🔧 Internal changes

- Configured CI tests to run on environments with and without `z3` dependency.
- Refactored `script.js` to avoid using jQuery, and instead use vanilla Javascript functionality.
- Configured CI to upload coverage report for both base and `z3` test environments
- Remove unnecessary calls to `node.stream()` in raw file checkers (pycodestyle and static type checkers)

## [2.9.2] - 2025-01-16

### 🐛 Bug fixes

- Ignore annotation-only assignment statements in `redundant-assignment` check

## [2.9.1] - 2024-12-09

### 🐛 Bug fixes

- Added `python_ta/debug/webstepper` to project `MANIFEST.in`

## [2.9.0] - 2024-12-09

### ✨ Enhancements

- Added `include_frames` filter to `snapshot`
- Added `exclude_frames` filter to `snapshot`
- Added `exclude_vars` filter to `snapshot`
- Added new `python_ta.debug` module with an `SnapshotTracer` context manager for generating memory models
- Added `z3` option to `inconsistent-or-missing-returns`, `redundant-assignment`, and `possibly-undefined` checkers to only check for feasible code blocks based on edge z3 constraints
- Included the name of redundant variable in `E9959 redundant-assignment` message
- Update to pylint v3.3 and and astroid v3.3. This added support for Python 3.13 and dropped support for Python 3.8. (No new checkers are enabled by default.)
- Added a STRICT_NUMERIC_TYPES configuration to `python_ta.contracts` allowing to enable/disable stricter type checking of numeric types
- Added integration with MemoryViz Webstepper
- Added `z3` option to `one-iteration-checker` to only check for feasible code blocks based on edge z3 constraints
- Added reporting for errors raised by custom transforms (`Z3Visitor`, `CFGVisitor`)
- Ensured `SnapshotTracer` does not include the `_trace_func` stack frame
- Enabled `SnapshotTracer` to create its `output_directory` argument if it doesn't already exist
- Changed `SnapshotTracer`'s Webstepper code line number to align with the source code line number

### 💫 New checkers

- `unmentioned-parameter`: Provide error message when a function parameter is not mentioned by name in the function's docstring. By default, this checker is disabled.

### 🐛 Bug fixes

- Fixed issue where `snapshot` errors on unserializable values
- Fixed issue within `Snapshot.py` where the `memory_viz_version` parameter was not respected
- Fixed issue where parallel assignment statements and assignment to multiple targets were not checked by `redundant_assignment_checker`
- Fixed issue where annotated assignment statements were not checked by `redundant_assignment_checker`
- Fixed issue where empty preconditions were preventing CFGs from being generated
- Added strict numeric type checking to enforce type distinctions across the entire numeric hierarchy, including complex numbers.
- Added strict type checking support for nested and union types (e.g., `list[int]`, `dict[float, int]`, `Union[int, float]`)
- Fixed issue where CFG edges from loop body to loop condition block was ignored during augmenting edge z3 constraints
- Fixed issue in `one-iteration-checker` where the message was not correctly reported for `while` loops when `z3` option is on
- Fixed crash when z3-solver is not installed
- Fixed crash when an inline comment had no spaces after the `#`

### 🔧 Internal changes

- Renamed `ExprWrapper` class to `Z3Parser`
- Renamed `ExprWrapper` module to `z3_parser` and moved it to new directory `python_ta.z3`
- Removed `node` attribute for `Z3Parser`
- Renamed `reduce` method of `Z3Parser` to `parse`
- Renamed `test_expr_wrapper` to `test_z3_parser`
- Added `is_feasible` attribute for `CFGEdge` and implemented update to edge feasibility based on lists of Z3 constraints
- Refactored codebase to use modern type annotations. Replaced `List` with `list`, `Dict` with `dict`, `Set` with `set`, and `Tuple` with `tuple`
- Checked for variable reassignment in `AugAssign` and `AnnAssign` node in parsing edge Z3 constraints
- Rendered logically infeasible control flow graph edges in light grey
- Modified `test_snapshot_to_json_sets_primitive` for Python 3.8 compatibility
- Added unit tests for `one_iteration_checker`
- Added mock `webbrowser.open` in tests to prevent browser tabs and HTTP requests during `python_ta.check_all()` executions.
- Added `pytest-mock` as a development dependency
- Make `test_snapshot.py::test_snapshot_serializes_unserializable_value` able to run on Windows.
- Added GitHub Action workflow for automatically publishing releases to PyPI
- Update `SnapshotTracer` tests to use `memory-viz@0.5.0` and prevent browser from opening
- Updated bundled webstepper version and removed source map, and excluded the bundle from prettier pre-commit check

## [2.8.1] - 2024-08-19

### 🐛 Bug fixes

- Fix loading of setendings plugin when z3-solver is not installed

## [2.8.0] - 2024-08-19

### ✨ Enhancements

- Add new boolean configuration `allow-local-imports` to allow for local imports
- Extended the `snasphot` function to include the relevant variables defined at the top level (global variables).
- Include the pycodestyle error code to the error message for PEP8 style errors
- Added date and time display to `PlainReporter` and `ColorReporter`
- Allowed specifying allowed names in configurations `allowed-import-modules` and `extra-imports` instead of just modules
- Improved error display for pycodestyle (E9989) errors E123, E203, E222, E226, and E262
- Added the configuration option to ignore naming convention violations (C9103 and C9104) for names matching the provided regular expression.
- Update to pylint v3.1 and and astroid v3.1
- Stored actual AST condition node in edges leading out of If/While blocks in generated control flow graphs.
- Stored valid Python function preconditions in initial edge to function code in generated function control flow graphs.
- Report warning when control flow graph creation encounters a syntax error related to control flow
- Added autoformat option that runs black formatting tool to python_ta.check_all()
- Extended the `snapshot` function to optionally generate a svg of the snapshot using MemoryViz when save parameter is true.

### 💫 New checkers

Pylint checkers v3.1:

- `use-yield-from`
- `deprecated-attribute`

For more information on these checkers, please see the
[Pylint release notes](http://pylint.pycqa.org/en/latest/whatsnew/index.html). Note that the above
list only contains the Pylint checkers enabled by default in PythonTA.

Custom checkers:

- `inconsistent-returns` and `missing-return-statement`: Provide clearer error messages when reporting missing return statements. This replaces pylint's [R1710](https://pylint.pycqa.org/en/latest/user_guide/messages/refactor/inconsistent-return-statements.html) check.

### 🐛 Bug fixes

- Fixed issue with error message of C0410 by reformating it to properly fit with the list of modules imported that are provided to it
- Fixed bug where `_` was marked as a built-in when running PythonTA after running doctest
- Fixed issue where annotated constant variable assignment was not considered as permissible top level code and triggered error E9992
- Fixed issue where top level class attribute assignment was considered as permissible top level code
- Fixed issue where `check_contracts` fails silently when function preconditions contain precondition violations, and when a representation invariant contains a call to a top-level function (not built-in or imported library).
- Fixed issue where methods called in representation invariants lead to infinite recursion.
- Fixed issue where `PossiblyUndefinedChecker` raised an error if the control flow graph was invalid due to syntax error

### 🔧 Internal changes

- Updated changelog and pull request template formats
- Added unit tests for PEP8 errors E115, E122, E125, E127, E129, E131 for `PycodestyleChecker`
- Added unit tests for PEP8 errors E223, E224, E227, E228, E265 for `PycodestyleChecker`
- Refactored `test_check_on_dir` in `test_check.py` module to test on `sample_dir`, a subset of `examples`
- Added unit test `test_examples_files_pyta` in `test_examples.py` to check every file in `examples` with PythonTA
- Added unit tests for PEP8 errors E266, E275, E301, E303, E304 for `PycodestyleChecker`
- Moved tests related to `__main__.py` from `test_check.py` to `test_main.py`
- Added more unit tests to `test_main.py` to increase coverage of `__main__.py` to 100%
- Updated `README.md` to reflect updated folder structure
- Added unit test `test_pycodestyle_errors_pyta` in `test_examples.py` to check every file in `e9989_pycodestyle` with PythonTA for PEP8 errors
- Parametrized tests for `PycodestyleChecker`
- Moved tests related to `snapshot.py` out of `test_accumulation_table.py` and into new module `test_snapshot.py`
- Updated GitHub Action tests to avoid running `test_accumulation_table.py` and `test_recursion_table.py` with coverage and add verbose output for debug testing
- Allowed GitHub Action tests to run on _all_ pull requests, including drafts
- Updated dependencies for GitHub Actions to use the latest versions
- Updated dependabot configuration to auto-update dependencies for GitHub Actions in the future
- Updated usage messages in `examples/sample_usage/` of `draw_cfg.py` and `print_ast.py` to be accurate on all operating systems
- Removed redundant line from `tests/test_examples.py`
- Fixed minor typo in an error message in `python_ta/cfg/visitor.py`
- Updated `ExprWrapper` to support `set/list/tuple` literals and `in/not in` operators
- Updated `snapshot.py` and `test_snapshot.py` to align with MemoryViz 0.2.0 updates
- Updated `ExprWrapper` to support string variables and `==`, `in/not in`, indexing and slicing operators
- Added protected `_z3_vars` attribute to `ControlFlowGraph` to store variables to be used in Z3 solver
- Removed unused imports from `python_ta/cfg/graph.py`
- Extended functionality of `ExprWrapper` class to include function definitions' arguments and name assignments
- Added `z3` to dependencies installed as part of the `docs` job in the GitHub Actions workflow
- Added tests to maintain/increase coverage of `visitor.py`, `graph.py`, and `ExprWrapper.py`
- Removed deprecated and redundant `future` argument from `node.frame()` call in `invalid_name_checker.py`
- Updated pylint to v3.2.6 and astroid to v3.2.4 (no new checks were enabled by default)
- Excluded `node_modules/` folder from package autodiscovery
- Updated `graph.py` to augment control flow graph edges with z3 constraints
- Added support for the `!=` operator and replaced dictionary indexing with `.get` in `ExprWrapper`.
- Refactored `Z3Visitor` to use `safe_infer()` instead of `inferred()` and added handling of `AstroidError`.
- Add `negate` attribute to `CFGEdge`

## [2.7.0] - 2023-12-14

### ✨ Enhancements

- Added new configuration option `use-pyta-error-messages` to let users choose whether PythonTA should overwrite pylint's error messages.
- Both PlainReporter and ColorReporter emphasize specific code chunks by using overline characters under any part that is highlighted as ERROR.
- Added snapshot function for deriving a list of dictionaries containing local variables from relevant functions and/or stack frames.
- Added new configuration option `allow-pylint-comments` to let users choose whether PythonTA should allow comments beginning with pylint: or not.
- `AccumulationTable` can now track variables initialized within the `for` loop. Prior, only variables initialized before the `for` loop could be tracked.
- `AccumulationTable` now stores deep copies of objects rather than shallow copies, thus fixing issues that come up in case of mutation during loop.
- `AccumulationTable` can now take in any accumulator expressions, for eg. `x * 2`, instead of just variables.
- `AccumulationTable` now has an optional initialization argument `output` which allows the users to choose whether they want to write the Accumulation Table to a file.
- Created a `RecursionTable` context manager for recursive tracing using a tabular output.
- Support Python 3.12 (requiring upgrade to pylint and astroid 3.0)

### 🐛 Bug fixes

- Fix bug in ending location setting for `Attribute` and `DelAttr` nodes when the same attribute
  was accessed twice on the same line.
- Fix bug where the `naming-convention-violation` checker was checking variables defined in a module's main block. This was inconsistent with the `forbidden-global-variables` checker.
- Fixed bug with `invalid-range-index`: do not attempt any inference of variables in `range` expressions. All range arguments involving variables will be ignored by this checker.

### 💫 New checkers

Pylint checkers v3.0:

- `invalid-field-call`
- `return-in-finally`
- `kwarg-superseded-by-positional-arg`
- `unnecessary-negation` (renamed from `unneeded-not`)

For more information on these checkers, please see the
[Pylint release notes](http://pylint.pycqa.org/en/latest/whatsnew/index.html). Note that the above
list only contains the Pylint checkers enabled by default in PythonTA.

### 🔧 Internal changes

- Remove experimental type inference code.

## [2.6.4] - 2023-11-10

### 🐛 Bug fixes

- Fixed bug with `invalid-range-index` when variables are used in `range` expressions.

## [2.6.3] - 2023-10-09

### 🐛 Bug fixes

- Ensure pycodestyle W503, line break before binary operator, is disabled (regression from 2.6.2).
- Fix `check_contracts` typings so PyCharm static checking will work
- Fix `invalid-range-index` bug where valid range calls were flagged as invalid

## [2.6.2] - 2023-09-22

### 🐛 Bug fixes

- Fix `naming-convention-violation` bug where `_` was considered an invalid variable name.
- Fix `naming-convention-violation` bug where top-level constants were being checked as regular variable names.

### ✨ Enhancements

- Created many custom renderers to make the code snippets for `pep8-errors` easier to understand.

## [2.6.1] - 2023-08-13

### 🐛 Bug fixes

- Make `graphviz` an optional dependency, and clarify the installation requirements for visualizing
  control flow graphs.
- Fix `check_contrats` handling of forward references in class type annotations when using `check_contracts` decorator.
- Fix handling of `|` in type annotations (by updating to `typeguard` v4.1.0).

## [2.6.0] - 2023-08-06

### ✨ Enhancements

- Can now create control flow graphs using `python_ta.control_flow_graphs` to visualize the
  execution paths of Python code.
- `forbidden-top-level-code` and `forbidden-global-variables` now allow top-level type alias
  assignment statements.
- The `trailing-whitespace` error message now highlights the trailing whitespace.
- The `unnecessary-indexing` error now checks for a greater variety of loop/comprehension indexes.
- Provided configuration files are now merged with PythonTA defaults, so you now only
  need to specify options that you want to be overridden. To ignore PythonTA defaults (the
  old behaviour), pass `load_default_config=False` to `check_errors` and `check_all`.
- Improved the code snippets for the `pep8-errors` "blank line" messages.
  Extra blank lines are now highlighted, and suggestions are added when blank lines are missing.
- The default value of the `pyta-number-of-messages` configuration option is now 0 (changed from 5).
  This causes all error occurrences to be displayed.
- Improved efficiency of the contract-checking custom `setattr` for classes.
- Added new function `python_ta.contracts.validate_invariants` to manually check contracts
  for an object.
- Updated to [pycodestyle v2.11](https://github.com/PyCQA/pycodestyle/blob/main/CHANGES.txt).

### 🐛 Bug fixes

- Fixed bug where running `python3 -m python_ta --generate-config` yields a `FileNotFoundError`.
- Fixed bug in how PythonTA reports error messages that occur when parsing configuration files.
- Ensured some config file parsing errors no longer display incorrect lines in the error report.
- Fixed bug where the `HTMLReporter` and `JSONReporter` would ignore the `pyta-number-of-messages`
  option and always display all error occurrences.
- Fixed bug in `check_contracts` where imported classes were not correctly resolved when checking
  types.
- Fixed bug for class contract-checking when assigning an instance attribute that violates a class
  type constraint or representation invariant. Previously, the instance attribute changed to the
  new value after the error was raised, but now is correctly restored to the original value.
- Remove line double-spacing in PlainReporter and ColorReporter output code snippets.

### 💫 New checkers

Custom checkers:

- `invalid-name-checker`: Provide beginner-friendly error messages when reporting variable names
  that violate Python naming conventions. This replaces pylint's
  [C0103](https://pylint.pycqa.org/en/latest/user_guide/messages/convention/invalid-name.html)
  check.

Pylint checkers v2.16:

- `pointless-exception-statement`
- `shadowed-import`
- `unbalanced-dict-unpacking`
- `nested-min-max`
- `invalid-slice-step`

Pylint checkers v2.17:

- `bad-chained-comparison`

For more information on these checkers, please see the
[Pylint release notes](http://pylint.pycqa.org/en/latest/whatsnew/index.html). Note that the above
list only contains the Pylint checkers enabled by default in PythonTA.

## [2.5.0] - 2023-04-27

### 🐛 Bug fixes

- Fixed bug in possibly-undefined checker where a comprehension variable is falsely flagged as possibly undefined.
- Fixed bug where `check_errors` and `check_all` opens a webpage when a nonexistent or unreadable path is passed as an argument.
- Fixed the CFG implementation to resolve a bug in the possibly-undefined checker where variables were falsely flagged as possibly undefined when the code conditionally raises an exception and the variable was referenced afterwards.
- Fixed bug where the generated CFGs will highlight the except block as unreachable if the same exception it is handling was raised in the body of the tryexcept.

### 💫 New checkers

Custom checkers:

- `forbidden-python-syntax`: Flag code that is not permitted to be used on an assessment.

### 🔧 Internal changes

- Pin dependency versions

## [2.4.2] - 2023-1-31

### 🐛 Bug fixes

- Fixed custom message formats based on Pylint 2.15 updates.
- Fixed bug in shadowing-in-comprehension checker when target is a subscript node.
- Ensured `check_contracts` and `check_all_contracts` do nothing when `ENABLE_CONTRACT_CHECKING` is `False`.

## [2.4.1] - 2023-1-13

### 🐛 Bug fixes

- Fixed PyTA contract checking for method calls when running modules in PyCharm using the "Run File in Python Console" action.

## [2.4.0] - 2022-12-21

### ✨ Enhancements

- `unnecessary_indexing_checker` has now been extended to check comprehensions in addition to for loops.
- `invalid_for_target_checker` has now been extended to check comprehensions in addition to for loops.
- `forbidden_io_function_checker` is now able to check for calls to IO functions written at the top-level of a module, but outside the main block.
- `python_ta.debug.AccumulationTable` is extended to support printing loop iterations for while loops.
- Violated representation invariant error message now includes the class name and current values of the instance attributes.
- Added constant `python_ta.contracts.ENABLE_CONTRACT_CHECKING` to only check contracts when its value is set to `True`.
- `python_ta.debug.AccumulationTable` has extended loop detection to allow the loop to appear anywhere inside the with statement.

### 🐛 Bug fixes

- Fixed Issue #831: Contract Checker Bug. Now raises `AssertionError` when the expected type is `float` but got `int` instead.
- PyTA contracts' type checking now raises `AssertionError` when the expected type is `int` but got `bool` instead.
- Fixed PyTA contract checking when running modules in PyCharm using the "Run File in Python Console" action.

### 💫 New checkers

Custom checkers:

- `forbidden-top-level-code`: Flag code written at the top level when it is not one of the four acceptable types.

## [2.3.3] - 2022-09-05

### 🐛 Bug fixes

- Restored 'line_end', 'column_end', and 'snippet' fields in JSON reporter output.

## [2.3.2] - 2022-08-30

### 🐛 Bug fixes

- Updated jsonreporter to get data from the new pylint Message class (#840)

### 🥽 Experimental

- Added preliminary support for translation of constraints into Z3 solver.
  (This is currently not enabled by default in PythonTA.)

## [2.3.1] - 2022-08-08

### 🐛 Bug fixes

- Add missing `toml` package to library dependencies.
- Improve formatting of `None` and `float`s in `AccumulationTable` display.
  Also make minor improvements to the documentation.

## [2.3.0] - 2022-08-08

### ✨ Enhancements

- Added new command line argument `-v/--version`. User can print out current PythonTA version using `python -m python_ta -v`.
- Preconditions, postconditions, and representation invariants are now parsed only once and compiled.
- Can configure custom error messages for pylint in a toml file.
- `missing_space_in_doctest_checker` is now able to check doctests in python modules and classes.
- Updated to Pylint v2.14. See "New checks" below for the new checkers enabled by default.
- Added new `python_ta.debug` module with an `AccumulationTable` context manager for loop print debugging.
- Improve message for R1710 (inconsistent-return-statements)

### 🐛 Bug fixes

- Function `check_all_contracts` skips contract checks for functions and classes which are not defined in a module whose name is passed as an argument. If `decorate_main` argument is `True`, functions and classes defined in `__main__` module will be checked without needing to pass in additional arguments.

### 💫 New checkers

Custom checkers:

- `type-is-assigned`: Flag when a type is not annotated but rather assigned in a function or class definition.

Pylint checkers v2.13:

- `modified-iterating-list`
- `modified-iterating-dict`
- `modified-iterating-set`
- `unnecessary-ellipsis`
- `bad-file-encoding`

Pylint checkers v2.14:

- `comparison-of-constants`
- `potential-index-error`
- `unnecessary-list-index-lookup`
- `duplicate-value`
- `super-without-brackets`

For more information on these checkers, please see the
[Pylint release notes](http://pylint.pycqa.org/en/latest/whatsnew/index.html). Note that the above
list only contains the Pylint checkers enabled by default in PythonTA.

## [2.2.0] - 2021-12-09

### ✨ Enhancements

- Added support for postconditions in function docstring.
- Improve error message of `unncessary-indexing` checker.
- Added CLI for `python_ta.contracts` module for executing a file with contract checking
  (`$ python -m python_ta.contracts FILE`)
- Added two new command line interfaces. User can print out the default PythonTA configuration file in the command line using `python -m python_ta -g` and can specify the output format of the reporter using `python -m python_ta --output-format FILE`.
- Updated to Pylint v2.12. See "New checks" below for the new checkers enabled by default.
- Register ending location setter as pylint plugin.

### 🐛 Bug fixes

- Fix bugs in `unnecessary-indexing` checker:
  1. False positive when the same loop variable is used in two loops in sequence.
  2. False negative when the loop variable can be simplified, but is also shadowed in the
     the loop body.
- Fix HTML report to link correctly to specific errors on the PythonTA documentation website.
- Fix bug when setting ending locations for `ClassDef`s that have no decorators.

### 💫 New checkers

Pylint checkers v2.12:

- `use-implicit-booleaness-not-len` (renamed from `len-as-condition`)

Pylint checkers v2.11:

- `consider-using-f-string`

For more information on these checkers, please see the
[Pylint release notes](http://pylint.pycqa.org/en/latest/whatsnew/index.html). Note that the above
list only contains the Pylint checkers enabled by default in PythonTA.

## [2.1.1] - 2021-09-23

### 🐛 Bug fixes

- Fix HTML report to display file even when no errors are found.
- Fix pylint cache directory creation (backport of change from pylint 2.11)

## [2.1.0] - 2021-09-16

### ✨ Enhancements

- Added `line_end` and `column_end` to `JSONReporter` output.

## [2.0.0] - 2021-08-24

PythonTA's adopting semantic versioning as of this release, so we've bumped the version to 2.0.

### ✨ Enhancements

- Added basic CLI. Users can now run PythonTA in the command line either as a standalone
  script (`$ python_ta my_file`) or as a Python module (`$ python -m python_ta my_file`).
- Added new documentation website, hosted at <https://www.cs.toronto.edu/~david/pyta>.
- Added support for relative paths in `output` argument to `check_all`.
- Added new configuration option `pycodestyle-ignore` to customize the pycodestyle errors
  checked by `pep8-errors`.

### ✨ Changes

- Changed HTML report template to make it more user-friendly.
- Changed default HTML report output: by default now loads in a web browser without creating
  a temporary file (previously, `pyta_report.html`). This file can still be generated by passing
  `output='pyta_report.html'` to calls to `check_all`.
- Added new `output-format` option to specify reporter class.
- Changed API of PythonTA custom reporters.
- Updated to Pylint v2.10. See "New checks" below for the new checks enabled by default.
- Renamed `for-target-subscript` checker to `invalid-for-target`, and added support checking for
  loop targets that are attributes (e.g., `for obj.x in [1, 2, 3]`).
  ([#701](https://github.com/pyta-uoft/pyta/issues/701))

### 🐛 Bug fixes

- Fixed bug with `python_ta.contracts`: do not check representation invariants
  when a helper method is called within an initializer.
- Fixed bug with `python_ta.contracts`: do not check class representation invariants in the
  initializer of a superclass.
- Fixed bug with `shadowing-in-comprehension` checker: do not treat `_` as a shadowed variable.
- Fixed bug with `unnecessary-indexing` checker: handle case where loop variable is first assigned
  before the for loop.
  ([#699](https://github.com/pyta-uoft/pyta/issues/699))
- Fixed bug where PythonTA would crash on files that used encodings other than UTF-8.
  PythonTA now reports an error and displays the invalid characters to the user.

### 🚧 Deprecations

- Deprecated `pyta-reporter` option; use `output-format` instead.

### 💫 New checkers

Custom checkers:

- `missing-space-in-doctest`: Flag when a doctest prompt (`>>>`) is not followed by a space.
  E.g., `>>>my_function(1)`.

Pylint checkers v2.10:

- `forgotten-debug-statement`
- `format-string-without-interpolation`
- `use-dict-literal`
- `use-list-literal`

Pylint checkers v2.9:

- `consider-using-from-import`
- `unnecessary-dict-index-lookup`

Pylint checkers v2.8:

- `consider-using-with`

For more information on these checkers, please see the
[Pylint release notes](http://pylint.pycqa.org/en/latest/whatsnew/index.html).
Note that the above list only contains the Pylint checkers enabled by default in PythonTA.

### 🔧 Internal changes

- Adopted semantic versioning.
- Created a Changelog.
- Added pre-commit hooks using pre-commit, black, isort, and prettier.
- Adopted Sphinx for documentation generation, using a Read the Docs template.
- Adopted `setup.cfg` file for configuration.<|MERGE_RESOLUTION|>--- conflicted
+++ resolved
@@ -29,11 +29,8 @@
 - Reduced shadow intensity, refined border opacity, and added subtle hover effects on interactive elements for the PythonTA web reporter to improve user experience.
 - Aligned slider dropdown icons with the title text of errors in the web reporter to improve user experience
 - Updated `SnapshotTracer` bundled webstepper version to v0.7.0
-<<<<<<< HEAD
+- Added a small margin to the topmost error instance card in the web reporter to prevent the top border from being cut off when the hover effect is activated
 - Updated the error type text colors on the dark theme to be more consistent with that on the light theme
-=======
-- Added a small margin to the topmost error instance card in the web reporter to prevent the top border from being cut off when the hover effect is activated
->>>>>>> e44ea123
 
 ### 💫 New checkers
 
