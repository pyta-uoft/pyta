# Changelog

All notable changes to this project will be documented in this file.

The format is based on [Keep a Changelog](https://keepachangelog.com/en/1.0.0/),
and adheres to [Semantic Versioning](https://semver.org/spec/v2.0.0.html).

## Unreleased

### Enhancements

- Can now create control flow graphs to visualize the execution of your program.
- Added support to allow the user to configure how control flow graphs are generated.
- The `TopLevelCodeChecker` now allows type alias assignment statements at the top level, i.e., doesn't flag such lines
  of code as an error.
- The `GlobalVariablesChecker` now allows type alias assignment statements at the top level, i.e., doesn't flag such
  lines of code as an error.
- For the message display of C0303 `trailing-whitespace`, trailing whitespaces are now appearing in the reporters,
  and only those spaces are highlighted rather than the entire line of code.
- The `UnnecessaryIndexingChecker` now checks for a greater variety of loop/comprehension indexes.
- Modified configuration behaviour so when providing a config file, it only needs to contain the configuration options you want overridden.
- Added the option `load_default_config` to `check_errors` and `check_all` to specify whether to automatically load the PythonTA default config.
- For the message display of E9989 `pep8-errors`, all "blank line" messages are now custom-rendered, i.e., blank lines
  are now highlighted instead of function signatures and instruction strings are added for required blank lines that
  are missing.
- When running `check_contracts` on a class with type aliases as type annotations for its attributes, the `NameError`
  that appears (which indicates that the type alias is undefined) is now resolved.
- The default value of `pyta-number-of-messages` is now 0. This automatically displays all occurrences of the same error.

### Bug Fixes

- Fixed bug where running `python3 -m python_ta --generate-config` yields a `FileNotFoundError`.
<<<<<<< HEAD
- Fixed bug in how PythonTA reports error messages that occur when parsing configuration files.
=======
- Fixed bug where the HTML reporter would display all error occurrences of the same type despite stating that only a limited number was being shown.
- Fixed bug where the JSON reporter was not limiting the number of error occurrences displayed with respect to `pyta-number-of-messages`.
>>>>>>> a062b0a3

### New checkers

Pylint checkers v2.16:

- `pointless-exception-statement`
- `shadowed-import`
- `unbalanced-dict-unpacking`
- `nested-min-max`
- `invalid-slice-step`

Pylint checkers v2.17:

- `bad-chained-comparison`

For more information on these checkers, please see the
[Pylint release notes](http://pylint.pycqa.org/en/latest/whatsnew/index.html). Note that the above
list only contains the Pylint checkers enabled by default in PythonTA.

## [2.5.0] - 2023-04-27

### Bug fixes

- Fixed bug in possibly-undefined checker where a comprehension variable is falsely flagged as possibly undefined.
- Fixed bug where `check_errors` and `check_all` opens a webpage when a nonexistent or unreadable path is passed as an argument.
- Fixed the CFG implementation to resolve a bug in the possibly-undefined checker where variables were falsely flagged as possibly undefined when the code conditionally raises an exception and the variable was referenced afterwards.
- Fixed bug where the generated CFGs will highlight the except block as unreachable if the same exception it is handling was raised in the body of the tryexcept.

### New checkers

Custom checkers:

- `forbidden-python-syntax`: Flag code that is not permitted to be used on an assessment.

### Other

- Pin dependency versions

## [2.4.2] - 2023-1-31

### Bug fixes

- Fixed custom message formats based on Pylint 2.15 updates.
- Fixed bug in shadowing-in-comprehension checker when target is a subscript node.
- Ensured `check_contracts` and `check_all_contracts` do nothing when `ENABLE_CONTRACT_CHECKING` is `False`.

## [2.4.1] - 2023-1-13

### Bug fixes

- Fixed PyTA contract checking for method calls when running modules in PyCharm using the "Run File in Python Console" action.

## [2.4.0] - 2022-12-21

### Enhancements

- `unnecessary_indexing_checker` has now been extended to check comprehensions in addition to for loops.
- `invalid_for_target_checker` has now been extended to check comprehensions in addition to for loops.
- `forbidden_io_function_checker` is now able to check for calls to IO functions written at the top-level of a module, but outside the main block.
- `python_ta.debug.AccumulationTable` is extended to support printing loop iterations for while loops.
- Violated representation invariant error message now includes the class name and current values of the instance attributes.
- Added constant `python_ta.contracts.ENABLE_CONTRACT_CHECKING` to only check contracts when its value is set to `True`.
- `python_ta.debug.AccumulationTable` has extended loop detection to allow the loop to appear anywhere inside the with statement.

### Bug Fixes

- Fixed Issue #831: Contract Checker Bug. Now raises `AssertionError` when the expected type is `float` but got `int` instead.
- PyTA contracts' type checking now raises `AssertionError` when the expected type is `int` but got `bool` instead.
- Fixed PyTA contract checking when running modules in PyCharm using the "Run File in Python Console" action.

### New checkers

Custom checkers:

- `forbidden-top-level-code`: Flag code written at the top level when it is not one of the four acceptable types.

## [2.3.3] - 2022-09-05

### Bug fixes

- Restored 'line_end', 'column_end', and 'snippet' fields in JSON reporter output.

## [2.3.2] - 2022-08-30

### Bug fixes

- Updated jsonreporter to get data from the new pylint Message class (#840)

### Experimental

- Added preliminary support for translation of constraints into Z3 solver.
  (This is currently not enabled by default in PythonTA.)

## [2.3.1] - 2022-08-08

### Bug fixes

- Add missing `toml` package to library dependencies.
- Improve formatting of `None` and `float`s in `AccumulationTable` display.
  Also make minor improvements to the documentation.

## [2.3.0] - 2022-08-08

### Enhancements

- Added new command line argument `-v/--version`. User can print out current PythonTA version using `python -m python_ta -v`.
- Preconditions, postconditions, and representation invariants are now parsed only once and compiled.
- Can configure custom error messages for pylint in a toml file.
- `missing_space_in_doctest_checker` is now able to check doctests in python modules and classes.
- Updated to Pylint v2.14. See "New checks" below for the new checkers enabled by default.
- Added new `python_ta.debug` module with an `AccumulationTable` context manager for loop print debugging.
- Improve message for R1710 (inconsistent-return-statements)

### Bug fixes

- Function `check_all_contracts` skips contract checks for functions and classes which are not defined in a module whose name is passed as an argument. If `decorate_main` argument is `True`, functions and classes defined in `__main__` module will be checked without needing to pass in additional arguments.

### New checkers

Custom checkers:

- `type-is-assigned`: Flag when a type is not annotated but rather assigned in a function or class definition.

Pylint checkers v2.13:

- `modified-iterating-list`
- `modified-iterating-dict`
- `modified-iterating-set`
- `unnecessary-ellipsis`
- `bad-file-encoding`

Pylint checkers v2.14:

- `comparison-of-constants`
- `potential-index-error`
- `unnecessary-list-index-lookup`
- `duplicate-value`
- `super-without-brackets`

For more information on these checkers, please see the
[Pylint release notes](http://pylint.pycqa.org/en/latest/whatsnew/index.html). Note that the above
list only contains the Pylint checkers enabled by default in PythonTA.

## [2.2.0] - 2021-12-09

### Enhancements

- Added support for postconditions in function docstring.
- Improve error message of `unncessary-indexing` checker.
- Added CLI for `python_ta.contracts` module for executing a file with contract checking
  (`$ python -m python_ta.contracts FILE`)
- Added two new command line interfaces. User can print out the default PythonTA configuration file in the command line using `python -m python_ta -g` and can specify the output format of the reporter using `python -m python_ta --output-format FILE`.
- Updated to Pylint v2.12. See "New checks" below for the new checkers enabled by default.
- Register ending location setter as pylint plugin.

### Bug fixes

- Fix bugs in `unnecessary-indexing` checker:
  1. False positive when the same loop variable is used in two loops in sequence.
  2. False negative when the loop variable can be simplified, but is also shadowed in the
     the loop body.
- Fix HTML report to link correctly to specific errors on the PythonTA documentation website.
- Fix bug when setting ending locations for `ClassDef`s that have no decorators.

### New checkers

Pylint checkers v2.12:

- `use-implicit-booleaness-not-len` (renamed from `len-as-condition`)

Pylint checkers v2.11:

- `consider-using-f-string`

For more information on these checkers, please see the
[Pylint release notes](http://pylint.pycqa.org/en/latest/whatsnew/index.html). Note that the above
list only contains the Pylint checkers enabled by default in PythonTA.

## [2.1.1] - 2021-09-23

### Bug fixes

- Fix HTML report to display file even when no errors are found.
- Fix pylint cache directory creation (backport of change from pylint 2.11)

## [2.1.0] - 2021-09-16

### Enhancements

- Added `line_end` and `column_end` to `JSONReporter` output.

## [2.0.0] - 2021-08-24

PythonTA's adopting semantic versioning as of this release, so we've bumped the version to 2.0.

### Enhancements

- Added basic CLI. Users can now run PythonTA in the command line either as a standalone
  script (`$ python_ta my_file`) or as a Python module (`$ python -m python_ta my_file`).
- Added new documentation website, hosted at <https://www.cs.toronto.edu/~david/pyta>.
- Added support for relative paths in `output` argument to `check_all`.
- Added new configuration option `pycodestyle-ignore` to customize the pycodestyle errors
  checked by `pep8-errors`.

### Changes

- Changed HTML report template to make it more user-friendly.
- Changed default HTML report output: by default now loads in a web browser without creating
  a temporary file (previously, `pyta_report.html`). This file can still be generated by passing
  `output='pyta_report.html'` to calls to `check_all`.
- Added new `output-format` option to specify reporter class.
- Changed API of PythonTA custom reporters.
- Updated to Pylint v2.10. See "New checks" below for the new checks enabled by default.
- Renamed `for-target-subscript` checker to `invalid-for-target`, and added support checking for
  loop targets that are attributes (e.g., `for obj.x in [1, 2, 3]`).
  ([#701](https://github.com/pyta-uoft/pyta/issues/701))

### Bug fixes

- Fixed bug with `python_ta.contracts`: do not check representation invariants
  when a helper method is called within an initializer.
- Fixed bug with `python_ta.contracts`: do not check class representation invariants in the
  initializer of a superclass.
- Fixed bug with `shadowing-in-comprehension` checker: do not treat `_` as a shadowed variable.
- Fixed bug with `unnecessary-indexing` checker: handle case where loop variable is first assigned
  before the for loop.
  ([#699](https://github.com/pyta-uoft/pyta/issues/699))
- Fixed bug where PythonTA would crash on files that used encodings other than UTF-8.
  PythonTA now reports an error and displays the invalid characters to the user.

### Deprecations

- Deprecated `pyta-reporter` option; use `output-format` instead.

### New checkers

Custom checkers:

- `missing-space-in-doctest`: Flag when a doctest prompt (`>>>`) is not followed by a space.
  E.g., `>>>my_function(1)`.

Pylint checkers v2.10:

- `forgotten-debug-statement`
- `format-string-without-interpolation`
- `use-dict-literal`
- `use-list-literal`

Pylint checkers v2.9:

- `consider-using-from-import`
- `unnecessary-dict-index-lookup`

Pylint checkers v2.8:

- `consider-using-with`

For more information on these checkers, please see the
[Pylint release notes](http://pylint.pycqa.org/en/latest/whatsnew/index.html).
Note that the above list only contains the Pylint checkers enabled by default in PythonTA.

### Internal

- Adopted semantic versioning.
- Created a Changelog.
- Added pre-commit hooks using pre-commit, black, isort, and prettier.
- Adopted Sphinx for documentation generation, using a Read the Docs template.
- Adopted `setup.cfg` file for configuration.<|MERGE_RESOLUTION|>--- conflicted
+++ resolved
@@ -30,12 +30,9 @@
 ### Bug Fixes
 
 - Fixed bug where running `python3 -m python_ta --generate-config` yields a `FileNotFoundError`.
-<<<<<<< HEAD
 - Fixed bug in how PythonTA reports error messages that occur when parsing configuration files.
-=======
 - Fixed bug where the HTML reporter would display all error occurrences of the same type despite stating that only a limited number was being shown.
 - Fixed bug where the JSON reporter was not limiting the number of error occurrences displayed with respect to `pyta-number-of-messages`.
->>>>>>> a062b0a3
 
 ### New checkers
 
