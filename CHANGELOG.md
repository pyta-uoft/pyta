# Changelog

All notable changes to this project will be documented in this file.

The format is based on [Keep a Changelog](https://keepachangelog.com/en/1.0.0/),
and adheres to [Semantic Versioning](https://semver.org/spec/v2.0.0.html).

## Unreleased

### ✨ Enhancements

- Add new boolean configuration `allow-local-imports` to allow for local imports
- Extended the `snasphot` function to include the relevant variables defined at the top level (global variables).
- Include the pycodestyle error code to the error message for PEP8 style errors
- Added date and time display to `PlainReporter` and `ColorReporter`
- Allowed specifying allowed names in configurations `allowed-import-modules` and `extra-imports` instead of just modules
- Improved error display for pycodestyle (E9989) errors E123, E203, E222, E226, and E262
- Added the configuration option to ignore naming convention violations (C9103 and C9104) for names matching the provided regular expression.
- Update to pylint v3.1 and and astroid v3.1
- Stored actual AST condition node in edges leading out of If/While blocks in generated control flow graphs.
- Stored valid Python function preconditions in initial edge to function code in generated function control flow graphs.
- Report warning when control flow graph creation encounters a syntax error related to control flow

### 💫 New checkers

Pylint checkers v3.1:

- `use-yield-from`
- `deprecated-attribute`

For more information on these checkers, please see the
[Pylint release notes](http://pylint.pycqa.org/en/latest/whatsnew/index.html). Note that the above
list only contains the Pylint checkers enabled by default in PythonTA.

### 🐛 Bug fixes

- Fixed issue with error message of C0410 by reformating it to properly fit with the list of modules imported that are provided to it
- Fixed bug where `_` was marked as a built-in when running PythonTA after running doctest
- Fixed issue where annotated constant variable assignment was not considered as permissible top level code and triggered error E9992
- Fixed issue where top level class attribute assignment was considered as permissible top level code
- Fixed issue where `check_contracts` fails silently when function preconditions contain precondition violations, and when a representation invariant contains a call to a top-level function (not built-in or imported library).
- Fixed issue where methods called in representation invariants lead to infinite recursion.
- Fixed issue where `PossiblyUndefinedChecker` raised an error if the control flow graph was invalid due to syntax error

### 🔧 Internal changes

- Updated changelog and pull request template formats
- Added unit tests for PEP8 errors E115, E122, E125, E127, E129, E131 for `PycodestyleChecker`
- Added unit tests for PEP8 errors E223, E224, E227, E228, E265 for `PycodestyleChecker`
<<<<<<< HEAD
- Added unit tests for PEP8 errors E266, E275, E2301, E303, E304 for `PycodestyleChecker`
=======
- Updated `README.md` to reflect updated folder structure
>>>>>>> 921a9ea7

## [2.7.0] - 2024-12-14

### ✨ Enhancements

- Added new configuration option `use-pyta-error-messages` to let users choose whether PythonTA should overwrite pylint's error messages.
- Both PlainReporter and ColorReporter emphasize specific code chunks by using overline characters under any part that is highlighted as ERROR.
- Added snapshot function for deriving a list of dictionaries containing local variables from relevant functions and/or stack frames.
- Added new configuration option `allow-pylint-comments` to let users choose whether PythonTA should allow comments beginning with pylint: or not.
- `AccumulationTable` can now track variables initialized within the `for` loop. Prior, only variables initialized before the `for` loop could be tracked.
- `AccumulationTable` now stores deep copies of objects rather than shallow copies, thus fixing issues that come up in case of mutation during loop.
- `AccumulationTable` can now take in any accumulator expressions, for eg. `x * 2`, instead of just variables.
- `AccumulationTable` now has an optional initialization argument `output` which allows the users to choose whether they want to write the Accumulation Table to a file.
- Created a `RecursionTable` context manager for recursive tracing using a tabular output.
- Support Python 3.12 (requiring upgrade to pylint and astroid 3.0)

### 🐛 Bug fixes

- Fix bug in ending location setting for `Attribute` and `DelAttr` nodes when the same attribute
  was accessed twice on the same line.
- Fix bug where the `naming-convention-violation` checker was checking variables defined in a module's main block. This was inconsistent with the `forbidden-global-variables` checker.
- Fixed bug with `invalid-range-index`: do not attempt any inference of variables in `range` expressions. All range arguments involving variables will be ignored by this checker.

### 💫 New checkers

Pylint checkers v3.0:

- `invalid-field-call`
- `return-in-finally`
- `kwarg-superseded-by-positional-arg`
- `unnecessary-negation` (renamed from `unneeded-not`)

For more information on these checkers, please see the
[Pylint release notes](http://pylint.pycqa.org/en/latest/whatsnew/index.html). Note that the above
list only contains the Pylint checkers enabled by default in PythonTA.

### 🔧 Internal changes

- Remove experimental type inference code.

## [2.6.4] - 2024-11-10

### 🐛 Bug fixes

- Fixed bug with `invalid-range-index` when variables are used in `range` expressions.

## [2.6.3] - 2023-10-09

### 🐛 Bug fixes

- Ensure pycodestyle W503, line break before binary operator, is disabled (regression from 2.6.2).
- Fix `check_contracts` typings so PyCharm static checking will work
- Fix `invalid-range-index` bug where valid range calls were flagged as invalid

## [2.6.2] - 2023-09-22

### 🐛 Bug fixes

- Fix `naming-convention-violation` bug where `_` was considered an invalid variable name.
- Fix `naming-convention-violation` bug where top-level constants were being checked as regular variable names.

### ✨ Enhancements

- Created many custom renderers to make the code snippets for `pep8-errors` easier to understand.

## [2.6.1] - 2023-08-13

### 🐛 Bug fixes

- Make `graphviz` an optional dependency, and clarify the installation requirements for visualizing
  control flow graphs.
- Fix `check_contrats` handling of forward references in class type annotations when using `check_contracts` decorator.
- Fix handling of `|` in type annotations (by updating to `typeguard` v4.1.0).

## [2.6.0] - 2023-08-06

### ✨ Enhancements

- Can now create control flow graphs using `python_ta.control_flow_graphs` to visualize the
  execution paths of Python code.
- `forbidden-top-level-code` and `forbidden-global-variables` now allow top-level type alias
  assignment statements.
- The `trailing-whitespace` error message now highlights the trailing whitespace.
- The `unnecessary-indexing` error now checks for a greater variety of loop/comprehension indexes.
- Provided configuration files are now merged with PythonTA defaults, so you now only
  need to specify options that you want to be overridden. To ignore PythonTA defaults (the
  old behaviour), pass `load_default_config=False` to `check_errors` and `check_all`.
- Improved the code snippets for the `pep8-errors` "blank line" messages.
  Extra blank lines are now highlighted, and suggestions are added when blank lines are missing.
- The default value of the `pyta-number-of-messages` configuration option is now 0 (changed from 5).
  This causes all error occurrences to be displayed.
- Improved efficiency of the contract-checking custom `setattr` for classes.
- Added new function `python_ta.contracts.validate_invariants` to manually check contracts
  for an object.
- Updated to [pycodestyle v2.11](https://github.com/PyCQA/pycodestyle/blob/main/CHANGES.txt).

### 🐛 Bug fixes

- Fixed bug where running `python3 -m python_ta --generate-config` yields a `FileNotFoundError`.
- Fixed bug in how PythonTA reports error messages that occur when parsing configuration files.
- Ensured some config file parsing errors no longer display incorrect lines in the error report.
- Fixed bug where the `HTMLReporter` and `JSONReporter` would ignore the `pyta-number-of-messages`
  option and always display all error occurrences.
- Fixed bug in `check_contracts` where imported classes were not correctly resolved when checking
  types.
- Fixed bug for class contract-checking when assigning an instance attribute that violates a class
  type constraint or representation invariant. Previously, the instance attribute changed to the
  new value after the error was raised, but now is correctly restored to the original value.
- Remove line double-spacing in PlainReporter and ColorReporter output code snippets.

### 💫 New checkers

Custom checkers:

- `invalid-name-checker`: Provide beginner-friendly error messages when reporting variable names
  that violate Python naming conventions. This replaces pylint's
  [C0103](https://pylint.pycqa.org/en/latest/user_guide/messages/convention/invalid-name.html)
  check.

Pylint checkers v2.16:

- `pointless-exception-statement`
- `shadowed-import`
- `unbalanced-dict-unpacking`
- `nested-min-max`
- `invalid-slice-step`

Pylint checkers v2.17:

- `bad-chained-comparison`

For more information on these checkers, please see the
[Pylint release notes](http://pylint.pycqa.org/en/latest/whatsnew/index.html). Note that the above
list only contains the Pylint checkers enabled by default in PythonTA.

## [2.5.0] - 2023-04-27

### 🐛 Bug fixes

- Fixed bug in possibly-undefined checker where a comprehension variable is falsely flagged as possibly undefined.
- Fixed bug where `check_errors` and `check_all` opens a webpage when a nonexistent or unreadable path is passed as an argument.
- Fixed the CFG implementation to resolve a bug in the possibly-undefined checker where variables were falsely flagged as possibly undefined when the code conditionally raises an exception and the variable was referenced afterwards.
- Fixed bug where the generated CFGs will highlight the except block as unreachable if the same exception it is handling was raised in the body of the tryexcept.

### 💫 New checkers

Custom checkers:

- `forbidden-python-syntax`: Flag code that is not permitted to be used on an assessment.

### 🔧 Internal changes

- Pin dependency versions

## [2.4.2] - 2023-1-31

### 🐛 Bug fixes

- Fixed custom message formats based on Pylint 2.15 updates.
- Fixed bug in shadowing-in-comprehension checker when target is a subscript node.
- Ensured `check_contracts` and `check_all_contracts` do nothing when `ENABLE_CONTRACT_CHECKING` is `False`.

## [2.4.1] - 2023-1-13

### 🐛 Bug fixes

- Fixed PyTA contract checking for method calls when running modules in PyCharm using the "Run File in Python Console" action.

## [2.4.0] - 2022-12-21

### ✨ Enhancements

- `unnecessary_indexing_checker` has now been extended to check comprehensions in addition to for loops.
- `invalid_for_target_checker` has now been extended to check comprehensions in addition to for loops.
- `forbidden_io_function_checker` is now able to check for calls to IO functions written at the top-level of a module, but outside the main block.
- `python_ta.debug.AccumulationTable` is extended to support printing loop iterations for while loops.
- Violated representation invariant error message now includes the class name and current values of the instance attributes.
- Added constant `python_ta.contracts.ENABLE_CONTRACT_CHECKING` to only check contracts when its value is set to `True`.
- `python_ta.debug.AccumulationTable` has extended loop detection to allow the loop to appear anywhere inside the with statement.

### 🐛 Bug fixes

- Fixed Issue #831: Contract Checker Bug. Now raises `AssertionError` when the expected type is `float` but got `int` instead.
- PyTA contracts' type checking now raises `AssertionError` when the expected type is `int` but got `bool` instead.
- Fixed PyTA contract checking when running modules in PyCharm using the "Run File in Python Console" action.

### 💫 New checkers

Custom checkers:

- `forbidden-top-level-code`: Flag code written at the top level when it is not one of the four acceptable types.

## [2.3.3] - 2022-09-05

### 🐛 Bug fixes

- Restored 'line_end', 'column_end', and 'snippet' fields in JSON reporter output.

## [2.3.2] - 2022-08-30

### 🐛 Bug fixes

- Updated jsonreporter to get data from the new pylint Message class (#840)

### 🥽 Experimental

- Added preliminary support for translation of constraints into Z3 solver.
  (This is currently not enabled by default in PythonTA.)

## [2.3.1] - 2022-08-08

### 🐛 Bug fixes

- Add missing `toml` package to library dependencies.
- Improve formatting of `None` and `float`s in `AccumulationTable` display.
  Also make minor improvements to the documentation.

## [2.3.0] - 2022-08-08

### ✨ Enhancements

- Added new command line argument `-v/--version`. User can print out current PythonTA version using `python -m python_ta -v`.
- Preconditions, postconditions, and representation invariants are now parsed only once and compiled.
- Can configure custom error messages for pylint in a toml file.
- `missing_space_in_doctest_checker` is now able to check doctests in python modules and classes.
- Updated to Pylint v2.14. See "New checks" below for the new checkers enabled by default.
- Added new `python_ta.debug` module with an `AccumulationTable` context manager for loop print debugging.
- Improve message for R1710 (inconsistent-return-statements)

### 🐛 Bug fixes

- Function `check_all_contracts` skips contract checks for functions and classes which are not defined in a module whose name is passed as an argument. If `decorate_main` argument is `True`, functions and classes defined in `__main__` module will be checked without needing to pass in additional arguments.

### 💫 New checkers

Custom checkers:

- `type-is-assigned`: Flag when a type is not annotated but rather assigned in a function or class definition.

Pylint checkers v2.13:

- `modified-iterating-list`
- `modified-iterating-dict`
- `modified-iterating-set`
- `unnecessary-ellipsis`
- `bad-file-encoding`

Pylint checkers v2.14:

- `comparison-of-constants`
- `potential-index-error`
- `unnecessary-list-index-lookup`
- `duplicate-value`
- `super-without-brackets`

For more information on these checkers, please see the
[Pylint release notes](http://pylint.pycqa.org/en/latest/whatsnew/index.html). Note that the above
list only contains the Pylint checkers enabled by default in PythonTA.

## [2.2.0] - 2021-12-09

### ✨ Enhancements

- Added support for postconditions in function docstring.
- Improve error message of `unncessary-indexing` checker.
- Added CLI for `python_ta.contracts` module for executing a file with contract checking
  (`$ python -m python_ta.contracts FILE`)
- Added two new command line interfaces. User can print out the default PythonTA configuration file in the command line using `python -m python_ta -g` and can specify the output format of the reporter using `python -m python_ta --output-format FILE`.
- Updated to Pylint v2.12. See "New checks" below for the new checkers enabled by default.
- Register ending location setter as pylint plugin.

### 🐛 Bug fixes

- Fix bugs in `unnecessary-indexing` checker:
  1. False positive when the same loop variable is used in two loops in sequence.
  2. False negative when the loop variable can be simplified, but is also shadowed in the
     the loop body.
- Fix HTML report to link correctly to specific errors on the PythonTA documentation website.
- Fix bug when setting ending locations for `ClassDef`s that have no decorators.

### 💫 New checkers

Pylint checkers v2.12:

- `use-implicit-booleaness-not-len` (renamed from `len-as-condition`)

Pylint checkers v2.11:

- `consider-using-f-string`

For more information on these checkers, please see the
[Pylint release notes](http://pylint.pycqa.org/en/latest/whatsnew/index.html). Note that the above
list only contains the Pylint checkers enabled by default in PythonTA.

## [2.1.1] - 2021-09-23

### 🐛 Bug fixes

- Fix HTML report to display file even when no errors are found.
- Fix pylint cache directory creation (backport of change from pylint 2.11)

## [2.1.0] - 2021-09-16

### ✨ Enhancements

- Added `line_end` and `column_end` to `JSONReporter` output.

## [2.0.0] - 2021-08-24

PythonTA's adopting semantic versioning as of this release, so we've bumped the version to 2.0.

### ✨ Enhancements

- Added basic CLI. Users can now run PythonTA in the command line either as a standalone
  script (`$ python_ta my_file`) or as a Python module (`$ python -m python_ta my_file`).
- Added new documentation website, hosted at <https://www.cs.toronto.edu/~david/pyta>.
- Added support for relative paths in `output` argument to `check_all`.
- Added new configuration option `pycodestyle-ignore` to customize the pycodestyle errors
  checked by `pep8-errors`.

### ✨ Changes

- Changed HTML report template to make it more user-friendly.
- Changed default HTML report output: by default now loads in a web browser without creating
  a temporary file (previously, `pyta_report.html`). This file can still be generated by passing
  `output='pyta_report.html'` to calls to `check_all`.
- Added new `output-format` option to specify reporter class.
- Changed API of PythonTA custom reporters.
- Updated to Pylint v2.10. See "New checks" below for the new checks enabled by default.
- Renamed `for-target-subscript` checker to `invalid-for-target`, and added support checking for
  loop targets that are attributes (e.g., `for obj.x in [1, 2, 3]`).
  ([#701](https://github.com/pyta-uoft/pyta/issues/701))

### 🐛 Bug fixes

- Fixed bug with `python_ta.contracts`: do not check representation invariants
  when a helper method is called within an initializer.
- Fixed bug with `python_ta.contracts`: do not check class representation invariants in the
  initializer of a superclass.
- Fixed bug with `shadowing-in-comprehension` checker: do not treat `_` as a shadowed variable.
- Fixed bug with `unnecessary-indexing` checker: handle case where loop variable is first assigned
  before the for loop.
  ([#699](https://github.com/pyta-uoft/pyta/issues/699))
- Fixed bug where PythonTA would crash on files that used encodings other than UTF-8.
  PythonTA now reports an error and displays the invalid characters to the user.

### 🚧 Deprecations

- Deprecated `pyta-reporter` option; use `output-format` instead.

### 💫 New checkers

Custom checkers:

- `missing-space-in-doctest`: Flag when a doctest prompt (`>>>`) is not followed by a space.
  E.g., `>>>my_function(1)`.

Pylint checkers v2.10:

- `forgotten-debug-statement`
- `format-string-without-interpolation`
- `use-dict-literal`
- `use-list-literal`

Pylint checkers v2.9:

- `consider-using-from-import`
- `unnecessary-dict-index-lookup`

Pylint checkers v2.8:

- `consider-using-with`

For more information on these checkers, please see the
[Pylint release notes](http://pylint.pycqa.org/en/latest/whatsnew/index.html).
Note that the above list only contains the Pylint checkers enabled by default in PythonTA.

### 🔧 Internal changes

- Adopted semantic versioning.
- Created a Changelog.
- Added pre-commit hooks using pre-commit, black, isort, and prettier.
- Adopted Sphinx for documentation generation, using a Read the Docs template.
- Adopted `setup.cfg` file for configuration.<|MERGE_RESOLUTION|>--- conflicted
+++ resolved
@@ -47,11 +47,7 @@
 - Updated changelog and pull request template formats
 - Added unit tests for PEP8 errors E115, E122, E125, E127, E129, E131 for `PycodestyleChecker`
 - Added unit tests for PEP8 errors E223, E224, E227, E228, E265 for `PycodestyleChecker`
-<<<<<<< HEAD
-- Added unit tests for PEP8 errors E266, E275, E2301, E303, E304 for `PycodestyleChecker`
-=======
 - Updated `README.md` to reflect updated folder structure
->>>>>>> 921a9ea7
 
 ## [2.7.0] - 2024-12-14
 
