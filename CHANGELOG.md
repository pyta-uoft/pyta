--- conflicted
+++ resolved
@@ -26,17 +26,14 @@
 - When running `check_contracts` on a class with type aliases as type annotations for its attributes, the `NameError`
   that appears (which indicates that the type alias is undefined) is now resolved.
 - The default value of `pyta-number-of-messages` is now 0. This automatically displays all occurrences of the same error.
-<<<<<<< HEAD
+- For the contract checking `new_setattr` function, any variables that depend only on `klass` are now defined in the
+  outer function, efficiency of code was improved, and the attribute value is now restored to the original value if the
+  `_check_invariants` call raises an error.
+- Added new function `validate_invariants` which takes in an object and checks that the representation invariants of the object are satisfied.
 - For the contract checking `new_setattr` function, the check for `ENABLE_CONTRACT_CHECKING` is now at the top of the
   function, any variables that depend only on `klass` are now defined in the outer function, efficiency of code was
   improved, and the attribute value is now restored to the original value if the `_check_invariants` call raises an
   error.
-=======
-- For the contract checking `new_setattr` function, any variables that depend only on `klass` are now defined in the
-  outer function, efficiency of code was improved, and the attribute value is now restored to the original value if the
-  `_check_invariants` call raises an error.
-- Added new function `validate_invariants` which takes in an object and checks that the representation invariants of the object are satisfied.
->>>>>>> b89f42cd
 
 ### Bug Fixes
 
