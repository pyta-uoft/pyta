--- conflicted
+++ resolved
@@ -15,10 +15,7 @@
 - Added date and time display to `PlainReporter` and `ColorReporter`
 - Allowed specifying allowed names in configurations `allowed-import-modules` and `extra-imports` instead of just modules
 - Improved error display for pycodestyle (E9989) errors E123, E203, E222, E226, and E262
-<<<<<<< HEAD
-=======
 - Added the configuration option to ignore naming convention violations (C9103 and C9104) for names matching the provided regular expression.
->>>>>>> fc60184e
 
 ### Bug fixes
 
