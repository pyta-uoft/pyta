# Changelog

All notable changes to this project will be documented in this file.

The format is based on [Keep a Changelog](https://keepachangelog.com/en/1.0.0/),
and adheres to [Semantic Versioning](https://semver.org/spec/v2.0.0.html).

## Unreleased

### ✨ Enhancements

- Added custom error message for `comparison-with-callable`
- Changed `pyta-template-file` argument to now resolve the file path relative to the CWD.
- Added a watch configuration option to the HTML reporter for persistent server mode.
- Added `server-port` configuration option to specify the port number to use when serving the PyTA HTML report.
- Added new checker option `mypy-options` in `static-type-checker` to let users override default mypy command-line arguments
- Added documentation for overriding messages
<<<<<<< HEAD
- Added `autoformat-options` configuration option to let users specify command-line arguments to the Black formatting tool
=======
- Improved `check_contracts` error messages by ensuring a consistent format and phrasing
>>>>>>> ee811ecc

### 💫 New checkers

- `redundant-condition`: Provide error message when a conditional statement within a function is guaranteed true. This checker requires `z3` option to be turned on.
- `impossible-condition`: Provide error message when a conditional statement within a function is guaranteed false. This checker requires `z3` option to be turned on.
- `incompatible-argument-type`: Provide an error message when a function argument has an incompatible type.
- `incompatible-assignment`: Provide an error message when there is an incompatible assignment.
- `list-item-type-mismatch`: Provide an error message when a list item has an incompatible type.
- `unsupported-operand-types`: Provide an error message when an operation is attempted between incompatible types.
- `union-attr-error`: Provide an error message when accessing an attribute that may not exist on a Union type.
- `dict-item-type-mismatch`: Provide an error message when a dictionary entry has an incompatible key or value type.

### 🐛 Bug fixes

- Fixed issue in `static-type-checker` such that mypy no longer checks imported modules in the file being checked
- Fixed issue in `autoformat` where the default `max-line-length` value was not used
- Fixed issue in contract-checking `new_setattr` where an instance attribute was not always reset when reassigning it to an invalid value

### 🔧 Internal changes

- Configured CI tests to run on environments with and without `z3` dependency.
- Refactored `script.js` to avoid using jQuery, and instead use vanilla Javascript functionality.
- Configured CI to upload coverage report for both base and `z3` test environments
- Remove unnecessary calls to `node.stream()` in raw file checkers (pycodestyle and static type checkers)

## [2.9.2] - 2025-01-16

### 🐛 Bug fixes

- Ignore annotation-only assignment statements in `redundant-assignment` check

## [2.9.1] - 2024-12-09

### 🐛 Bug fixes

- Added `python_ta/debug/webstepper` to project `MANIFEST.in`

## [2.9.0] - 2024-12-09

### ✨ Enhancements

- Added `include_frames` filter to `snapshot`
- Added `exclude_frames` filter to `snapshot`
- Added `exclude_vars` filter to `snapshot`
- Added new `python_ta.debug` module with an `SnapshotTracer` context manager for generating memory models
- Added `z3` option to `inconsistent-or-missing-returns`, `redundant-assignment`, and `possibly-undefined` checkers to only check for feasible code blocks based on edge z3 constraints
- Included the name of redundant variable in `E9959 redundant-assignment` message
- Update to pylint v3.3 and and astroid v3.3. This added support for Python 3.13 and dropped support for Python 3.8. (No new checkers are enabled by default.)
- Added a STRICT_NUMERIC_TYPES configuration to `python_ta.contracts` allowing to enable/disable stricter type checking of numeric types
- Added integration with MemoryViz Webstepper
- Added `z3` option to `one-iteration-checker` to only check for feasible code blocks based on edge z3 constraints
- Added reporting for errors raised by custom transforms (`Z3Visitor`, `CFGVisitor`)
- Ensured `SnapshotTracer` does not include the `_trace_func` stack frame
- Enabled `SnapshotTracer` to create its `output_directory` argument if it doesn't already exist
- Changed `SnapshotTracer`'s Webstepper code line number to align with the source code line number

### 💫 New checkers

- `unmentioned-parameter`: Provide error message when a function parameter is not mentioned by name in the function's docstring. By default, this checker is disabled.

### 🐛 Bug fixes

- Fixed issue where `snapshot` errors on unserializable values
- Fixed issue within `Snapshot.py` where the `memory_viz_version` parameter was not respected
- Fixed issue where parallel assignment statements and assignment to multiple targets were not checked by `redundant_assignment_checker`
- Fixed issue where annotated assignment statements were not checked by `redundant_assignment_checker`
- Fixed issue where empty preconditions were preventing CFGs from being generated
- Added strict numeric type checking to enforce type distinctions across the entire numeric hierarchy, including complex numbers.
- Added strict type checking support for nested and union types (e.g., `list[int]`, `dict[float, int]`, `Union[int, float]`)
- Fixed issue where CFG edges from loop body to loop condition block was ignored during augmenting edge z3 constraints
- Fixed issue in `one-iteration-checker` where the message was not correctly reported for `while` loops when `z3` option is on
- Fixed crash when z3-solver is not installed
- Fixed crash when an inline comment had no spaces after the `#`

### 🔧 Internal changes

- Renamed `ExprWrapper` class to `Z3Parser`
- Renamed `ExprWrapper` module to `z3_parser` and moved it to new directory `python_ta.z3`
- Removed `node` attribute for `Z3Parser`
- Renamed `reduce` method of `Z3Parser` to `parse`
- Renamed `test_expr_wrapper` to `test_z3_parser`
- Added `is_feasible` attribute for `CFGEdge` and implemented update to edge feasibility based on lists of Z3 constraints
- Refactored codebase to use modern type annotations. Replaced `List` with `list`, `Dict` with `dict`, `Set` with `set`, and `Tuple` with `tuple`
- Checked for variable reassignment in `AugAssign` and `AnnAssign` node in parsing edge Z3 constraints
- Rendered logically infeasible control flow graph edges in light grey
- Modified `test_snapshot_to_json_sets_primitive` for Python 3.8 compatibility
- Added unit tests for `one_iteration_checker`
- Added mock `webbrowser.open` in tests to prevent browser tabs and HTTP requests during `python_ta.check_all()` executions.
- Added `pytest-mock` as a development dependency
- Make `test_snapshot.py::test_snapshot_serializes_unserializable_value` able to run on Windows.
- Added GitHub Action workflow for automatically publishing releases to PyPI
- Update `SnapshotTracer` tests to use `memory-viz@0.5.0` and prevent browser from opening
- Updated bundled webstepper version and removed source map, and excluded the bundle from prettier pre-commit check

## [2.8.1] - 2024-08-19

### 🐛 Bug fixes

- Fix loading of setendings plugin when z3-solver is not installed

## [2.8.0] - 2024-08-19

### ✨ Enhancements

- Add new boolean configuration `allow-local-imports` to allow for local imports
- Extended the `snasphot` function to include the relevant variables defined at the top level (global variables).
- Include the pycodestyle error code to the error message for PEP8 style errors
- Added date and time display to `PlainReporter` and `ColorReporter`
- Allowed specifying allowed names in configurations `allowed-import-modules` and `extra-imports` instead of just modules
- Improved error display for pycodestyle (E9989) errors E123, E203, E222, E226, and E262
- Added the configuration option to ignore naming convention violations (C9103 and C9104) for names matching the provided regular expression.
- Update to pylint v3.1 and and astroid v3.1
- Stored actual AST condition node in edges leading out of If/While blocks in generated control flow graphs.
- Stored valid Python function preconditions in initial edge to function code in generated function control flow graphs.
- Report warning when control flow graph creation encounters a syntax error related to control flow
- Added autoformat option that runs black formatting tool to python_ta.check_all()
- Extended the `snapshot` function to optionally generate a svg of the snapshot using MemoryViz when save parameter is true.

### 💫 New checkers

Pylint checkers v3.1:

- `use-yield-from`
- `deprecated-attribute`

For more information on these checkers, please see the
[Pylint release notes](http://pylint.pycqa.org/en/latest/whatsnew/index.html). Note that the above
list only contains the Pylint checkers enabled by default in PythonTA.

Custom checkers:

- `inconsistent-returns` and `missing-return-statement`: Provide clearer error messages when reporting missing return statements. This replaces pylint's [R1710](https://pylint.pycqa.org/en/latest/user_guide/messages/refactor/inconsistent-return-statements.html) check.

### 🐛 Bug fixes

- Fixed issue with error message of C0410 by reformating it to properly fit with the list of modules imported that are provided to it
- Fixed bug where `_` was marked as a built-in when running PythonTA after running doctest
- Fixed issue where annotated constant variable assignment was not considered as permissible top level code and triggered error E9992
- Fixed issue where top level class attribute assignment was considered as permissible top level code
- Fixed issue where `check_contracts` fails silently when function preconditions contain precondition violations, and when a representation invariant contains a call to a top-level function (not built-in or imported library).
- Fixed issue where methods called in representation invariants lead to infinite recursion.
- Fixed issue where `PossiblyUndefinedChecker` raised an error if the control flow graph was invalid due to syntax error

### 🔧 Internal changes

- Updated changelog and pull request template formats
- Added unit tests for PEP8 errors E115, E122, E125, E127, E129, E131 for `PycodestyleChecker`
- Added unit tests for PEP8 errors E223, E224, E227, E228, E265 for `PycodestyleChecker`
- Refactored `test_check_on_dir` in `test_check.py` module to test on `sample_dir`, a subset of `examples`
- Added unit test `test_examples_files_pyta` in `test_examples.py` to check every file in `examples` with PythonTA
- Added unit tests for PEP8 errors E266, E275, E301, E303, E304 for `PycodestyleChecker`
- Moved tests related to `__main__.py` from `test_check.py` to `test_main.py`
- Added more unit tests to `test_main.py` to increase coverage of `__main__.py` to 100%
- Updated `README.md` to reflect updated folder structure
- Added unit test `test_pycodestyle_errors_pyta` in `test_examples.py` to check every file in `e9989_pycodestyle` with PythonTA for PEP8 errors
- Parametrized tests for `PycodestyleChecker`
- Moved tests related to `snapshot.py` out of `test_accumulation_table.py` and into new module `test_snapshot.py`
- Updated GitHub Action tests to avoid running `test_accumulation_table.py` and `test_recursion_table.py` with coverage and add verbose output for debug testing
- Allowed GitHub Action tests to run on _all_ pull requests, including drafts
- Updated dependencies for GitHub Actions to use the latest versions
- Updated dependabot configuration to auto-update dependencies for GitHub Actions in the future
- Updated usage messages in `examples/sample_usage/` of `draw_cfg.py` and `print_ast.py` to be accurate on all operating systems
- Removed redundant line from `tests/test_examples.py`
- Fixed minor typo in an error message in `python_ta/cfg/visitor.py`
- Updated `ExprWrapper` to support `set/list/tuple` literals and `in/not in` operators
- Updated `snapshot.py` and `test_snapshot.py` to align with MemoryViz 0.2.0 updates
- Updated `ExprWrapper` to support string variables and `==`, `in/not in`, indexing and slicing operators
- Added protected `_z3_vars` attribute to `ControlFlowGraph` to store variables to be used in Z3 solver
- Removed unused imports from `python_ta/cfg/graph.py`
- Extended functionality of `ExprWrapper` class to include function definitions' arguments and name assignments
- Added `z3` to dependencies installed as part of the `docs` job in the GitHub Actions workflow
- Added tests to maintain/increase coverage of `visitor.py`, `graph.py`, and `ExprWrapper.py`
- Removed deprecated and redundant `future` argument from `node.frame()` call in `invalid_name_checker.py`
- Updated pylint to v3.2.6 and astroid to v3.2.4 (no new checks were enabled by default)
- Excluded `node_modules/` folder from package autodiscovery
- Updated `graph.py` to augment control flow graph edges with z3 constraints
- Added support for the `!=` operator and replaced dictionary indexing with `.get` in `ExprWrapper`.
- Refactored `Z3Visitor` to use `safe_infer()` instead of `inferred()` and added handling of `AstroidError`.
- Add `negate` attribute to `CFGEdge`

## [2.7.0] - 2023-12-14

### ✨ Enhancements

- Added new configuration option `use-pyta-error-messages` to let users choose whether PythonTA should overwrite pylint's error messages.
- Both PlainReporter and ColorReporter emphasize specific code chunks by using overline characters under any part that is highlighted as ERROR.
- Added snapshot function for deriving a list of dictionaries containing local variables from relevant functions and/or stack frames.
- Added new configuration option `allow-pylint-comments` to let users choose whether PythonTA should allow comments beginning with pylint: or not.
- `AccumulationTable` can now track variables initialized within the `for` loop. Prior, only variables initialized before the `for` loop could be tracked.
- `AccumulationTable` now stores deep copies of objects rather than shallow copies, thus fixing issues that come up in case of mutation during loop.
- `AccumulationTable` can now take in any accumulator expressions, for eg. `x * 2`, instead of just variables.
- `AccumulationTable` now has an optional initialization argument `output` which allows the users to choose whether they want to write the Accumulation Table to a file.
- Created a `RecursionTable` context manager for recursive tracing using a tabular output.
- Support Python 3.12 (requiring upgrade to pylint and astroid 3.0)

### 🐛 Bug fixes

- Fix bug in ending location setting for `Attribute` and `DelAttr` nodes when the same attribute
  was accessed twice on the same line.
- Fix bug where the `naming-convention-violation` checker was checking variables defined in a module's main block. This was inconsistent with the `forbidden-global-variables` checker.
- Fixed bug with `invalid-range-index`: do not attempt any inference of variables in `range` expressions. All range arguments involving variables will be ignored by this checker.

### 💫 New checkers

Pylint checkers v3.0:

- `invalid-field-call`
- `return-in-finally`
- `kwarg-superseded-by-positional-arg`
- `unnecessary-negation` (renamed from `unneeded-not`)

For more information on these checkers, please see the
[Pylint release notes](http://pylint.pycqa.org/en/latest/whatsnew/index.html). Note that the above
list only contains the Pylint checkers enabled by default in PythonTA.

### 🔧 Internal changes

- Remove experimental type inference code.

## [2.6.4] - 2023-11-10

### 🐛 Bug fixes

- Fixed bug with `invalid-range-index` when variables are used in `range` expressions.

## [2.6.3] - 2023-10-09

### 🐛 Bug fixes

- Ensure pycodestyle W503, line break before binary operator, is disabled (regression from 2.6.2).
- Fix `check_contracts` typings so PyCharm static checking will work
- Fix `invalid-range-index` bug where valid range calls were flagged as invalid

## [2.6.2] - 2023-09-22

### 🐛 Bug fixes

- Fix `naming-convention-violation` bug where `_` was considered an invalid variable name.
- Fix `naming-convention-violation` bug where top-level constants were being checked as regular variable names.

### ✨ Enhancements

- Created many custom renderers to make the code snippets for `pep8-errors` easier to understand.

## [2.6.1] - 2023-08-13

### 🐛 Bug fixes

- Make `graphviz` an optional dependency, and clarify the installation requirements for visualizing
  control flow graphs.
- Fix `check_contrats` handling of forward references in class type annotations when using `check_contracts` decorator.
- Fix handling of `|` in type annotations (by updating to `typeguard` v4.1.0).

## [2.6.0] - 2023-08-06

### ✨ Enhancements

- Can now create control flow graphs using `python_ta.control_flow_graphs` to visualize the
  execution paths of Python code.
- `forbidden-top-level-code` and `forbidden-global-variables` now allow top-level type alias
  assignment statements.
- The `trailing-whitespace` error message now highlights the trailing whitespace.
- The `unnecessary-indexing` error now checks for a greater variety of loop/comprehension indexes.
- Provided configuration files are now merged with PythonTA defaults, so you now only
  need to specify options that you want to be overridden. To ignore PythonTA defaults (the
  old behaviour), pass `load_default_config=False` to `check_errors` and `check_all`.
- Improved the code snippets for the `pep8-errors` "blank line" messages.
  Extra blank lines are now highlighted, and suggestions are added when blank lines are missing.
- The default value of the `pyta-number-of-messages` configuration option is now 0 (changed from 5).
  This causes all error occurrences to be displayed.
- Improved efficiency of the contract-checking custom `setattr` for classes.
- Added new function `python_ta.contracts.validate_invariants` to manually check contracts
  for an object.
- Updated to [pycodestyle v2.11](https://github.com/PyCQA/pycodestyle/blob/main/CHANGES.txt).

### 🐛 Bug fixes

- Fixed bug where running `python3 -m python_ta --generate-config` yields a `FileNotFoundError`.
- Fixed bug in how PythonTA reports error messages that occur when parsing configuration files.
- Ensured some config file parsing errors no longer display incorrect lines in the error report.
- Fixed bug where the `HTMLReporter` and `JSONReporter` would ignore the `pyta-number-of-messages`
  option and always display all error occurrences.
- Fixed bug in `check_contracts` where imported classes were not correctly resolved when checking
  types.
- Fixed bug for class contract-checking when assigning an instance attribute that violates a class
  type constraint or representation invariant. Previously, the instance attribute changed to the
  new value after the error was raised, but now is correctly restored to the original value.
- Remove line double-spacing in PlainReporter and ColorReporter output code snippets.

### 💫 New checkers

Custom checkers:

- `invalid-name-checker`: Provide beginner-friendly error messages when reporting variable names
  that violate Python naming conventions. This replaces pylint's
  [C0103](https://pylint.pycqa.org/en/latest/user_guide/messages/convention/invalid-name.html)
  check.

Pylint checkers v2.16:

- `pointless-exception-statement`
- `shadowed-import`
- `unbalanced-dict-unpacking`
- `nested-min-max`
- `invalid-slice-step`

Pylint checkers v2.17:

- `bad-chained-comparison`

For more information on these checkers, please see the
[Pylint release notes](http://pylint.pycqa.org/en/latest/whatsnew/index.html). Note that the above
list only contains the Pylint checkers enabled by default in PythonTA.

## [2.5.0] - 2023-04-27

### 🐛 Bug fixes

- Fixed bug in possibly-undefined checker where a comprehension variable is falsely flagged as possibly undefined.
- Fixed bug where `check_errors` and `check_all` opens a webpage when a nonexistent or unreadable path is passed as an argument.
- Fixed the CFG implementation to resolve a bug in the possibly-undefined checker where variables were falsely flagged as possibly undefined when the code conditionally raises an exception and the variable was referenced afterwards.
- Fixed bug where the generated CFGs will highlight the except block as unreachable if the same exception it is handling was raised in the body of the tryexcept.

### 💫 New checkers

Custom checkers:

- `forbidden-python-syntax`: Flag code that is not permitted to be used on an assessment.

### 🔧 Internal changes

- Pin dependency versions

## [2.4.2] - 2023-1-31

### 🐛 Bug fixes

- Fixed custom message formats based on Pylint 2.15 updates.
- Fixed bug in shadowing-in-comprehension checker when target is a subscript node.
- Ensured `check_contracts` and `check_all_contracts` do nothing when `ENABLE_CONTRACT_CHECKING` is `False`.

## [2.4.1] - 2023-1-13

### 🐛 Bug fixes

- Fixed PyTA contract checking for method calls when running modules in PyCharm using the "Run File in Python Console" action.

## [2.4.0] - 2022-12-21

### ✨ Enhancements

- `unnecessary_indexing_checker` has now been extended to check comprehensions in addition to for loops.
- `invalid_for_target_checker` has now been extended to check comprehensions in addition to for loops.
- `forbidden_io_function_checker` is now able to check for calls to IO functions written at the top-level of a module, but outside the main block.
- `python_ta.debug.AccumulationTable` is extended to support printing loop iterations for while loops.
- Violated representation invariant error message now includes the class name and current values of the instance attributes.
- Added constant `python_ta.contracts.ENABLE_CONTRACT_CHECKING` to only check contracts when its value is set to `True`.
- `python_ta.debug.AccumulationTable` has extended loop detection to allow the loop to appear anywhere inside the with statement.

### 🐛 Bug fixes

- Fixed Issue #831: Contract Checker Bug. Now raises `AssertionError` when the expected type is `float` but got `int` instead.
- PyTA contracts' type checking now raises `AssertionError` when the expected type is `int` but got `bool` instead.
- Fixed PyTA contract checking when running modules in PyCharm using the "Run File in Python Console" action.

### 💫 New checkers

Custom checkers:

- `forbidden-top-level-code`: Flag code written at the top level when it is not one of the four acceptable types.

## [2.3.3] - 2022-09-05

### 🐛 Bug fixes

- Restored 'line_end', 'column_end', and 'snippet' fields in JSON reporter output.

## [2.3.2] - 2022-08-30

### 🐛 Bug fixes

- Updated jsonreporter to get data from the new pylint Message class (#840)

### 🥽 Experimental

- Added preliminary support for translation of constraints into Z3 solver.
  (This is currently not enabled by default in PythonTA.)

## [2.3.1] - 2022-08-08

### 🐛 Bug fixes

- Add missing `toml` package to library dependencies.
- Improve formatting of `None` and `float`s in `AccumulationTable` display.
  Also make minor improvements to the documentation.

## [2.3.0] - 2022-08-08

### ✨ Enhancements

- Added new command line argument `-v/--version`. User can print out current PythonTA version using `python -m python_ta -v`.
- Preconditions, postconditions, and representation invariants are now parsed only once and compiled.
- Can configure custom error messages for pylint in a toml file.
- `missing_space_in_doctest_checker` is now able to check doctests in python modules and classes.
- Updated to Pylint v2.14. See "New checks" below for the new checkers enabled by default.
- Added new `python_ta.debug` module with an `AccumulationTable` context manager for loop print debugging.
- Improve message for R1710 (inconsistent-return-statements)

### 🐛 Bug fixes

- Function `check_all_contracts` skips contract checks for functions and classes which are not defined in a module whose name is passed as an argument. If `decorate_main` argument is `True`, functions and classes defined in `__main__` module will be checked without needing to pass in additional arguments.

### 💫 New checkers

Custom checkers:

- `type-is-assigned`: Flag when a type is not annotated but rather assigned in a function or class definition.

Pylint checkers v2.13:

- `modified-iterating-list`
- `modified-iterating-dict`
- `modified-iterating-set`
- `unnecessary-ellipsis`
- `bad-file-encoding`

Pylint checkers v2.14:

- `comparison-of-constants`
- `potential-index-error`
- `unnecessary-list-index-lookup`
- `duplicate-value`
- `super-without-brackets`

For more information on these checkers, please see the
[Pylint release notes](http://pylint.pycqa.org/en/latest/whatsnew/index.html). Note that the above
list only contains the Pylint checkers enabled by default in PythonTA.

## [2.2.0] - 2021-12-09

### ✨ Enhancements

- Added support for postconditions in function docstring.
- Improve error message of `unncessary-indexing` checker.
- Added CLI for `python_ta.contracts` module for executing a file with contract checking
  (`$ python -m python_ta.contracts FILE`)
- Added two new command line interfaces. User can print out the default PythonTA configuration file in the command line using `python -m python_ta -g` and can specify the output format of the reporter using `python -m python_ta --output-format FILE`.
- Updated to Pylint v2.12. See "New checks" below for the new checkers enabled by default.
- Register ending location setter as pylint plugin.

### 🐛 Bug fixes

- Fix bugs in `unnecessary-indexing` checker:
  1. False positive when the same loop variable is used in two loops in sequence.
  2. False negative when the loop variable can be simplified, but is also shadowed in the
     the loop body.
- Fix HTML report to link correctly to specific errors on the PythonTA documentation website.
- Fix bug when setting ending locations for `ClassDef`s that have no decorators.

### 💫 New checkers

Pylint checkers v2.12:

- `use-implicit-booleaness-not-len` (renamed from `len-as-condition`)

Pylint checkers v2.11:

- `consider-using-f-string`

For more information on these checkers, please see the
[Pylint release notes](http://pylint.pycqa.org/en/latest/whatsnew/index.html). Note that the above
list only contains the Pylint checkers enabled by default in PythonTA.

## [2.1.1] - 2021-09-23

### 🐛 Bug fixes

- Fix HTML report to display file even when no errors are found.
- Fix pylint cache directory creation (backport of change from pylint 2.11)

## [2.1.0] - 2021-09-16

### ✨ Enhancements

- Added `line_end` and `column_end` to `JSONReporter` output.

## [2.0.0] - 2021-08-24

PythonTA's adopting semantic versioning as of this release, so we've bumped the version to 2.0.

### ✨ Enhancements

- Added basic CLI. Users can now run PythonTA in the command line either as a standalone
  script (`$ python_ta my_file`) or as a Python module (`$ python -m python_ta my_file`).
- Added new documentation website, hosted at <https://www.cs.toronto.edu/~david/pyta>.
- Added support for relative paths in `output` argument to `check_all`.
- Added new configuration option `pycodestyle-ignore` to customize the pycodestyle errors
  checked by `pep8-errors`.

### ✨ Changes

- Changed HTML report template to make it more user-friendly.
- Changed default HTML report output: by default now loads in a web browser without creating
  a temporary file (previously, `pyta_report.html`). This file can still be generated by passing
  `output='pyta_report.html'` to calls to `check_all`.
- Added new `output-format` option to specify reporter class.
- Changed API of PythonTA custom reporters.
- Updated to Pylint v2.10. See "New checks" below for the new checks enabled by default.
- Renamed `for-target-subscript` checker to `invalid-for-target`, and added support checking for
  loop targets that are attributes (e.g., `for obj.x in [1, 2, 3]`).
  ([#701](https://github.com/pyta-uoft/pyta/issues/701))

### 🐛 Bug fixes

- Fixed bug with `python_ta.contracts`: do not check representation invariants
  when a helper method is called within an initializer.
- Fixed bug with `python_ta.contracts`: do not check class representation invariants in the
  initializer of a superclass.
- Fixed bug with `shadowing-in-comprehension` checker: do not treat `_` as a shadowed variable.
- Fixed bug with `unnecessary-indexing` checker: handle case where loop variable is first assigned
  before the for loop.
  ([#699](https://github.com/pyta-uoft/pyta/issues/699))
- Fixed bug where PythonTA would crash on files that used encodings other than UTF-8.
  PythonTA now reports an error and displays the invalid characters to the user.

### 🚧 Deprecations

- Deprecated `pyta-reporter` option; use `output-format` instead.

### 💫 New checkers

Custom checkers:

- `missing-space-in-doctest`: Flag when a doctest prompt (`>>>`) is not followed by a space.
  E.g., `>>>my_function(1)`.

Pylint checkers v2.10:

- `forgotten-debug-statement`
- `format-string-without-interpolation`
- `use-dict-literal`
- `use-list-literal`

Pylint checkers v2.9:

- `consider-using-from-import`
- `unnecessary-dict-index-lookup`

Pylint checkers v2.8:

- `consider-using-with`

For more information on these checkers, please see the
[Pylint release notes](http://pylint.pycqa.org/en/latest/whatsnew/index.html).
Note that the above list only contains the Pylint checkers enabled by default in PythonTA.

### 🔧 Internal changes

- Adopted semantic versioning.
- Created a Changelog.
- Added pre-commit hooks using pre-commit, black, isort, and prettier.
- Adopted Sphinx for documentation generation, using a Read the Docs template.
- Adopted `setup.cfg` file for configuration.<|MERGE_RESOLUTION|>--- conflicted
+++ resolved
@@ -15,11 +15,8 @@
 - Added `server-port` configuration option to specify the port number to use when serving the PyTA HTML report.
 - Added new checker option `mypy-options` in `static-type-checker` to let users override default mypy command-line arguments
 - Added documentation for overriding messages
-<<<<<<< HEAD
+- Improved `check_contracts` error messages by ensuring a consistent format and phrasing
 - Added `autoformat-options` configuration option to let users specify command-line arguments to the Black formatting tool
-=======
-- Improved `check_contracts` error messages by ensuring a consistent format and phrasing
->>>>>>> ee811ecc
 
 ### 💫 New checkers
 
