# Changelog

All notable changes to this project will be documented in this file.

The format is based on [Keep a Changelog](https://keepachangelog.com/en/1.0.0/),
and adheres to [Semantic Versioning](https://semver.org/spec/v2.0.0.html).

## Unreleased

### ✨ Enhancements

- Add new boolean configuration `allow-local-imports` to allow for local imports
- Extended the `snasphot` function to include the relevant variables defined at the top level (global variables).
- Include the pycodestyle error code to the error message for PEP8 style errors
- Added date and time display to `PlainReporter` and `ColorReporter`
- Allowed specifying allowed names in configurations `allowed-import-modules` and `extra-imports` instead of just modules
- Improved error display for pycodestyle (E9989) errors E123, E203, E222, E226, and E262
- Added the configuration option to ignore naming convention violations (C9103 and C9104) for names matching the provided regular expression.
- Update to pylint v3.1 and and astroid v3.1
- Stored actual AST condition node in edges leading out of If/While blocks in generated control flow graphs.
- Stored valid Python function preconditions in initial edge to function code in generated function control flow graphs.
- Report warning when control flow graph creation encounters a syntax error related to control flow
- Added autoformat option that runs black formatting tool to python_ta.check_all()

### 💫 New checkers

Pylint checkers v3.1:

- `use-yield-from`
- `deprecated-attribute`

For more information on these checkers, please see the
[Pylint release notes](http://pylint.pycqa.org/en/latest/whatsnew/index.html). Note that the above
list only contains the Pylint checkers enabled by default in PythonTA.

Custom checkers:

- `inconsistent-returns` and `missing-return-statement`: Provide clearer error messages when reporting missing return statements. This replaces pylint's [R1710](https://pylint.pycqa.org/en/latest/user_guide/messages/refactor/inconsistent-return-statements.html) check.

### 🐛 Bug fixes

- Fixed issue with error message of C0410 by reformating it to properly fit with the list of modules imported that are provided to it
- Fixed bug where `_` was marked as a built-in when running PythonTA after running doctest
- Fixed issue where annotated constant variable assignment was not considered as permissible top level code and triggered error E9992
- Fixed issue where top level class attribute assignment was considered as permissible top level code
- Fixed issue where `check_contracts` fails silently when function preconditions contain precondition violations, and when a representation invariant contains a call to a top-level function (not built-in or imported library).
- Fixed issue where methods called in representation invariants lead to infinite recursion.
- Fixed issue where `PossiblyUndefinedChecker` raised an error if the control flow graph was invalid due to syntax error

### 🔧 Internal changes

- Updated changelog and pull request template formats
- Added unit tests for PEP8 errors E115, E122, E125, E127, E129, E131 for `PycodestyleChecker`
- Added unit tests for PEP8 errors E223, E224, E227, E228, E265 for `PycodestyleChecker`
- Refactored `test_check_on_dir` in `test_check.py` module to test on `sample_dir`, a subset of `examples`
- Added unit test `test_examples_files_pyta` in `test_examples.py` to check every file in `examples` with PythonTA
- Added unit tests for PEP8 errors E266, E275, E301, E303, E304 for `PycodestyleChecker`
- Moved tests related to `__main__.py` from `test_check.py` to `test_main.py`
- Added more unit tests to `test_main.py` to increase coverage of `__main__.py` to 100%
- Updated `README.md` to reflect updated folder structure
- Added unit test `test_pycodestyle_errors_pyta` in `test_examples.py` to check every file in `e9989_pycodestyle` with PythonTA for PEP8 errors
- Parametrized tests for `PycodestyleChecker`
- Moved tests related to `snapshot.py` out of `test_accumulation_table.py` and into new module `test_snapshot.py`
- Updated GitHub Action tests to avoid running `test_accumulation_table.py` and `test_recursion_table.py` with coverage and add verbose output for debug testing
- Allowed GitHub Action tests to run on _all_ pull requests, including drafts
- Updated dependencies for GitHub Actions to use the latest versions
- Updated dependabot configuration to auto-update dependencies for GitHub Actions in the future
- Updated usage messages in `examples/sample_usage/` of `draw_cfg.py` and `print_ast.py` to be accurate on all operating systems
- Removed redundant line from `tests/test_examples.py`
- Fixed minor typo in an error message in `python_ta/cfg/visitor.py`
<<<<<<< HEAD
- Added protected `_z3_vars` attribute to `ControlFlowGraph` to store variables to be used in Z3 solver
- Removed unused imports from `python_ta/cfg/graph.py`
- Extended functionality of `ExprWrapper` class to include function definitions' arguments and name assignments
- Added `z3` to dependencies installed as part of the `docs` job in the GitHub Actions workflow
=======
- Updated `ExprWrapper` to support `set/list/tuple` literals and `in/not in` operators
>>>>>>> 976ea7ef

## [2.7.0] - 2024-12-14

### ✨ Enhancements

- Added new configuration option `use-pyta-error-messages` to let users choose whether PythonTA should overwrite pylint's error messages.
- Both PlainReporter and ColorReporter emphasize specific code chunks by using overline characters under any part that is highlighted as ERROR.
- Added snapshot function for deriving a list of dictionaries containing local variables from relevant functions and/or stack frames.
- Added new configuration option `allow-pylint-comments` to let users choose whether PythonTA should allow comments beginning with pylint: or not.
- `AccumulationTable` can now track variables initialized within the `for` loop. Prior, only variables initialized before the `for` loop could be tracked.
- `AccumulationTable` now stores deep copies of objects rather than shallow copies, thus fixing issues that come up in case of mutation during loop.
- `AccumulationTable` can now take in any accumulator expressions, for eg. `x * 2`, instead of just variables.
- `AccumulationTable` now has an optional initialization argument `output` which allows the users to choose whether they want to write the Accumulation Table to a file.
- Created a `RecursionTable` context manager for recursive tracing using a tabular output.
- Support Python 3.12 (requiring upgrade to pylint and astroid 3.0)

### 🐛 Bug fixes

- Fix bug in ending location setting for `Attribute` and `DelAttr` nodes when the same attribute
  was accessed twice on the same line.
- Fix bug where the `naming-convention-violation` checker was checking variables defined in a module's main block. This was inconsistent with the `forbidden-global-variables` checker.
- Fixed bug with `invalid-range-index`: do not attempt any inference of variables in `range` expressions. All range arguments involving variables will be ignored by this checker.

### 💫 New checkers

Pylint checkers v3.0:

- `invalid-field-call`
- `return-in-finally`
- `kwarg-superseded-by-positional-arg`
- `unnecessary-negation` (renamed from `unneeded-not`)

For more information on these checkers, please see the
[Pylint release notes](http://pylint.pycqa.org/en/latest/whatsnew/index.html). Note that the above
list only contains the Pylint checkers enabled by default in PythonTA.

### 🔧 Internal changes

- Remove experimental type inference code.

## [2.6.4] - 2024-11-10

### 🐛 Bug fixes

- Fixed bug with `invalid-range-index` when variables are used in `range` expressions.

## [2.6.3] - 2023-10-09

### 🐛 Bug fixes

- Ensure pycodestyle W503, line break before binary operator, is disabled (regression from 2.6.2).
- Fix `check_contracts` typings so PyCharm static checking will work
- Fix `invalid-range-index` bug where valid range calls were flagged as invalid

## [2.6.2] - 2023-09-22

### 🐛 Bug fixes

- Fix `naming-convention-violation` bug where `_` was considered an invalid variable name.
- Fix `naming-convention-violation` bug where top-level constants were being checked as regular variable names.

### ✨ Enhancements

- Created many custom renderers to make the code snippets for `pep8-errors` easier to understand.

## [2.6.1] - 2023-08-13

### 🐛 Bug fixes

- Make `graphviz` an optional dependency, and clarify the installation requirements for visualizing
  control flow graphs.
- Fix `check_contrats` handling of forward references in class type annotations when using `check_contracts` decorator.
- Fix handling of `|` in type annotations (by updating to `typeguard` v4.1.0).

## [2.6.0] - 2023-08-06

### ✨ Enhancements

- Can now create control flow graphs using `python_ta.control_flow_graphs` to visualize the
  execution paths of Python code.
- `forbidden-top-level-code` and `forbidden-global-variables` now allow top-level type alias
  assignment statements.
- The `trailing-whitespace` error message now highlights the trailing whitespace.
- The `unnecessary-indexing` error now checks for a greater variety of loop/comprehension indexes.
- Provided configuration files are now merged with PythonTA defaults, so you now only
  need to specify options that you want to be overridden. To ignore PythonTA defaults (the
  old behaviour), pass `load_default_config=False` to `check_errors` and `check_all`.
- Improved the code snippets for the `pep8-errors` "blank line" messages.
  Extra blank lines are now highlighted, and suggestions are added when blank lines are missing.
- The default value of the `pyta-number-of-messages` configuration option is now 0 (changed from 5).
  This causes all error occurrences to be displayed.
- Improved efficiency of the contract-checking custom `setattr` for classes.
- Added new function `python_ta.contracts.validate_invariants` to manually check contracts
  for an object.
- Updated to [pycodestyle v2.11](https://github.com/PyCQA/pycodestyle/blob/main/CHANGES.txt).

### 🐛 Bug fixes

- Fixed bug where running `python3 -m python_ta --generate-config` yields a `FileNotFoundError`.
- Fixed bug in how PythonTA reports error messages that occur when parsing configuration files.
- Ensured some config file parsing errors no longer display incorrect lines in the error report.
- Fixed bug where the `HTMLReporter` and `JSONReporter` would ignore the `pyta-number-of-messages`
  option and always display all error occurrences.
- Fixed bug in `check_contracts` where imported classes were not correctly resolved when checking
  types.
- Fixed bug for class contract-checking when assigning an instance attribute that violates a class
  type constraint or representation invariant. Previously, the instance attribute changed to the
  new value after the error was raised, but now is correctly restored to the original value.
- Remove line double-spacing in PlainReporter and ColorReporter output code snippets.

### 💫 New checkers

Custom checkers:

- `invalid-name-checker`: Provide beginner-friendly error messages when reporting variable names
  that violate Python naming conventions. This replaces pylint's
  [C0103](https://pylint.pycqa.org/en/latest/user_guide/messages/convention/invalid-name.html)
  check.

Pylint checkers v2.16:

- `pointless-exception-statement`
- `shadowed-import`
- `unbalanced-dict-unpacking`
- `nested-min-max`
- `invalid-slice-step`

Pylint checkers v2.17:

- `bad-chained-comparison`

For more information on these checkers, please see the
[Pylint release notes](http://pylint.pycqa.org/en/latest/whatsnew/index.html). Note that the above
list only contains the Pylint checkers enabled by default in PythonTA.

## [2.5.0] - 2023-04-27

### 🐛 Bug fixes

- Fixed bug in possibly-undefined checker where a comprehension variable is falsely flagged as possibly undefined.
- Fixed bug where `check_errors` and `check_all` opens a webpage when a nonexistent or unreadable path is passed as an argument.
- Fixed the CFG implementation to resolve a bug in the possibly-undefined checker where variables were falsely flagged as possibly undefined when the code conditionally raises an exception and the variable was referenced afterwards.
- Fixed bug where the generated CFGs will highlight the except block as unreachable if the same exception it is handling was raised in the body of the tryexcept.

### 💫 New checkers

Custom checkers:

- `forbidden-python-syntax`: Flag code that is not permitted to be used on an assessment.

### 🔧 Internal changes

- Pin dependency versions

## [2.4.2] - 2023-1-31

### 🐛 Bug fixes

- Fixed custom message formats based on Pylint 2.15 updates.
- Fixed bug in shadowing-in-comprehension checker when target is a subscript node.
- Ensured `check_contracts` and `check_all_contracts` do nothing when `ENABLE_CONTRACT_CHECKING` is `False`.

## [2.4.1] - 2023-1-13

### 🐛 Bug fixes

- Fixed PyTA contract checking for method calls when running modules in PyCharm using the "Run File in Python Console" action.

## [2.4.0] - 2022-12-21

### ✨ Enhancements

- `unnecessary_indexing_checker` has now been extended to check comprehensions in addition to for loops.
- `invalid_for_target_checker` has now been extended to check comprehensions in addition to for loops.
- `forbidden_io_function_checker` is now able to check for calls to IO functions written at the top-level of a module, but outside the main block.
- `python_ta.debug.AccumulationTable` is extended to support printing loop iterations for while loops.
- Violated representation invariant error message now includes the class name and current values of the instance attributes.
- Added constant `python_ta.contracts.ENABLE_CONTRACT_CHECKING` to only check contracts when its value is set to `True`.
- `python_ta.debug.AccumulationTable` has extended loop detection to allow the loop to appear anywhere inside the with statement.

### 🐛 Bug fixes

- Fixed Issue #831: Contract Checker Bug. Now raises `AssertionError` when the expected type is `float` but got `int` instead.
- PyTA contracts' type checking now raises `AssertionError` when the expected type is `int` but got `bool` instead.
- Fixed PyTA contract checking when running modules in PyCharm using the "Run File in Python Console" action.

### 💫 New checkers

Custom checkers:

- `forbidden-top-level-code`: Flag code written at the top level when it is not one of the four acceptable types.

## [2.3.3] - 2022-09-05

### 🐛 Bug fixes

- Restored 'line_end', 'column_end', and 'snippet' fields in JSON reporter output.

## [2.3.2] - 2022-08-30

### 🐛 Bug fixes

- Updated jsonreporter to get data from the new pylint Message class (#840)

### 🥽 Experimental

- Added preliminary support for translation of constraints into Z3 solver.
  (This is currently not enabled by default in PythonTA.)

## [2.3.1] - 2022-08-08

### 🐛 Bug fixes

- Add missing `toml` package to library dependencies.
- Improve formatting of `None` and `float`s in `AccumulationTable` display.
  Also make minor improvements to the documentation.

## [2.3.0] - 2022-08-08

### ✨ Enhancements

- Added new command line argument `-v/--version`. User can print out current PythonTA version using `python -m python_ta -v`.
- Preconditions, postconditions, and representation invariants are now parsed only once and compiled.
- Can configure custom error messages for pylint in a toml file.
- `missing_space_in_doctest_checker` is now able to check doctests in python modules and classes.
- Updated to Pylint v2.14. See "New checks" below for the new checkers enabled by default.
- Added new `python_ta.debug` module with an `AccumulationTable` context manager for loop print debugging.
- Improve message for R1710 (inconsistent-return-statements)

### 🐛 Bug fixes

- Function `check_all_contracts` skips contract checks for functions and classes which are not defined in a module whose name is passed as an argument. If `decorate_main` argument is `True`, functions and classes defined in `__main__` module will be checked without needing to pass in additional arguments.

### 💫 New checkers

Custom checkers:

- `type-is-assigned`: Flag when a type is not annotated but rather assigned in a function or class definition.

Pylint checkers v2.13:

- `modified-iterating-list`
- `modified-iterating-dict`
- `modified-iterating-set`
- `unnecessary-ellipsis`
- `bad-file-encoding`

Pylint checkers v2.14:

- `comparison-of-constants`
- `potential-index-error`
- `unnecessary-list-index-lookup`
- `duplicate-value`
- `super-without-brackets`

For more information on these checkers, please see the
[Pylint release notes](http://pylint.pycqa.org/en/latest/whatsnew/index.html). Note that the above
list only contains the Pylint checkers enabled by default in PythonTA.

## [2.2.0] - 2021-12-09

### ✨ Enhancements

- Added support for postconditions in function docstring.
- Improve error message of `unncessary-indexing` checker.
- Added CLI for `python_ta.contracts` module for executing a file with contract checking
  (`$ python -m python_ta.contracts FILE`)
- Added two new command line interfaces. User can print out the default PythonTA configuration file in the command line using `python -m python_ta -g` and can specify the output format of the reporter using `python -m python_ta --output-format FILE`.
- Updated to Pylint v2.12. See "New checks" below for the new checkers enabled by default.
- Register ending location setter as pylint plugin.

### 🐛 Bug fixes

- Fix bugs in `unnecessary-indexing` checker:
  1. False positive when the same loop variable is used in two loops in sequence.
  2. False negative when the loop variable can be simplified, but is also shadowed in the
     the loop body.
- Fix HTML report to link correctly to specific errors on the PythonTA documentation website.
- Fix bug when setting ending locations for `ClassDef`s that have no decorators.

### 💫 New checkers

Pylint checkers v2.12:

- `use-implicit-booleaness-not-len` (renamed from `len-as-condition`)

Pylint checkers v2.11:

- `consider-using-f-string`

For more information on these checkers, please see the
[Pylint release notes](http://pylint.pycqa.org/en/latest/whatsnew/index.html). Note that the above
list only contains the Pylint checkers enabled by default in PythonTA.

## [2.1.1] - 2021-09-23

### 🐛 Bug fixes

- Fix HTML report to display file even when no errors are found.
- Fix pylint cache directory creation (backport of change from pylint 2.11)

## [2.1.0] - 2021-09-16

### ✨ Enhancements

- Added `line_end` and `column_end` to `JSONReporter` output.

## [2.0.0] - 2021-08-24

PythonTA's adopting semantic versioning as of this release, so we've bumped the version to 2.0.

### ✨ Enhancements

- Added basic CLI. Users can now run PythonTA in the command line either as a standalone
  script (`$ python_ta my_file`) or as a Python module (`$ python -m python_ta my_file`).
- Added new documentation website, hosted at <https://www.cs.toronto.edu/~david/pyta>.
- Added support for relative paths in `output` argument to `check_all`.
- Added new configuration option `pycodestyle-ignore` to customize the pycodestyle errors
  checked by `pep8-errors`.

### ✨ Changes

- Changed HTML report template to make it more user-friendly.
- Changed default HTML report output: by default now loads in a web browser without creating
  a temporary file (previously, `pyta_report.html`). This file can still be generated by passing
  `output='pyta_report.html'` to calls to `check_all`.
- Added new `output-format` option to specify reporter class.
- Changed API of PythonTA custom reporters.
- Updated to Pylint v2.10. See "New checks" below for the new checks enabled by default.
- Renamed `for-target-subscript` checker to `invalid-for-target`, and added support checking for
  loop targets that are attributes (e.g., `for obj.x in [1, 2, 3]`).
  ([#701](https://github.com/pyta-uoft/pyta/issues/701))

### 🐛 Bug fixes

- Fixed bug with `python_ta.contracts`: do not check representation invariants
  when a helper method is called within an initializer.
- Fixed bug with `python_ta.contracts`: do not check class representation invariants in the
  initializer of a superclass.
- Fixed bug with `shadowing-in-comprehension` checker: do not treat `_` as a shadowed variable.
- Fixed bug with `unnecessary-indexing` checker: handle case where loop variable is first assigned
  before the for loop.
  ([#699](https://github.com/pyta-uoft/pyta/issues/699))
- Fixed bug where PythonTA would crash on files that used encodings other than UTF-8.
  PythonTA now reports an error and displays the invalid characters to the user.

### 🚧 Deprecations

- Deprecated `pyta-reporter` option; use `output-format` instead.

### 💫 New checkers

Custom checkers:

- `missing-space-in-doctest`: Flag when a doctest prompt (`>>>`) is not followed by a space.
  E.g., `>>>my_function(1)`.

Pylint checkers v2.10:

- `forgotten-debug-statement`
- `format-string-without-interpolation`
- `use-dict-literal`
- `use-list-literal`

Pylint checkers v2.9:

- `consider-using-from-import`
- `unnecessary-dict-index-lookup`

Pylint checkers v2.8:

- `consider-using-with`

For more information on these checkers, please see the
[Pylint release notes](http://pylint.pycqa.org/en/latest/whatsnew/index.html).
Note that the above list only contains the Pylint checkers enabled by default in PythonTA.

### 🔧 Internal changes

- Adopted semantic versioning.
- Created a Changelog.
- Added pre-commit hooks using pre-commit, black, isort, and prettier.
- Adopted Sphinx for documentation generation, using a Read the Docs template.
- Adopted `setup.cfg` file for configuration.<|MERGE_RESOLUTION|>--- conflicted
+++ resolved
@@ -68,14 +68,11 @@
 - Updated usage messages in `examples/sample_usage/` of `draw_cfg.py` and `print_ast.py` to be accurate on all operating systems
 - Removed redundant line from `tests/test_examples.py`
 - Fixed minor typo in an error message in `python_ta/cfg/visitor.py`
-<<<<<<< HEAD
+- Updated `ExprWrapper` to support `set/list/tuple` literals and `in/not in` operators
 - Added protected `_z3_vars` attribute to `ControlFlowGraph` to store variables to be used in Z3 solver
 - Removed unused imports from `python_ta/cfg/graph.py`
 - Extended functionality of `ExprWrapper` class to include function definitions' arguments and name assignments
 - Added `z3` to dependencies installed as part of the `docs` job in the GitHub Actions workflow
-=======
-- Updated `ExprWrapper` to support `set/list/tuple` literals and `in/not in` operators
->>>>>>> 976ea7ef
 
 ## [2.7.0] - 2024-12-14
 
