# Changelog

All notable changes to this project will be documented in this file.

The format is based on [Keep a Changelog](https://keepachangelog.com/en/1.0.0/),
and adheres to [Semantic Versioning](https://semver.org/spec/v2.0.0.html).

## Unreleased

### Enhancements

- Add new boolean configuration `allow-local-imports` to allow for local imports
<<<<<<< HEAD
- Extended the `snasphot` function to derive the relevant variables define at the top level (global variables).
=======
- Include the pycodestyle error code to the error message for PEP8 style errors
- Added date and time display to `PlainReporter` and `ColorReporter`
- Allowed specifying allowed names in configurations `allowed-import-modules` and `extra-imports` instead of just modules
>>>>>>> 098553c4

## [2.7.0] - 2024-12-14

### Enhancements

- Added new configuration option `use-pyta-error-messages` to let users choose whether PythonTA should overwrite pylint's error messages.
- Both PlainReporter and ColorReporter emphasize specific code chunks by using overline characters under any part that is highlighted as ERROR.
- Added snapshot function for deriving a list of dictionaries containing local variables from relevant functions and/or stack frames.
- Added new configuration option `allow-pylint-comments` to let users choose whether PythonTA should allow comments beginning with pylint: or not.
- `AccumulationTable` can now track variables initialized within the `for` loop. Prior, only variables initialized before the `for` loop could be tracked.
- `AccumulationTable` now stores deep copies of objects rather than shallow copies, thus fixing issues that come up in case of mutation during loop.
- `AccumulationTable` can now take in any accumulator expressions, for eg. `x * 2`, instead of just variables.
- `AccumulationTable` now has an optional initialization argument `output` which allows the users to choose whether they want to write the Accumulation Table to a file.
- Created a `RecursionTable` context manager for recursive tracing using a tabular output.
- Support Python 3.12 (requiring upgrade to pylint and astroid 3.0)

### Bug fixes

- Fix bug in ending location setting for `Attribute` and `DelAttr` nodes when the same attribute
  was accessed twice on the same line.
- Fix bug where the `naming-convention-violation` checker was checking variables defined in a module's main block. This was inconsistent with the `forbidden-global-variables` checker.
- Fixed bug with `invalid-range-index`: do not attempt any inference of variables in `range` expressions. All range arguments involving variables will be ignored by this checker.

### New checkers

Pylint checkers v3.0:

- `invalid-field-call`
- `return-in-finally`
- `kwarg-superseded-by-positional-arg`
- `unnecessary-negation` (renamed from `unneeded-not`)

For more information on these checkers, please see the
[Pylint release notes](http://pylint.pycqa.org/en/latest/whatsnew/index.html). Note that the above
list only contains the Pylint checkers enabled by default in PythonTA.

### Internal

- Remove experimental type inference code.

## [2.6.4] - 2024-11-10

### Bug fixes

- Fixed bug with `invalid-range-index` when variables are used in `range` expressions.

## [2.6.3] - 2023-10-09

### Bug fixes

- Ensure pycodestyle W503, line break before binary operator, is disabled (regression from 2.6.2).
- Fix `check_contracts` typings so PyCharm static checking will work
- Fix `invalid-range-index` bug where valid range calls were flagged as invalid

## [2.6.2] - 2023-09-22

### Bug fixes

- Fix `naming-convention-violation` bug where `_` was considered an invalid variable name.
- Fix `naming-convention-violation` bug where top-level constants were being checked as regular variable names.

### Enhancements

- Created many custom renderers to make the code snippets for `pep8-errors` easier to understand.

## [2.6.1] - 2023-08-13

### Bug fixes

- Make `graphviz` an optional dependency, and clarify the installation requirements for visualizing
  control flow graphs.
- Fix `check_contrats` handling of forward references in class type annotations when using `check_contracts` decorator.
- Fix handling of `|` in type annotations (by updating to `typeguard` v4.1.0).

## [2.6.0] - 2023-08-06

### Enhancements

- Can now create control flow graphs using `python_ta.control_flow_graphs` to visualize the
  execution paths of Python code.
- `forbidden-top-level-code` and `forbidden-global-variables` now allow top-level type alias
  assignment statements.
- The `trailing-whitespace` error message now highlights the trailing whitespace.
- The `unnecessary-indexing` error now checks for a greater variety of loop/comprehension indexes.
- Provided configuration files are now merged with PythonTA defaults, so you now only
  need to specify options that you want to be overridden. To ignore PythonTA defaults (the
  old behaviour), pass `load_default_config=False` to `check_errors` and `check_all`.
- Improved the code snippets for the `pep8-errors` "blank line" messages.
  Extra blank lines are now highlighted, and suggestions are added when blank lines are missing.
- The default value of the `pyta-number-of-messages` configuration option is now 0 (changed from 5).
  This causes all error occurrences to be displayed.
- Improved efficiency of the contract-checking custom `setattr` for classes.
- Added new function `python_ta.contracts.validate_invariants` to manually check contracts
  for an object.
- Updated to [pycodestyle v2.11](https://github.com/PyCQA/pycodestyle/blob/main/CHANGES.txt).

### Bug Fixes

- Fixed bug where running `python3 -m python_ta --generate-config` yields a `FileNotFoundError`.
- Fixed bug in how PythonTA reports error messages that occur when parsing configuration files.
- Ensured some config file parsing errors no longer display incorrect lines in the error report.
- Fixed bug where the `HTMLReporter` and `JSONReporter` would ignore the `pyta-number-of-messages`
  option and always display all error occurrences.
- Fixed bug in `check_contracts` where imported classes were not correctly resolved when checking
  types.
- Fixed bug for class contract-checking when assigning an instance attribute that violates a class
  type constraint or representation invariant. Previously, the instance attribute changed to the
  new value after the error was raised, but now is correctly restored to the original value.
- Remove line double-spacing in PlainReporter and ColorReporter output code snippets.

### New checkers

Custom checkers:

- `invalid-name-checker`: Provide beginner-friendly error messages when reporting variable names
  that violate Python naming conventions. This replaces pylint's
  [C0103](https://pylint.pycqa.org/en/latest/user_guide/messages/convention/invalid-name.html)
  check.

Pylint checkers v2.16:

- `pointless-exception-statement`
- `shadowed-import`
- `unbalanced-dict-unpacking`
- `nested-min-max`
- `invalid-slice-step`

Pylint checkers v2.17:

- `bad-chained-comparison`

For more information on these checkers, please see the
[Pylint release notes](http://pylint.pycqa.org/en/latest/whatsnew/index.html). Note that the above
list only contains the Pylint checkers enabled by default in PythonTA.

## [2.5.0] - 2023-04-27

### Bug fixes

- Fixed bug in possibly-undefined checker where a comprehension variable is falsely flagged as possibly undefined.
- Fixed bug where `check_errors` and `check_all` opens a webpage when a nonexistent or unreadable path is passed as an argument.
- Fixed the CFG implementation to resolve a bug in the possibly-undefined checker where variables were falsely flagged as possibly undefined when the code conditionally raises an exception and the variable was referenced afterwards.
- Fixed bug where the generated CFGs will highlight the except block as unreachable if the same exception it is handling was raised in the body of the tryexcept.

### New checkers

Custom checkers:

- `forbidden-python-syntax`: Flag code that is not permitted to be used on an assessment.

### Other

- Pin dependency versions

## [2.4.2] - 2023-1-31

### Bug fixes

- Fixed custom message formats based on Pylint 2.15 updates.
- Fixed bug in shadowing-in-comprehension checker when target is a subscript node.
- Ensured `check_contracts` and `check_all_contracts` do nothing when `ENABLE_CONTRACT_CHECKING` is `False`.

## [2.4.1] - 2023-1-13

### Bug fixes

- Fixed PyTA contract checking for method calls when running modules in PyCharm using the "Run File in Python Console" action.

## [2.4.0] - 2022-12-21

### Enhancements

- `unnecessary_indexing_checker` has now been extended to check comprehensions in addition to for loops.
- `invalid_for_target_checker` has now been extended to check comprehensions in addition to for loops.
- `forbidden_io_function_checker` is now able to check for calls to IO functions written at the top-level of a module, but outside the main block.
- `python_ta.debug.AccumulationTable` is extended to support printing loop iterations for while loops.
- Violated representation invariant error message now includes the class name and current values of the instance attributes.
- Added constant `python_ta.contracts.ENABLE_CONTRACT_CHECKING` to only check contracts when its value is set to `True`.
- `python_ta.debug.AccumulationTable` has extended loop detection to allow the loop to appear anywhere inside the with statement.

### Bug Fixes

- Fixed Issue #831: Contract Checker Bug. Now raises `AssertionError` when the expected type is `float` but got `int` instead.
- PyTA contracts' type checking now raises `AssertionError` when the expected type is `int` but got `bool` instead.
- Fixed PyTA contract checking when running modules in PyCharm using the "Run File in Python Console" action.

### New checkers

Custom checkers:

- `forbidden-top-level-code`: Flag code written at the top level when it is not one of the four acceptable types.

## [2.3.3] - 2022-09-05

### Bug fixes

- Restored 'line_end', 'column_end', and 'snippet' fields in JSON reporter output.

## [2.3.2] - 2022-08-30

### Bug fixes

- Updated jsonreporter to get data from the new pylint Message class (#840)

### Experimental

- Added preliminary support for translation of constraints into Z3 solver.
  (This is currently not enabled by default in PythonTA.)

## [2.3.1] - 2022-08-08

### Bug fixes

- Add missing `toml` package to library dependencies.
- Improve formatting of `None` and `float`s in `AccumulationTable` display.
  Also make minor improvements to the documentation.

## [2.3.0] - 2022-08-08

### Enhancements

- Added new command line argument `-v/--version`. User can print out current PythonTA version using `python -m python_ta -v`.
- Preconditions, postconditions, and representation invariants are now parsed only once and compiled.
- Can configure custom error messages for pylint in a toml file.
- `missing_space_in_doctest_checker` is now able to check doctests in python modules and classes.
- Updated to Pylint v2.14. See "New checks" below for the new checkers enabled by default.
- Added new `python_ta.debug` module with an `AccumulationTable` context manager for loop print debugging.
- Improve message for R1710 (inconsistent-return-statements)

### Bug fixes

- Function `check_all_contracts` skips contract checks for functions and classes which are not defined in a module whose name is passed as an argument. If `decorate_main` argument is `True`, functions and classes defined in `__main__` module will be checked without needing to pass in additional arguments.

### New checkers

Custom checkers:

- `type-is-assigned`: Flag when a type is not annotated but rather assigned in a function or class definition.

Pylint checkers v2.13:

- `modified-iterating-list`
- `modified-iterating-dict`
- `modified-iterating-set`
- `unnecessary-ellipsis`
- `bad-file-encoding`

Pylint checkers v2.14:

- `comparison-of-constants`
- `potential-index-error`
- `unnecessary-list-index-lookup`
- `duplicate-value`
- `super-without-brackets`

For more information on these checkers, please see the
[Pylint release notes](http://pylint.pycqa.org/en/latest/whatsnew/index.html). Note that the above
list only contains the Pylint checkers enabled by default in PythonTA.

## [2.2.0] - 2021-12-09

### Enhancements

- Added support for postconditions in function docstring.
- Improve error message of `unncessary-indexing` checker.
- Added CLI for `python_ta.contracts` module for executing a file with contract checking
  (`$ python -m python_ta.contracts FILE`)
- Added two new command line interfaces. User can print out the default PythonTA configuration file in the command line using `python -m python_ta -g` and can specify the output format of the reporter using `python -m python_ta --output-format FILE`.
- Updated to Pylint v2.12. See "New checks" below for the new checkers enabled by default.
- Register ending location setter as pylint plugin.

### Bug fixes

- Fix bugs in `unnecessary-indexing` checker:
  1. False positive when the same loop variable is used in two loops in sequence.
  2. False negative when the loop variable can be simplified, but is also shadowed in the
     the loop body.
- Fix HTML report to link correctly to specific errors on the PythonTA documentation website.
- Fix bug when setting ending locations for `ClassDef`s that have no decorators.

### New checkers

Pylint checkers v2.12:

- `use-implicit-booleaness-not-len` (renamed from `len-as-condition`)

Pylint checkers v2.11:

- `consider-using-f-string`

For more information on these checkers, please see the
[Pylint release notes](http://pylint.pycqa.org/en/latest/whatsnew/index.html). Note that the above
list only contains the Pylint checkers enabled by default in PythonTA.

## [2.1.1] - 2021-09-23

### Bug fixes

- Fix HTML report to display file even when no errors are found.
- Fix pylint cache directory creation (backport of change from pylint 2.11)

## [2.1.0] - 2021-09-16

### Enhancements

- Added `line_end` and `column_end` to `JSONReporter` output.

## [2.0.0] - 2021-08-24

PythonTA's adopting semantic versioning as of this release, so we've bumped the version to 2.0.

### Enhancements

- Added basic CLI. Users can now run PythonTA in the command line either as a standalone
  script (`$ python_ta my_file`) or as a Python module (`$ python -m python_ta my_file`).
- Added new documentation website, hosted at <https://www.cs.toronto.edu/~david/pyta>.
- Added support for relative paths in `output` argument to `check_all`.
- Added new configuration option `pycodestyle-ignore` to customize the pycodestyle errors
  checked by `pep8-errors`.

### Changes

- Changed HTML report template to make it more user-friendly.
- Changed default HTML report output: by default now loads in a web browser without creating
  a temporary file (previously, `pyta_report.html`). This file can still be generated by passing
  `output='pyta_report.html'` to calls to `check_all`.
- Added new `output-format` option to specify reporter class.
- Changed API of PythonTA custom reporters.
- Updated to Pylint v2.10. See "New checks" below for the new checks enabled by default.
- Renamed `for-target-subscript` checker to `invalid-for-target`, and added support checking for
  loop targets that are attributes (e.g., `for obj.x in [1, 2, 3]`).
  ([#701](https://github.com/pyta-uoft/pyta/issues/701))

### Bug fixes

- Fixed bug with `python_ta.contracts`: do not check representation invariants
  when a helper method is called within an initializer.
- Fixed bug with `python_ta.contracts`: do not check class representation invariants in the
  initializer of a superclass.
- Fixed bug with `shadowing-in-comprehension` checker: do not treat `_` as a shadowed variable.
- Fixed bug with `unnecessary-indexing` checker: handle case where loop variable is first assigned
  before the for loop.
  ([#699](https://github.com/pyta-uoft/pyta/issues/699))
- Fixed bug where PythonTA would crash on files that used encodings other than UTF-8.
  PythonTA now reports an error and displays the invalid characters to the user.

### Deprecations

- Deprecated `pyta-reporter` option; use `output-format` instead.

### New checkers

Custom checkers:

- `missing-space-in-doctest`: Flag when a doctest prompt (`>>>`) is not followed by a space.
  E.g., `>>>my_function(1)`.

Pylint checkers v2.10:

- `forgotten-debug-statement`
- `format-string-without-interpolation`
- `use-dict-literal`
- `use-list-literal`

Pylint checkers v2.9:

- `consider-using-from-import`
- `unnecessary-dict-index-lookup`

Pylint checkers v2.8:

- `consider-using-with`

For more information on these checkers, please see the
[Pylint release notes](http://pylint.pycqa.org/en/latest/whatsnew/index.html).
Note that the above list only contains the Pylint checkers enabled by default in PythonTA.

### Internal

- Adopted semantic versioning.
- Created a Changelog.
- Added pre-commit hooks using pre-commit, black, isort, and prettier.
- Adopted Sphinx for documentation generation, using a Read the Docs template.
- Adopted `setup.cfg` file for configuration.<|MERGE_RESOLUTION|>--- conflicted
+++ resolved
@@ -10,13 +10,12 @@
 ### Enhancements
 
 - Add new boolean configuration `allow-local-imports` to allow for local imports
-<<<<<<< HEAD
-- Extended the `snasphot` function to derive the relevant variables define at the top level (global variables).
-=======
+  <<<<<<< HEAD
+- # Extended the `snasphot` function to derive the relevant variables define at the top level (global variables).
 - Include the pycodestyle error code to the error message for PEP8 style errors
 - Added date and time display to `PlainReporter` and `ColorReporter`
 - Allowed specifying allowed names in configurations `allowed-import-modules` and `extra-imports` instead of just modules
->>>>>>> 098553c4
+  > > > > > > > 098553c4a4e363bd8ea04b7c73da2628069dad48
 
 ## [2.7.0] - 2024-12-14
 
