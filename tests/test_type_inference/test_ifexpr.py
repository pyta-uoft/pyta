--- conflicted
+++ resolved
@@ -12,11 +12,7 @@
     """Test the type setting of an IfExp node representing an if statement."""
     module, type_inferer = cs._parse_text(node)
     for ifexp_node in module.nodes_of_class(astroid.IfExp):
-<<<<<<< HEAD
-        assert ifexp_node.inf_type.type == ifexp_node.body.inf_type.type
-=======
         assert ifexp_node.inf_type.getValue() == ifexp_node.body.inf_type.getValue()
->>>>>>> 6bd24e43
 
 
 if __name__ == '__main__':
