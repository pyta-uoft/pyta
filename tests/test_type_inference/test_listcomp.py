import astroid
import nose
from hypothesis import settings, given, HealthCheck
from typing import List
import tests.custom_hypothesis_support as cs
settings.load_profile("pyta")


@given(cs.homogeneous_iterable)
@settings(suppress_health_check=[HealthCheck.too_slow])
def test_list_comprehension_single_target_name_homogeneous_iterable(iterable):
    """Test Comprehension node visitor representing a comprehension expression with a single target and a
    name expression over a homogeneous list."""
    program = f'[num for num in {repr(iterable)}]'
    module, typeinferrer = cs._parse_text(program)
    listcomp_node = list(module.nodes_of_class(astroid.ListComp))[0]
<<<<<<< HEAD
    expected_type = List[listcomp_node.generators[0].iter.inf_type.type.__args__[0]]
    assert listcomp_node.inf_type.type == expected_type
=======
    expected_type = List[listcomp_node.generators[0].iter.inf_type.getValue().__args__[0]]
    assert listcomp_node.inf_type.getValue() == expected_type
>>>>>>> 6bd24e43


@given(cs.homogeneous_iterable)
@settings(suppress_health_check=[HealthCheck.too_slow])
def test_list_comprehension_single_target_name_heterogeneous_iterable(iterable):
    """Test Comprehension node visitor representing a comprehension expression with a single target and a
    name expression over a heterogeneous list."""
    program = f'[num for num in {repr(iterable)}]'
    module, typeinferrer = cs._parse_text(program)
    listcomp_node = list(module.nodes_of_class(astroid.ListComp))[0]
<<<<<<< HEAD
    expected_type = List[listcomp_node.generators[0].iter.inf_type.type.__args__[0]]
    assert listcomp_node.inf_type.type == expected_type
=======
    expected_type = List[listcomp_node.generators[0].iter.inf_type.getValue().__args__[0]]
    assert listcomp_node.inf_type.getValue() == expected_type
>>>>>>> 6bd24e43


@given(cs.valid_identifier(min_size=1))
@settings(suppress_health_check=[HealthCheck.too_slow])
def test_list_comprehension_single_target_name_string(iterable):
    """Test Comprehension node visitor representing a comprehension expression with a single target and a
    name expression over a string."""
    program = f'[num for num in {repr(iterable)}]'
    module, typeinferrer = cs._parse_text(program)
    listcomp_node = list(module.nodes_of_class(astroid.ListComp))[0]
<<<<<<< HEAD
    expected_type = List[listcomp_node.generators[0].iter.inf_type.type]
    assert listcomp_node.inf_type.type == expected_type
=======
    expected_type = List[listcomp_node.generators[0].iter.inf_type.getValue()]
    assert listcomp_node.inf_type.getValue() == expected_type
>>>>>>> 6bd24e43


if __name__ == '__main__':
    nose.main()<|MERGE_RESOLUTION|>--- conflicted
+++ resolved
@@ -14,13 +14,8 @@
     program = f'[num for num in {repr(iterable)}]'
     module, typeinferrer = cs._parse_text(program)
     listcomp_node = list(module.nodes_of_class(astroid.ListComp))[0]
-<<<<<<< HEAD
-    expected_type = List[listcomp_node.generators[0].iter.inf_type.type.__args__[0]]
-    assert listcomp_node.inf_type.type == expected_type
-=======
     expected_type = List[listcomp_node.generators[0].iter.inf_type.getValue().__args__[0]]
     assert listcomp_node.inf_type.getValue() == expected_type
->>>>>>> 6bd24e43
 
 
 @given(cs.homogeneous_iterable)
@@ -31,13 +26,8 @@
     program = f'[num for num in {repr(iterable)}]'
     module, typeinferrer = cs._parse_text(program)
     listcomp_node = list(module.nodes_of_class(astroid.ListComp))[0]
-<<<<<<< HEAD
-    expected_type = List[listcomp_node.generators[0].iter.inf_type.type.__args__[0]]
-    assert listcomp_node.inf_type.type == expected_type
-=======
     expected_type = List[listcomp_node.generators[0].iter.inf_type.getValue().__args__[0]]
     assert listcomp_node.inf_type.getValue() == expected_type
->>>>>>> 6bd24e43
 
 
 @given(cs.valid_identifier(min_size=1))
@@ -48,13 +38,8 @@
     program = f'[num for num in {repr(iterable)}]'
     module, typeinferrer = cs._parse_text(program)
     listcomp_node = list(module.nodes_of_class(astroid.ListComp))[0]
-<<<<<<< HEAD
-    expected_type = List[listcomp_node.generators[0].iter.inf_type.type]
-    assert listcomp_node.inf_type.type == expected_type
-=======
     expected_type = List[listcomp_node.generators[0].iter.inf_type.getValue()]
     assert listcomp_node.inf_type.getValue() == expected_type
->>>>>>> 6bd24e43
 
 
 if __name__ == '__main__':
