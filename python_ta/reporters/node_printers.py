--- conflicted
+++ resolved
@@ -333,17 +333,10 @@
     col = int(res.group().split()[-1])
     curr_idx = col + 1
 
-<<<<<<< HEAD
-        multi_char_operators = {'==', '>=', '<=', '!='}
-        # highlight multiple characters for operators that are longer than one character
-        if source_lines[line - 1][col: col+2] in multi_char_operators:
-            curr_idx += 1
-=======
-    multi_char_operators = {"=="}
+    multi_char_operators = {"==, >=, <=, !="}
     # highlight multiple characters for operators that are longer than one character
     if source_lines[line - 1][col : col + 2] in multi_char_operators:
         curr_idx += 1
->>>>>>> a86956ac
 
     yield from render_context(line - 2, line, source_lines)
     yield (line, slice(col, curr_idx), LineType.ERROR, source_lines[line - 1])
