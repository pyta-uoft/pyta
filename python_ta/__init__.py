"""Python Teaching Assistant

The goal of this module is to provide automated feedback to students in our
introductory Python courses, using static analysis of their code.

To run the checker, call the check function on the name of the module to check.

> import python_ta
> python_ta.check_all('mymodule.py')

Or, put the following code in your Python module:

if __name__ == '__main__':
    import python_ta
    python_ta.check_all()
"""
__version__ = "1.8.0a1"  # Version number

# First, remove underscore from builtins if it has been bound in the REPL.
import builtins
try:
    del builtins._
except AttributeError:
    pass

import importlib.util
import os
import sys
import tokenize
import webbrowser

import pylint.lint
import pylint.utils
from pylint.utils.pragma_parser import OPTION_PO
from pylint.config.option import VALIDATORS, _call_validator

from astroid import modutils, MANAGER

from .reporters import REPORTERS
from .patches import patch_all
from .upload import upload_to_server


HELP_URL = 'http://www.cs.toronto.edu/~david/pyta/'

# check the python version
if sys.version_info < (3, 7, 0):
    print('[WARNING] You need Python 3.7 or later to run PythonTA.')


# Flag to determine if we've previously patched pylint
PYLINT_PATCHED = False


def check_errors(module_name='', config='', output=None):
    """Check a module for errors, printing a report."""
    return _check(module_name=module_name, level='error', local_config=config,
                  output=output)


def check_all(module_name='', config='', output=None):
    """Check a module for errors and style warnings, printing a report."""
    return _check(module_name=module_name, level='all', local_config=config,
                  output=output)


def _check(module_name='', level='all', local_config='', output=None):
    """Check a module for problems, printing a report.

    The `module_name` can take several inputs:
      - string of a directory, or file to check (`.py` extension optional).
      - list of strings of directories or files -- can have multiple.
      - no argument -- checks the python file containing the function call.
    `level` is used to specify which checks should be made.
    `local_config` is a dict of config options or string (config file name).
    `output` is an absolute or relative path to capture pyta data output. Default std out.
    """

    # Add reporters to an internal pylint data structure, for use with setting
    # custom pyta options in a Tuple, before (re)setting reporter.
    for reporter in REPORTERS:
        VALIDATORS[reporter.__name__] = reporter
    linter = reset_linter(config=local_config)

    current_reporter = reset_reporter(linter, output)

    global PYLINT_PATCHED
    if not PYLINT_PATCHED:
        patch_all()  # Monkeypatch pylint (override certain methods)
        PYLINT_PATCHED = True

    # Try to check file, issue error message for invalid files.
    try:
        for locations in _get_valid_files_to_check(current_reporter, module_name):
            f_paths = []  # Paths to files for data submission
            errs = []  # Errors caught in files for data submission
            config = {}  # Configuration settings for data submission
            for file_py in get_file_paths(locations):
                if not _verify_pre_check(file_py):
                    continue  # Check the other files
                # Load config file in user location. Construct new linter each
                # time, so config options don't bleed to unintended files.
                linter = reset_linter(config=local_config, file_linted=file_py)
                # Assume the local config will NOT set a new reporter.
                linter.set_reporter(current_reporter)
                current_reporter.register_file(file_py)
                module_name = os.path.splitext(os.path.basename(file_py))[0]
                if module_name in MANAGER.astroid_cache:  # Remove module from astroid cache
                    del MANAGER.astroid_cache[module_name]
                linter.check(file_py)  # Lint !
                current_reporter.print_messages(level)
                current_reporter.reset_messages()  # Clear lists for any next file.
                if linter.config.pyta_file_permission:
                    f_paths.append(file_py)  # Appending paths for upload
                print('[INFO] File: {} was checked using the configuration file: {}'.format(
                    file_py, linter.config_file))
            if linter.config.pyta_error_permission:
                errs = [msg for msg in current_reporter.messages_by_file]
            if f_paths != [] or errs != []:  # Only call upload_to_server() if there's something to upload
                # Checks if default configuration was used without changing options through the local_config argument
                if linter.config_file[-19:-10] != "python_ta" or local_config != '':
                    config = linter.config.__dict__
                upload_to_server(errors=errs,
                                 paths=f_paths,
                                 config=config,
                                 url=linter.config.pyta_server_address,
                                 version=__version__)
        current_reporter.output_blob()
        return current_reporter
    except Exception as e:
        print('[ERROR] Unexpected error encountered! Please report this to your instructor (and attach the code that caused the error).')
        print('[ERROR] Error message: "{}"'.format(e))
        raise e


def _find_local_config(curr_dir):
    """Search for a `.pylintrc` configuration file provided in same (user)
    location as the source file to check.
    Return absolute path to the file, or None.
    `curr_dir` is an absolute path to a directory, containing a file to check.
    For more info see, pylint.config.find_pylintrc
    """
    if curr_dir.endswith('.py'):
        curr_dir = os.path.dirname(curr_dir)
    if os.path.exists(os.path.join(curr_dir, '.pylintrc')):
        return os.path.join(curr_dir, '.pylintrc')
    elif os.path.exists(os.path.join(curr_dir, 'pylintrc')):
        return os.path.join(curr_dir, 'pylintrc')


def _load_config(linter, config_location):
    """Load configuration into the linter."""
    linter.read_config_file(config_location)
    linter.config_file = config_location
    linter.load_config_file()


def reset_linter(config=None, file_linted=None):
    """Construct a new linter. Register config and checker plugins.

    To determine which configuration to use:
    - If the config argument is a string, use the config found at that location,
    - Otherwise,
        - Try to use the config file at directory of the file being linted,
        - Otherwise try to use default config file shipped with python_ta.
        - If the config argument is a dictionary, apply those options afterward.
    Do not re-use a linter object. Returns a new linter.
    """
    # Tuple of custom options. Note: 'type' must map to a value equal a key in the pylint/config/option.py `VALIDATORS` dict.
    new_checker_options = (
        ('pyta-reporter',
            {'default': 'ColorReporter',
             'type': 'string',
             'metavar': '<pyta_reporter>',
             'help': 'Output messages with a specific reporter.'}),
        ('pyta-type-check',
            {'default': False,
             'type': 'yn',
             'metavar': '<yn>',
             'help': 'Enable the type-checker.'}),
        ('pyta-number-of-messages',
            {'default': 5,
             'type': 'int',
             'metavar': '<number_messages>',
             'help': 'Display a certain number of messages to the user, without overwhelming them.'}),
        ('pyta-template-file',
            {'default': 'template.html',
             'type': 'string',
             'metavar': '<pyta_reporter>',
             'help': 'Template file for html format of htmlreporter output.'}),
        ('pyta-output-file',
            {'default': 'output.html',
             'type': 'string',
             'metavar': '<pyta_reporter>',
             'help': 'Output file for htmlreporter.'}),
        ('pyta-error-permission',
         {'default': False,
          'type': 'yn',
          'metavar': '<yn>',
          'help': 'Permission to anonymously submit errors'}),
        ('pyta-file-permission',
         {'default': False,
          'type': 'yn',
          'metavar': '<yn>',
          'help': 'Permission to anonymously submit files and errors'}),
        ('pyta-server-address',
         {'default': 'http://127.0.0.1:5000',
          'type': 'string',
          'metavar': '<server-url>',
          'help': 'Server address to submit anonymous data'})
    )

    custom_checkers = [
        'python_ta.checkers.forbidden_import_checker',
        'python_ta.checkers.possibly_undefined_checker',
        'python_ta.checkers.global_variables_checker',
        'python_ta.checkers.forbidden_io_function_checker',
        'python_ta.checkers.invalid_range_index_checker',
        'python_ta.checkers.one_iteration_checker',
        'python_ta.checkers.type_annotation_checker',
        'python_ta.checkers.unnecessary_indexing_checker',
        'python_ta.checkers.shadowing_in_comprehension_checker',
        'python_ta.checkers.redundant_assignment_checker',
        'python_ta.checkers.invalid_for_target_checker',
<<<<<<< HEAD
        'python_ta.checkers.missing_space_in_doctest_checker'
=======
        'python_ta.checkers.pycodestyle_checker'
>>>>>>> cffa8fe5
    ]

    # Register new options to a checker here to allow references to
    # options in `.pylintrc` config file.
    # Options stored in linter: `linter._all_options`, `linter._external_opts`
    linter = pylint.lint.PyLinter(options=new_checker_options)
    linter.load_default_plugins()  # Load checkers, reporters
    linter.load_plugin_modules(custom_checkers)

    if isinstance(config, str) and config != '':
        # Use config file at the specified path instead of the default.
        _load_config(linter, config)
    else:
        # If available, use config file at directory of the file being linted.
        pylintrc_location = None
        if file_linted:
            pylintrc_location = _find_local_config(file_linted)

        # Otherwise, use default config file shipped with python_ta package.
        if not pylintrc_location:
            pylintrc_location = _find_local_config(os.path.dirname(__file__))

        _load_config(linter, pylintrc_location)

        # Override part of the default config, with a dict of config options.
        # Note: these configs are overridden by config file in user's codebase
        # location.
        if isinstance(config, dict):
            for key in config:
                linter.global_set_option(key, config[key])

    # Custom checker configuration.
    if linter.config.pyta_type_check:
        linter.load_plugin_modules(['python_ta.checkers.type_inference_checker'])

    return linter


def reset_reporter(linter, output_filepath=None):
    """Initialize a reporter with config options.

    Output is an absolute file path to output into.
    """
    # Determine the type of reporter from the config setup.
    current_reporter = _call_validator(linter.config.pyta_reporter,
                                       None, None, None)
    current_reporter.set_output_filepath(output_filepath)
    linter.set_reporter(current_reporter)
    return current_reporter


def get_file_paths(rel_path):
    """A generator for iterating python files within a directory.
    `rel_path` is a relative path to a file or directory.
    Returns paths to all files in a directory.
    """
    if not os.path.isdir(rel_path):
        yield rel_path  # Don't do anything; return the file name.
    else:
        for root, _, files in os.walk(rel_path):
            for filename in (f for f in files if f.endswith('.py')):
                yield os.path.join(root, filename)  # Format path, from root.


def _verify_pre_check(filepath):
    """Check student code for certain issues."""
    # Make sure the program doesn't crash for students.
    # Could use some improvement for better logging and error reporting.
    try:
        # Check for inline "pylint:" comment, which may indicate a student
        # trying to disable a check.
        with tokenize.open(os.path.expanduser(filepath)) as f:
            for tok_type, content, _, _, _ in tokenize.generate_tokens(f.readline):
                if tok_type != tokenize.COMMENT:
                    continue
                match = OPTION_PO.search(content)
                if match is not None:
                    print('[ERROR] String "pylint:" found in comment. ' +
                          'No check run on file `{}.`\n'.format(filepath))
                    return False
    except IndentationError as e:
        print('[ERROR] python_ta could not check your code due to an ' +
              'indentation error at line {}.'.format(e.lineno))
        return False
    except tokenize.TokenError as e:
        print('[ERROR] python_ta could not check your code due to a ' +
              'syntax error in your file.')
        return False
    except UnicodeDecodeError:
        print('[ERROR] python_ta could not check your code due to an ' +
              'invalid character. Please check the following lines '
              'in your file and all characters that are marked with a �.')
        with open(os.path.expanduser(filepath), encoding='utf-8', errors='replace') as f:
            for i, line in enumerate(f):
                if '�' in line:
                    print(f'  Line {i}: {line}', end='')
        return False
    return True


def _get_valid_files_to_check(reporter, module_name):
    """A generator for all valid files to check. Uses a reporter to output
    messages when an input cannot be checked.
    """
    # Allow call to check with empty args
    if module_name == '':
        m = sys.modules['__main__']
        spec = importlib.util.spec_from_file_location(m.__name__, m.__file__)
        module_name = [spec.origin]
    # Enforce API to expect 1 file or directory if type is list
    elif isinstance(module_name, str):
        module_name = [module_name]
    # Otherwise, enforce API to expect `module_name` type as list
    elif not isinstance(module_name, list):
        print('No checks run. Input to check, `{}`, has invalid type, must be a list of strings.'.format(module_name))
        return

    # Filter valid files to check
    for item in module_name:
        if not isinstance(item, str):  # Issue errors for invalid types
            print(reporter.filename_to_display(item))
            print('No check run on file `{}`, with invalid type. Must be type: str.\n'.format(item))
        elif os.path.isdir(item):
            yield item
        elif not os.path.exists(os.path.expanduser(item)):
            try:
                # For files with dot notation, e.g., `examples.<filename>`
                filepath = modutils.file_from_modpath(item.split('.'))
                if os.path.exists(filepath):
                    yield filepath
                else:
                    print(reporter.filename_to_display(item))
                    print('Could not find the file called, `{}`\n'.format(item))
            except ImportError:
                print(reporter.filename_to_display(item))
                print('Could not find the file called, `{}`\n'.format(item))
        else:
            yield item  # Check other valid files.


def doc(msg_id):
    """Open a webpage explaining the error for the given message."""
    msg_url = HELP_URL + '#' + msg_id
    print('Opening {} in a browser.'.format(msg_url))
    webbrowser.open(msg_url)<|MERGE_RESOLUTION|>--- conflicted
+++ resolved
@@ -222,11 +222,8 @@
         'python_ta.checkers.shadowing_in_comprehension_checker',
         'python_ta.checkers.redundant_assignment_checker',
         'python_ta.checkers.invalid_for_target_checker',
-<<<<<<< HEAD
-        'python_ta.checkers.missing_space_in_doctest_checker'
-=======
+        'python_ta.checkers.missing_space_in_doctest_checker',
         'python_ta.checkers.pycodestyle_checker'
->>>>>>> cffa8fe5
     ]
 
     # Register new options to a checker here to allow references to
