# Changelog

All notable changes to this project will be documented in this file.

The format is based on [Keep a Changelog](https://keepachangelog.com/en/1.0.0/),
and adheres to [Semantic Versioning](https://semver.org/spec/v2.0.0.html).

## Unreleased

### ✨ Enhancements

- Integrated Watchdog to enable automatic re-checking of Python files when changes are detected.
- Added `autoformat-options` configuration option to let users specify command-line arguments to the Black formatting tool
- Update `check_all` and `check_error` functions to let users pass in `typing.IO` objects to the `output` argument
- Update the `forbidden-io-function-checker` to check functions from imported modules as well as methods (according to their qualified name)
- Update the `forbidden-io-function-checker` to flag aliases of forbidden functions
- Update how error messages are overridden such that section headers are no longer required within the config file

### 💫 New checkers

### 🐛 Bug fixes

<<<<<<< HEAD
- Fixed error in `contracts` where comments in docstring assertions are not removed while parsing
=======
- `check_contracts` no longer makes methods immediately enforce Representation Invariant checks when setting attributes of instances with the same type (one `Node` modifies another `Node` instance) and only checks RIs for these instances after the method returns.
>>>>>>> ba8b9c49

### 🔧 Internal changes

## [2.10.1] - 2025-02-19

### 🐛 Bug fixes

- Fix import error when `graphviz` is not installed

## [2.10.0] - 2025-02-18

### ✨ Enhancements

- Added custom error message for `comparison-with-callable`
- Changed `pyta-template-file` argument to now resolve the file path relative to the CWD.
- Added a watch configuration option to the HTML reporter for persistent server mode.
- Added `server-port` configuration option to specify the port number to use when serving the PyTA HTML report.
- Added new checker option `mypy-options` in `static-type-checker` to let users override default mypy command-line arguments
- Added documentation for overriding messages
- Improved `check_contracts` error messages by ensuring a consistent format and phrasing
- Improved rendering of if/while/for syntax blocks in control flow graphs
- Ensured GraphViz-generated files have `.gv` extension
- Export `generate_cfg` from `python_ta.cfg`
- Move `check_all` configuration info to logging DEBUG level (was INFO)
- Update list of "error" checks

### 💫 New checkers

- `redundant-condition`: Provide error message when a conditional statement within a function is guaranteed true. This checker requires `z3` option to be turned on.
- `impossible-condition`: Provide error message when a conditional statement within a function is guaranteed false. This checker requires `z3` option to be turned on.
- `incompatible-argument-type`: Provide an error message when a function argument has an incompatible type.
- `incompatible-assignment`: Provide an error message when there is an incompatible assignment.
- `list-item-type-mismatch`: Provide an error message when a list item has an incompatible type.
- `unsupported-operand-types`: Provide an error message when an operation is attempted between incompatible types.
- `union-attr-error`: Provide an error message when accessing an attribute that may not exist on a Union type.
- `dict-item-type-mismatch`: Provide an error message when a dictionary entry has an incompatible key or value type.

### 🐛 Bug fixes

- Fixed issue in `static-type-checker` such that mypy no longer checks imported modules in the file being checked
- Fixed issue in `autoformat` where the default `max-line-length` value was not used
- Fixed issue in contract-checking `new_setattr` where an instance attribute was not always reset when reassigning it to an invalid value
- Fixed issue in `AccumulationTable` where accumulation expressions could not refer to loop variables
- Fixed issue in `snapshot` where some imported objects were being included in the output
- Fixed issue in `snapshot` where `None` was not being rendered in SVG correctly

### 🔧 Internal changes

- Configured CI tests to run on environments with and without `z3` dependency.
- Refactored `script.js` to avoid using jQuery, and instead use vanilla Javascript functionality.
- Configured CI to upload coverage report for both base and `z3` test environments
- Remove unnecessary calls to `node.stream()` in raw file checkers (pycodestyle and static type checkers)

## [2.9.2] - 2025-01-16

### 🐛 Bug fixes

- Ignore annotation-only assignment statements in `redundant-assignment` check

## [2.9.1] - 2024-12-09

### 🐛 Bug fixes

- Added `python_ta/debug/webstepper` to project `MANIFEST.in`

## [2.9.0] - 2024-12-09

### ✨ Enhancements

- Added `include_frames` filter to `snapshot`
- Added `exclude_frames` filter to `snapshot`
- Added `exclude_vars` filter to `snapshot`
- Added new `python_ta.debug` module with an `SnapshotTracer` context manager for generating memory models
- Added `z3` option to `inconsistent-or-missing-returns`, `redundant-assignment`, and `possibly-undefined` checkers to only check for feasible code blocks based on edge z3 constraints
- Included the name of redundant variable in `E9959 redundant-assignment` message
- Update to pylint v3.3 and and astroid v3.3. This added support for Python 3.13 and dropped support for Python 3.8. (No new checkers are enabled by default.)
- Added a STRICT_NUMERIC_TYPES configuration to `python_ta.contracts` allowing to enable/disable stricter type checking of numeric types
- Added integration with MemoryViz Webstepper
- Added `z3` option to `one-iteration-checker` to only check for feasible code blocks based on edge z3 constraints
- Added reporting for errors raised by custom transforms (`Z3Visitor`, `CFGVisitor`)
- Ensured `SnapshotTracer` does not include the `_trace_func` stack frame
- Enabled `SnapshotTracer` to create its `output_directory` argument if it doesn't already exist
- Changed `SnapshotTracer`'s Webstepper code line number to align with the source code line number

### 💫 New checkers

- `unmentioned-parameter`: Provide error message when a function parameter is not mentioned by name in the function's docstring. By default, this checker is disabled.

### 🐛 Bug fixes

- Fixed issue where `snapshot` errors on unserializable values
- Fixed issue within `Snapshot.py` where the `memory_viz_version` parameter was not respected
- Fixed issue where parallel assignment statements and assignment to multiple targets were not checked by `redundant_assignment_checker`
- Fixed issue where annotated assignment statements were not checked by `redundant_assignment_checker`
- Fixed issue where empty preconditions were preventing CFGs from being generated
- Added strict numeric type checking to enforce type distinctions across the entire numeric hierarchy, including complex numbers.
- Added strict type checking support for nested and union types (e.g., `list[int]`, `dict[float, int]`, `Union[int, float]`)
- Fixed issue where CFG edges from loop body to loop condition block was ignored during augmenting edge z3 constraints
- Fixed issue in `one-iteration-checker` where the message was not correctly reported for `while` loops when `z3` option is on
- Fixed crash when z3-solver is not installed
- Fixed crash when an inline comment had no spaces after the `#`

### 🔧 Internal changes

- Renamed `ExprWrapper` class to `Z3Parser`
- Renamed `ExprWrapper` module to `z3_parser` and moved it to new directory `python_ta.z3`
- Removed `node` attribute for `Z3Parser`
- Renamed `reduce` method of `Z3Parser` to `parse`
- Renamed `test_expr_wrapper` to `test_z3_parser`
- Added `is_feasible` attribute for `CFGEdge` and implemented update to edge feasibility based on lists of Z3 constraints
- Refactored codebase to use modern type annotations. Replaced `List` with `list`, `Dict` with `dict`, `Set` with `set`, and `Tuple` with `tuple`
- Checked for variable reassignment in `AugAssign` and `AnnAssign` node in parsing edge Z3 constraints
- Rendered logically infeasible control flow graph edges in light grey
- Modified `test_snapshot_to_json_sets_primitive` for Python 3.8 compatibility
- Added unit tests for `one_iteration_checker`
- Added mock `webbrowser.open` in tests to prevent browser tabs and HTTP requests during `python_ta.check_all()` executions.
- Added `pytest-mock` as a development dependency
- Make `test_snapshot.py::test_snapshot_serializes_unserializable_value` able to run on Windows.
- Added GitHub Action workflow for automatically publishing releases to PyPI
- Update `SnapshotTracer` tests to use `memory-viz@0.5.0` and prevent browser from opening
- Updated bundled webstepper version and removed source map, and excluded the bundle from prettier pre-commit check

## [2.8.1] - 2024-08-19

### 🐛 Bug fixes

- Fix loading of setendings plugin when z3-solver is not installed

## [2.8.0] - 2024-08-19

### ✨ Enhancements

- Add new boolean configuration `allow-local-imports` to allow for local imports
- Extended the `snasphot` function to include the relevant variables defined at the top level (global variables).
- Include the pycodestyle error code to the error message for PEP8 style errors
- Added date and time display to `PlainReporter` and `ColorReporter`
- Allowed specifying allowed names in configurations `allowed-import-modules` and `extra-imports` instead of just modules
- Improved error display for pycodestyle (E9989) errors E123, E203, E222, E226, and E262
- Added the configuration option to ignore naming convention violations (C9103 and C9104) for names matching the provided regular expression.
- Update to pylint v3.1 and and astroid v3.1
- Stored actual AST condition node in edges leading out of If/While blocks in generated control flow graphs.
- Stored valid Python function preconditions in initial edge to function code in generated function control flow graphs.
- Report warning when control flow graph creation encounters a syntax error related to control flow
- Added autoformat option that runs black formatting tool to python_ta.check_all()
- Extended the `snapshot` function to optionally generate a svg of the snapshot using MemoryViz when save parameter is true.

### 💫 New checkers

Pylint checkers v3.1:

- `use-yield-from`
- `deprecated-attribute`

For more information on these checkers, please see the
[Pylint release notes](http://pylint.pycqa.org/en/latest/whatsnew/index.html). Note that the above
list only contains the Pylint checkers enabled by default in PythonTA.

Custom checkers:

- `inconsistent-returns` and `missing-return-statement`: Provide clearer error messages when reporting missing return statements. This replaces pylint's [R1710](https://pylint.pycqa.org/en/latest/user_guide/messages/refactor/inconsistent-return-statements.html) check.

### 🐛 Bug fixes

- Fixed issue with error message of C0410 by reformating it to properly fit with the list of modules imported that are provided to it
- Fixed bug where `_` was marked as a built-in when running PythonTA after running doctest
- Fixed issue where annotated constant variable assignment was not considered as permissible top level code and triggered error E9992
- Fixed issue where top level class attribute assignment was considered as permissible top level code
- Fixed issue where `check_contracts` fails silently when function preconditions contain precondition violations, and when a representation invariant contains a call to a top-level function (not built-in or imported library).
- Fixed issue where methods called in representation invariants lead to infinite recursion.
- Fixed issue where `PossiblyUndefinedChecker` raised an error if the control flow graph was invalid due to syntax error

### 🔧 Internal changes

- Updated changelog and pull request template formats
- Added unit tests for PEP8 errors E115, E122, E125, E127, E129, E131 for `PycodestyleChecker`
- Added unit tests for PEP8 errors E223, E224, E227, E228, E265 for `PycodestyleChecker`
- Refactored `test_check_on_dir` in `test_check.py` module to test on `sample_dir`, a subset of `examples`
- Added unit test `test_examples_files_pyta` in `test_examples.py` to check every file in `examples` with PythonTA
- Added unit tests for PEP8 errors E266, E275, E301, E303, E304 for `PycodestyleChecker`
- Moved tests related to `__main__.py` from `test_check.py` to `test_main.py`
- Added more unit tests to `test_main.py` to increase coverage of `__main__.py` to 100%
- Updated `README.md` to reflect updated folder structure
- Added unit test `test_pycodestyle_errors_pyta` in `test_examples.py` to check every file in `e9989_pycodestyle` with PythonTA for PEP8 errors
- Parametrized tests for `PycodestyleChecker`
- Moved tests related to `snapshot.py` out of `test_accumulation_table.py` and into new module `test_snapshot.py`
- Updated GitHub Action tests to avoid running `test_accumulation_table.py` and `test_recursion_table.py` with coverage and add verbose output for debug testing
- Allowed GitHub Action tests to run on _all_ pull requests, including drafts
- Updated dependencies for GitHub Actions to use the latest versions
- Updated dependabot configuration to auto-update dependencies for GitHub Actions in the future
- Updated usage messages in `examples/sample_usage/` of `draw_cfg.py` and `print_ast.py` to be accurate on all operating systems
- Removed redundant line from `tests/test_examples.py`
- Fixed minor typo in an error message in `python_ta/cfg/visitor.py`
- Updated `ExprWrapper` to support `set/list/tuple` literals and `in/not in` operators
- Updated `snapshot.py` and `test_snapshot.py` to align with MemoryViz 0.2.0 updates
- Updated `ExprWrapper` to support string variables and `==`, `in/not in`, indexing and slicing operators
- Added protected `_z3_vars` attribute to `ControlFlowGraph` to store variables to be used in Z3 solver
- Removed unused imports from `python_ta/cfg/graph.py`
- Extended functionality of `ExprWrapper` class to include function definitions' arguments and name assignments
- Added `z3` to dependencies installed as part of the `docs` job in the GitHub Actions workflow
- Added tests to maintain/increase coverage of `visitor.py`, `graph.py`, and `ExprWrapper.py`
- Removed deprecated and redundant `future` argument from `node.frame()` call in `invalid_name_checker.py`
- Updated pylint to v3.2.6 and astroid to v3.2.4 (no new checks were enabled by default)
- Excluded `node_modules/` folder from package autodiscovery
- Updated `graph.py` to augment control flow graph edges with z3 constraints
- Added support for the `!=` operator and replaced dictionary indexing with `.get` in `ExprWrapper`.
- Refactored `Z3Visitor` to use `safe_infer()` instead of `inferred()` and added handling of `AstroidError`.
- Add `negate` attribute to `CFGEdge`

## [2.7.0] - 2023-12-14

### ✨ Enhancements

- Added new configuration option `use-pyta-error-messages` to let users choose whether PythonTA should overwrite pylint's error messages.
- Both PlainReporter and ColorReporter emphasize specific code chunks by using overline characters under any part that is highlighted as ERROR.
- Added snapshot function for deriving a list of dictionaries containing local variables from relevant functions and/or stack frames.
- Added new configuration option `allow-pylint-comments` to let users choose whether PythonTA should allow comments beginning with pylint: or not.
- `AccumulationTable` can now track variables initialized within the `for` loop. Prior, only variables initialized before the `for` loop could be tracked.
- `AccumulationTable` now stores deep copies of objects rather than shallow copies, thus fixing issues that come up in case of mutation during loop.
- `AccumulationTable` can now take in any accumulator expressions, for eg. `x * 2`, instead of just variables.
- `AccumulationTable` now has an optional initialization argument `output` which allows the users to choose whether they want to write the Accumulation Table to a file.
- Created a `RecursionTable` context manager for recursive tracing using a tabular output.
- Support Python 3.12 (requiring upgrade to pylint and astroid 3.0)

### 🐛 Bug fixes

- Fix bug in ending location setting for `Attribute` and `DelAttr` nodes when the same attribute
  was accessed twice on the same line.
- Fix bug where the `naming-convention-violation` checker was checking variables defined in a module's main block. This was inconsistent with the `forbidden-global-variables` checker.
- Fixed bug with `invalid-range-index`: do not attempt any inference of variables in `range` expressions. All range arguments involving variables will be ignored by this checker.

### 💫 New checkers

Pylint checkers v3.0:

- `invalid-field-call`
- `return-in-finally`
- `kwarg-superseded-by-positional-arg`
- `unnecessary-negation` (renamed from `unneeded-not`)

For more information on these checkers, please see the
[Pylint release notes](http://pylint.pycqa.org/en/latest/whatsnew/index.html). Note that the above
list only contains the Pylint checkers enabled by default in PythonTA.

### 🔧 Internal changes

- Remove experimental type inference code.

## [2.6.4] - 2023-11-10

### 🐛 Bug fixes

- Fixed bug with `invalid-range-index` when variables are used in `range` expressions.

## [2.6.3] - 2023-10-09

### 🐛 Bug fixes

- Ensure pycodestyle W503, line break before binary operator, is disabled (regression from 2.6.2).
- Fix `check_contracts` typings so PyCharm static checking will work
- Fix `invalid-range-index` bug where valid range calls were flagged as invalid

## [2.6.2] - 2023-09-22

### 🐛 Bug fixes

- Fix `naming-convention-violation` bug where `_` was considered an invalid variable name.
- Fix `naming-convention-violation` bug where top-level constants were being checked as regular variable names.

### ✨ Enhancements

- Created many custom renderers to make the code snippets for `pep8-errors` easier to understand.

## [2.6.1] - 2023-08-13

### 🐛 Bug fixes

- Make `graphviz` an optional dependency, and clarify the installation requirements for visualizing
  control flow graphs.
- Fix `check_contrats` handling of forward references in class type annotations when using `check_contracts` decorator.
- Fix handling of `|` in type annotations (by updating to `typeguard` v4.1.0).

## [2.6.0] - 2023-08-06

### ✨ Enhancements

- Can now create control flow graphs using `python_ta.control_flow_graphs` to visualize the
  execution paths of Python code.
- `forbidden-top-level-code` and `forbidden-global-variables` now allow top-level type alias
  assignment statements.
- The `trailing-whitespace` error message now highlights the trailing whitespace.
- The `unnecessary-indexing` error now checks for a greater variety of loop/comprehension indexes.
- Provided configuration files are now merged with PythonTA defaults, so you now only
  need to specify options that you want to be overridden. To ignore PythonTA defaults (the
  old behaviour), pass `load_default_config=False` to `check_errors` and `check_all`.
- Improved the code snippets for the `pep8-errors` "blank line" messages.
  Extra blank lines are now highlighted, and suggestions are added when blank lines are missing.
- The default value of the `pyta-number-of-messages` configuration option is now 0 (changed from 5).
  This causes all error occurrences to be displayed.
- Improved efficiency of the contract-checking custom `setattr` for classes.
- Added new function `python_ta.contracts.validate_invariants` to manually check contracts
  for an object.
- Updated to [pycodestyle v2.11](https://github.com/PyCQA/pycodestyle/blob/main/CHANGES.txt).

### 🐛 Bug fixes

- Fixed bug where running `python3 -m python_ta --generate-config` yields a `FileNotFoundError`.
- Fixed bug in how PythonTA reports error messages that occur when parsing configuration files.
- Ensured some config file parsing errors no longer display incorrect lines in the error report.
- Fixed bug where the `HTMLReporter` and `JSONReporter` would ignore the `pyta-number-of-messages`
  option and always display all error occurrences.
- Fixed bug in `check_contracts` where imported classes were not correctly resolved when checking
  types.
- Fixed bug for class contract-checking when assigning an instance attribute that violates a class
  type constraint or representation invariant. Previously, the instance attribute changed to the
  new value after the error was raised, but now is correctly restored to the original value.
- Remove line double-spacing in PlainReporter and ColorReporter output code snippets.

### 💫 New checkers

Custom checkers:

- `invalid-name-checker`: Provide beginner-friendly error messages when reporting variable names
  that violate Python naming conventions. This replaces pylint's
  [C0103](https://pylint.pycqa.org/en/latest/user_guide/messages/convention/invalid-name.html)
  check.

Pylint checkers v2.16:

- `pointless-exception-statement`
- `shadowed-import`
- `unbalanced-dict-unpacking`
- `nested-min-max`
- `invalid-slice-step`

Pylint checkers v2.17:

- `bad-chained-comparison`

For more information on these checkers, please see the
[Pylint release notes](http://pylint.pycqa.org/en/latest/whatsnew/index.html). Note that the above
list only contains the Pylint checkers enabled by default in PythonTA.

## [2.5.0] - 2023-04-27

### 🐛 Bug fixes

- Fixed bug in possibly-undefined checker where a comprehension variable is falsely flagged as possibly undefined.
- Fixed bug where `check_errors` and `check_all` opens a webpage when a nonexistent or unreadable path is passed as an argument.
- Fixed the CFG implementation to resolve a bug in the possibly-undefined checker where variables were falsely flagged as possibly undefined when the code conditionally raises an exception and the variable was referenced afterwards.
- Fixed bug where the generated CFGs will highlight the except block as unreachable if the same exception it is handling was raised in the body of the tryexcept.

### 💫 New checkers

Custom checkers:

- `forbidden-python-syntax`: Flag code that is not permitted to be used on an assessment.

### 🔧 Internal changes

- Pin dependency versions

## [2.4.2] - 2023-1-31

### 🐛 Bug fixes

- Fixed custom message formats based on Pylint 2.15 updates.
- Fixed bug in shadowing-in-comprehension checker when target is a subscript node.
- Ensured `check_contracts` and `check_all_contracts` do nothing when `ENABLE_CONTRACT_CHECKING` is `False`.

## [2.4.1] - 2023-1-13

### 🐛 Bug fixes

- Fixed PyTA contract checking for method calls when running modules in PyCharm using the "Run File in Python Console" action.

## [2.4.0] - 2022-12-21

### ✨ Enhancements

- `unnecessary_indexing_checker` has now been extended to check comprehensions in addition to for loops.
- `invalid_for_target_checker` has now been extended to check comprehensions in addition to for loops.
- `forbidden_io_function_checker` is now able to check for calls to IO functions written at the top-level of a module, but outside the main block.
- `python_ta.debug.AccumulationTable` is extended to support printing loop iterations for while loops.
- Violated representation invariant error message now includes the class name and current values of the instance attributes.
- Added constant `python_ta.contracts.ENABLE_CONTRACT_CHECKING` to only check contracts when its value is set to `True`.
- `python_ta.debug.AccumulationTable` has extended loop detection to allow the loop to appear anywhere inside the with statement.

### 🐛 Bug fixes

- Fixed Issue #831: Contract Checker Bug. Now raises `AssertionError` when the expected type is `float` but got `int` instead.
- PyTA contracts' type checking now raises `AssertionError` when the expected type is `int` but got `bool` instead.
- Fixed PyTA contract checking when running modules in PyCharm using the "Run File in Python Console" action.

### 💫 New checkers

Custom checkers:

- `forbidden-top-level-code`: Flag code written at the top level when it is not one of the four acceptable types.

## [2.3.3] - 2022-09-05

### 🐛 Bug fixes

- Restored 'line_end', 'column_end', and 'snippet' fields in JSON reporter output.

## [2.3.2] - 2022-08-30

### 🐛 Bug fixes

- Updated jsonreporter to get data from the new pylint Message class (#840)

### 🥽 Experimental

- Added preliminary support for translation of constraints into Z3 solver.
  (This is currently not enabled by default in PythonTA.)

## [2.3.1] - 2022-08-08

### 🐛 Bug fixes

- Add missing `toml` package to library dependencies.
- Improve formatting of `None` and `float`s in `AccumulationTable` display.
  Also make minor improvements to the documentation.

## [2.3.0] - 2022-08-08

### ✨ Enhancements

- Added new command line argument `-v/--version`. User can print out current PythonTA version using `python -m python_ta -v`.
- Preconditions, postconditions, and representation invariants are now parsed only once and compiled.
- Can configure custom error messages for pylint in a toml file.
- `missing_space_in_doctest_checker` is now able to check doctests in python modules and classes.
- Updated to Pylint v2.14. See "New checks" below for the new checkers enabled by default.
- Added new `python_ta.debug` module with an `AccumulationTable` context manager for loop print debugging.
- Improve message for R1710 (inconsistent-return-statements)

### 🐛 Bug fixes

- Function `check_all_contracts` skips contract checks for functions and classes which are not defined in a module whose name is passed as an argument. If `decorate_main` argument is `True`, functions and classes defined in `__main__` module will be checked without needing to pass in additional arguments.

### 💫 New checkers

Custom checkers:

- `type-is-assigned`: Flag when a type is not annotated but rather assigned in a function or class definition.

Pylint checkers v2.13:

- `modified-iterating-list`
- `modified-iterating-dict`
- `modified-iterating-set`
- `unnecessary-ellipsis`
- `bad-file-encoding`

Pylint checkers v2.14:

- `comparison-of-constants`
- `potential-index-error`
- `unnecessary-list-index-lookup`
- `duplicate-value`
- `super-without-brackets`

For more information on these checkers, please see the
[Pylint release notes](http://pylint.pycqa.org/en/latest/whatsnew/index.html). Note that the above
list only contains the Pylint checkers enabled by default in PythonTA.

## [2.2.0] - 2021-12-09

### ✨ Enhancements

- Added support for postconditions in function docstring.
- Improve error message of `unncessary-indexing` checker.
- Added CLI for `python_ta.contracts` module for executing a file with contract checking
  (`$ python -m python_ta.contracts FILE`)
- Added two new command line interfaces. User can print out the default PythonTA configuration file in the command line using `python -m python_ta -g` and can specify the output format of the reporter using `python -m python_ta --output-format FILE`.
- Updated to Pylint v2.12. See "New checks" below for the new checkers enabled by default.
- Register ending location setter as pylint plugin.

### 🐛 Bug fixes

- Fix bugs in `unnecessary-indexing` checker:
  1. False positive when the same loop variable is used in two loops in sequence.
  2. False negative when the loop variable can be simplified, but is also shadowed in the
     the loop body.
- Fix HTML report to link correctly to specific errors on the PythonTA documentation website.
- Fix bug when setting ending locations for `ClassDef`s that have no decorators.

### 💫 New checkers

Pylint checkers v2.12:

- `use-implicit-booleaness-not-len` (renamed from `len-as-condition`)

Pylint checkers v2.11:

- `consider-using-f-string`

For more information on these checkers, please see the
[Pylint release notes](http://pylint.pycqa.org/en/latest/whatsnew/index.html). Note that the above
list only contains the Pylint checkers enabled by default in PythonTA.

## [2.1.1] - 2021-09-23

### 🐛 Bug fixes

- Fix HTML report to display file even when no errors are found.
- Fix pylint cache directory creation (backport of change from pylint 2.11)

## [2.1.0] - 2021-09-16

### ✨ Enhancements

- Added `line_end` and `column_end` to `JSONReporter` output.

## [2.0.0] - 2021-08-24

PythonTA's adopting semantic versioning as of this release, so we've bumped the version to 2.0.

### ✨ Enhancements

- Added basic CLI. Users can now run PythonTA in the command line either as a standalone
  script (`$ python_ta my_file`) or as a Python module (`$ python -m python_ta my_file`).
- Added new documentation website, hosted at <https://www.cs.toronto.edu/~david/pyta>.
- Added support for relative paths in `output` argument to `check_all`.
- Added new configuration option `pycodestyle-ignore` to customize the pycodestyle errors
  checked by `pep8-errors`.

### ✨ Changes

- Changed HTML report template to make it more user-friendly.
- Changed default HTML report output: by default now loads in a web browser without creating
  a temporary file (previously, `pyta_report.html`). This file can still be generated by passing
  `output='pyta_report.html'` to calls to `check_all`.
- Added new `output-format` option to specify reporter class.
- Changed API of PythonTA custom reporters.
- Updated to Pylint v2.10. See "New checks" below for the new checks enabled by default.
- Renamed `for-target-subscript` checker to `invalid-for-target`, and added support checking for
  loop targets that are attributes (e.g., `for obj.x in [1, 2, 3]`).
  ([#701](https://github.com/pyta-uoft/pyta/issues/701))

### 🐛 Bug fixes

- Fixed bug with `python_ta.contracts`: do not check representation invariants
  when a helper method is called within an initializer.
- Fixed bug with `python_ta.contracts`: do not check class representation invariants in the
  initializer of a superclass.
- Fixed bug with `shadowing-in-comprehension` checker: do not treat `_` as a shadowed variable.
- Fixed bug with `unnecessary-indexing` checker: handle case where loop variable is first assigned
  before the for loop.
  ([#699](https://github.com/pyta-uoft/pyta/issues/699))
- Fixed bug where PythonTA would crash on files that used encodings other than UTF-8.
  PythonTA now reports an error and displays the invalid characters to the user.

### 🚧 Deprecations

- Deprecated `pyta-reporter` option; use `output-format` instead.

### 💫 New checkers

Custom checkers:

- `missing-space-in-doctest`: Flag when a doctest prompt (`>>>`) is not followed by a space.
  E.g., `>>>my_function(1)`.

Pylint checkers v2.10:

- `forgotten-debug-statement`
- `format-string-without-interpolation`
- `use-dict-literal`
- `use-list-literal`

Pylint checkers v2.9:

- `consider-using-from-import`
- `unnecessary-dict-index-lookup`

Pylint checkers v2.8:

- `consider-using-with`

For more information on these checkers, please see the
[Pylint release notes](http://pylint.pycqa.org/en/latest/whatsnew/index.html).
Note that the above list only contains the Pylint checkers enabled by default in PythonTA.

### 🔧 Internal changes

- Adopted semantic versioning.
- Created a Changelog.
- Added pre-commit hooks using pre-commit, black, isort, and prettier.
- Adopted Sphinx for documentation generation, using a Read the Docs template.
- Adopted `setup.cfg` file for configuration.<|MERGE_RESOLUTION|>--- conflicted
+++ resolved
@@ -20,11 +20,8 @@
 
 ### 🐛 Bug fixes
 
-<<<<<<< HEAD
+- `check_contracts` no longer makes methods immediately enforce Representation Invariant checks when setting attributes of instances with the same type (one `Node` modifies another `Node` instance) and only checks RIs for these instances after the method returns.
 - Fixed error in `contracts` where comments in docstring assertions are not removed while parsing
-=======
-- `check_contracts` no longer makes methods immediately enforce Representation Invariant checks when setting attributes of instances with the same type (one `Node` modifies another `Node` instance) and only checks RIs for these instances after the method returns.
->>>>>>> ba8b9c49
 
 ### 🔧 Internal changes
 
