--- conflicted
+++ resolved
@@ -7,22 +7,16 @@
 
 ## Unreleased
 
-<<<<<<< HEAD
 ### Enhancements
 
 - Added new configuration option `use-pyta-error-messages` to let users choose whether PythonTA should overwrite pylint's error messages.
 - Both PlainReporter and ColorReporter emphasize specific code chunks by using overline characters under any part that is highlighted as ERROR.
 
-### Bug fixes
-
-- Fixed bug with `invalid-range-index-checker` when variables are used in `range` expressions.
-=======
 ## [2.6.4] - 2024-11-10
 
 ### Bug fixes
 
 - Fixed bug with `invalid-range-index` when variables are used in `range` expressions.
->>>>>>> 0b38add7
 
 ## [2.6.3] - 2023-10-09
 
