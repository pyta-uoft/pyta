--- conflicted
+++ resolved
@@ -36,14 +36,7 @@
         ),
     }
 
-<<<<<<< HEAD
-    def is_type(self, node):
-=======
-    # this is important so that your checker is executed before others
-    priority = -1
-
     def is_type(self, node: nodes.NodeNG) -> bool:
->>>>>>> 5f2d9226
         """Check if nodes such as <Name.int ...> represent builtin types."""
         inferred = node.inferred()
         if len(inferred) > 0 and inferred[0] is not Uninferable:
@@ -52,12 +45,8 @@
         return False
 
     @only_required_for_messages("missing-param-type", "missing-return-type", "type-is-assigned")
-<<<<<<< HEAD
-    def visit_functiondef(self, node):
+    def visit_functiondef(self, node: nodes.FunctionDef) -> None:
         """Visit function definition"""
-=======
-    def visit_functiondef(self, node: nodes.FunctionDef) -> None:
->>>>>>> 5f2d9226
         arguments = node.args.args
         names = [argument.name for argument in arguments]
         annotations = node.args.annotations
@@ -81,12 +70,8 @@
             self.add_message("missing-return-type", node=node.args)
 
     @only_required_for_messages("missing-attribute-type", "type-is-assigned")
-<<<<<<< HEAD
-    def visit_classdef(self, node):
+    def visit_classdef(self, node: nodes.ClassDef) -> None:
         """Visit class definition"""
-=======
-    def visit_classdef(self, node: nodes.ClassDef) -> None:
->>>>>>> 5f2d9226
         for attr_key in node.instance_attrs:
             attr_node = node.instance_attrs[attr_key][0]
             if isinstance(attr_node, nodes.AssignAttr):
@@ -106,10 +91,6 @@
                     self.add_message("type-is-assigned", node=attr_node)
 
 
-<<<<<<< HEAD
-def register(linter):
+def register(linter: PyLinter) -> None:
     """Required method to auto-register this checker to the linter"""
-=======
-def register(linter: PyLinter) -> None:
->>>>>>> 5f2d9226
     linter.register_checker(TypeAnnotationChecker(linter))