from typing import *
from typing import TupleMeta, CallableMeta, _ForwardRef
<<<<<<< HEAD
# from python_ta.transforms.type_inference_visitor import main
from python_ta.typecheck.base import *
from python_ta.transforms.type_inference_visitor import main
from python_ta.typecheck.base import TypeConstraints
=======
from python_ta.typecheck.base import TypeResult, TypeInfo, TypeFail, TypeConstraints
>>>>>>> 6bd24e43
from nose import SkipTest
from nose.tools import eq_

skip_msg = "Skipped"
tc = TypeConstraints()


# Helper functions
<<<<<<< HEAD
def unify_helper(arg1, arg2, exp_result):
    """
    unify_helper :: type -> type -> type
    """
=======
def unify_helper(arg1: type, arg2: type, exp_result: type):
>>>>>>> 6bd24e43
    unify_result = TypeInfo(arg1) >> (
        lambda t1: TypeInfo(arg2) >> (
            lambda t2: tc.unify(t1, t2)))
    if isinstance(exp_result, TypeFail):
<<<<<<< HEAD
        # if exp_result == error_msg:
=======
>>>>>>> 6bd24e43
        assert isinstance(unify_result, TypeFail)
    else:
        eq_(unify_result, tc.resolve(exp_result))


def setup_typevar(t: type):
    tv = tc.fresh_tvar(None)
    tc.unify(tv, t)
    return tv


<<<<<<< HEAD
def resolve_helper(t, exp_type):
    """
    type -> type
    """
=======
def resolve_helper(t: type, exp_type: type):
>>>>>>> 6bd24e43
    eq_(tc.resolve(t).getValue(), exp_type)


# Unify primitives
def test_same_prim():
    unify_helper(bool, bool, bool)
    unify_helper(int, int, int)
    unify_helper(str, str, str)


def test_diff_prim():
    unify_helper(bool, str, TypeFail(
        f'Incompatible Types {bool} and {str}'))
    unify_helper(int, str, TypeFail(
        f'Incompatible Types {int} and {str}'))
    unify_helper(bool, int, TypeFail(
        f'Incompatible Types {bool} and {int}'))
    unify_helper(float, int, TypeFail(
        f'Incompatible Types {float} and {int}'))
    unify_helper(float, str, TypeFail(
        f'Incompatible Types {float} and {str}'))


# Unify TypeVars
def test_same_typevars():
    tc.reset()
    tv1 = setup_typevar(str)
    tv2 = setup_typevar(str)

    resolve_helper(tv1, str)
    resolve_helper(tv2, str)

    unify_helper(tv1, tv2, tv1)


def test_same_typevars_flipped():
    tc.reset()
    tv1 = setup_typevar(str)
    tv2 = setup_typevar(str)

    resolve_helper(tv1, str)
    resolve_helper(tv2, str)
    unify_helper(tv1, tv2, tv2)


def test_diff_typevars():
    tc.reset()
    tv_str = setup_typevar(str)
    tv_int = setup_typevar(int)

    resolve_helper(tv_str, str)
    resolve_helper(tv_int, int)
    unify_helper(tv_int, tv_str, TypeFail(
        f'Incompatible Types {str} and {int}'))


def test_one_typevar():
    tc.reset()
    tv = setup_typevar(str)

    resolve_helper(tv, str)
    unify_helper(tv, str, str)
    unify_helper(str, tv, str)
    unify_helper(tv, int, TypeFail(
        f'Incompatible Types {str} and {int}'))
    unify_helper(int, tv, TypeFail(
        f'Incompatible Types {int} and {str}'))


def test_two_typevar():
    tc.reset()
    tv1 = setup_typevar(bool)
    tv2 = tc.fresh_tvar(None)
    unify_helper(tv1, tv2, bool)


# Unify ForwardRefs
def test_same_forward_ref():
    fr1 = _ForwardRef('a')
    fr2 = _ForwardRef('a')
    unify_helper(fr1, fr2, fr1)
    unify_helper(fr1, fr2, fr2)


def test_diff_forward_ref():
    raise SkipTest('The existing error msg does not apply to this situation')
    fr1 = _ForwardRef('a')
    fr2 = _ForwardRef('b')
    unify_helper(fr1, fr2, TypeFail("Attempted to unify forwardref  with non-ref"))


def test_one_forward_ref():
    fr = _ForwardRef('a')
    unify_helper(fr, str, TypeFail("Attempted to unify forwardref  with non-ref"))


# Unify Tuples
def test_same_tuple():
    unify_helper(Tuple[int, int], Tuple[int, int], Tuple[int, int])
    unify_helper(Tuple[str, str], Tuple[str, str], Tuple[str, str])


def test_diff_tuple():
<<<<<<< HEAD
    # raise SkipTest(skip_msg)
    # _unify_generic not properly checking for error messages, instead attempts
    # to make invalid ForwardRef
=======
>>>>>>> 6bd24e43
    unify_helper(Tuple[int, int], Tuple[str, str], TypeFail(
        f'Incompatible Types {Tuple[int, int]} and {Tuple[str, str]}'))


def test_nested_tuples():
    unify_helper(Tuple[str, Tuple[str, bool]], Tuple[str, Tuple[str, bool]],
                 Tuple[str, Tuple[str, bool]])


def test_typevars_tuple():
    tv1 = tc.fresh_tvar(None)
    tv2 = tc.fresh_tvar(None)
    unify_helper(Tuple[tv1, tv2], Tuple[str, bool], Tuple[str, bool])
    resolve_helper(tv1, str)
    resolve_helper(tv2, bool)


def test_typevars_nested_tuples():
<<<<<<< HEAD
    # raise SkipTest('resolve needs to be recursive for this test to work')
=======
>>>>>>> 6bd24e43
    tv1 = tc.fresh_tvar(None)
    tv2 = Tuple[tv1, bool]
    unify_helper(tv2, Tuple[Tuple[str, bool], bool],
                 Tuple[Tuple[str, bool], bool])
    resolve_helper(tv1, Tuple[str, bool])
    resolve_helper(tv2, Tuple[Tuple[str, bool], bool])


def test_diff_nested_tuples():
<<<<<<< HEAD
    # raise SkipTest('error propagation must be implemented for this to work')
=======
>>>>>>> 6bd24e43
    unify_helper(Tuple[str, Tuple[str, str]],
                 Tuple[str, Tuple[bool, str]], TypeFail(
                     f'Incompatible Types {Tuple[str, Tuple[str, str]]} and {Tuple[str, Tuple[bool, str]]}'))


# Unify list
def test_same_list():
    unify_helper(List[str], List[str], List[str])
    unify_helper(List[int], List[int], List[int])


def test_diff_list():
<<<<<<< HEAD
    # raise SkipTest(skip_msg)
    # _unify_generic not properly checking for error messages, instead attempts
    # to make invalid ForwardRef
=======
>>>>>>> 6bd24e43
    unify_helper(List[str], List[int], TypeFail(
        f'Incompatible Types {List[str]} and {List[int]}'))


# Unify callables
def test_same_callable():
    tc.reset()
    c1 = Callable[[bool], bool]
    c2 = Callable[[bool], bool]

    unify_helper(c1, c2, c1)
    unify_helper(c1, c2, c2)
    unify_helper(c2, c1, c1)
    unify_helper(c2, c1, c2)


def test_diff_callable():
<<<<<<< HEAD
    # raise SkipTest(skip_msg)
    # _unify_generic not properly checking for error messages, instead attempts
    # to make invalid ForwardRef
=======
>>>>>>> 6bd24e43
    c1 = Callable[[bool], bool]
    c2 = Callable[[str], str]

    unify_helper(c1, c2, TypeFail(
        f'Incompatible Types {c1} and {c2}'))<|MERGE_RESOLUTION|>--- conflicted
+++ resolved
@@ -1,13 +1,6 @@
 from typing import *
 from typing import TupleMeta, CallableMeta, _ForwardRef
-<<<<<<< HEAD
-# from python_ta.transforms.type_inference_visitor import main
-from python_ta.typecheck.base import *
-from python_ta.transforms.type_inference_visitor import main
-from python_ta.typecheck.base import TypeConstraints
-=======
 from python_ta.typecheck.base import TypeResult, TypeInfo, TypeFail, TypeConstraints
->>>>>>> 6bd24e43
 from nose import SkipTest
 from nose.tools import eq_
 
@@ -16,22 +9,11 @@
 
 
 # Helper functions
-<<<<<<< HEAD
-def unify_helper(arg1, arg2, exp_result):
-    """
-    unify_helper :: type -> type -> type
-    """
-=======
 def unify_helper(arg1: type, arg2: type, exp_result: type):
->>>>>>> 6bd24e43
     unify_result = TypeInfo(arg1) >> (
         lambda t1: TypeInfo(arg2) >> (
             lambda t2: tc.unify(t1, t2)))
     if isinstance(exp_result, TypeFail):
-<<<<<<< HEAD
-        # if exp_result == error_msg:
-=======
->>>>>>> 6bd24e43
         assert isinstance(unify_result, TypeFail)
     else:
         eq_(unify_result, tc.resolve(exp_result))
@@ -43,14 +25,7 @@
     return tv
 
 
-<<<<<<< HEAD
-def resolve_helper(t, exp_type):
-    """
-    type -> type
-    """
-=======
 def resolve_helper(t: type, exp_type: type):
->>>>>>> 6bd24e43
     eq_(tc.resolve(t).getValue(), exp_type)
 
 
@@ -154,12 +129,6 @@
 
 
 def test_diff_tuple():
-<<<<<<< HEAD
-    # raise SkipTest(skip_msg)
-    # _unify_generic not properly checking for error messages, instead attempts
-    # to make invalid ForwardRef
-=======
->>>>>>> 6bd24e43
     unify_helper(Tuple[int, int], Tuple[str, str], TypeFail(
         f'Incompatible Types {Tuple[int, int]} and {Tuple[str, str]}'))
 
@@ -178,10 +147,6 @@
 
 
 def test_typevars_nested_tuples():
-<<<<<<< HEAD
-    # raise SkipTest('resolve needs to be recursive for this test to work')
-=======
->>>>>>> 6bd24e43
     tv1 = tc.fresh_tvar(None)
     tv2 = Tuple[tv1, bool]
     unify_helper(tv2, Tuple[Tuple[str, bool], bool],
@@ -191,10 +156,6 @@
 
 
 def test_diff_nested_tuples():
-<<<<<<< HEAD
-    # raise SkipTest('error propagation must be implemented for this to work')
-=======
->>>>>>> 6bd24e43
     unify_helper(Tuple[str, Tuple[str, str]],
                  Tuple[str, Tuple[bool, str]], TypeFail(
                      f'Incompatible Types {Tuple[str, Tuple[str, str]]} and {Tuple[str, Tuple[bool, str]]}'))
@@ -207,12 +168,6 @@
 
 
 def test_diff_list():
-<<<<<<< HEAD
-    # raise SkipTest(skip_msg)
-    # _unify_generic not properly checking for error messages, instead attempts
-    # to make invalid ForwardRef
-=======
->>>>>>> 6bd24e43
     unify_helper(List[str], List[int], TypeFail(
         f'Incompatible Types {List[str]} and {List[int]}'))
 
@@ -230,12 +185,6 @@
 
 
 def test_diff_callable():
-<<<<<<< HEAD
-    # raise SkipTest(skip_msg)
-    # _unify_generic not properly checking for error messages, instead attempts
-    # to make invalid ForwardRef
-=======
->>>>>>> 6bd24e43
     c1 = Callable[[bool], bool]
     c2 = Callable[[str], str]
 
