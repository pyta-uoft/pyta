--- conflicted
+++ resolved
@@ -28,11 +28,8 @@
 - Added tests for node_printers.py functions rendering the following PEP8 error codes: E221, E251, E261, E272, E273, E302, E305, E306
 - Refactored node_printers.py by grouping repeated code in helper functions and grouping identical functions into a single functions to reduce code duplication
 - Updated GitHub Actions workflow to Node 24
-<<<<<<< HEAD
 - Refactored `setendings.py` to rely primarily on Astroid/Python’s built-in end-location attributes, reducing the amount of custom parsing logic
-=======
 - Fixed `test_html_server.py` tests to be compatible with Windows
->>>>>>> 78ffa023
 
 ## [2.11.1] - 2025-08-17
 
