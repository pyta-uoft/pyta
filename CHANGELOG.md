--- conflicted
+++ resolved
@@ -7,22 +7,16 @@
 
 ## Unreleased
 
-<<<<<<< HEAD
-=======
 ### Enhancements
 
 - `unnecessary_indexing_checker` has now been extended to check comprehensions in addition to for loops.
+- `invalid_for_target_checker` has now been extended to check comprehensions in addition to for loops.
 
 ## [2.3.3] - 2022-09-05
 
 ### Bug fixes
 
 - Restored 'line_end', 'column_end', and 'snippet' fields in JSON reporter output.
-
->>>>>>> 1ea37d10
-### Enhancements
-
-- `invalid_for_target_checker` has now been extended to check comprehensions in addition to for loops.
 
 ## [2.3.2] - 2022-08-30
 
