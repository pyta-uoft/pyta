# Changelog

All notable changes to this project will be documented in this file.

The format is based on [Keep a Changelog](https://keepachangelog.com/en/1.0.0/),
and adheres to [Semantic Versioning](https://semver.org/spec/v2.0.0.html).

## Unreleased

<<<<<<< HEAD
### Bug fixes

- Don't throw `forbidden-import` error when importing local files
=======
## [2.7.0] - 2024-12-14
>>>>>>> b8df330b

### Enhancements

- Added new configuration option `use-pyta-error-messages` to let users choose whether PythonTA should overwrite pylint's error messages.
- Both PlainReporter and ColorReporter emphasize specific code chunks by using overline characters under any part that is highlighted as ERROR.
- Added snapshot function for deriving a list of dictionaries containing local variables from relevant functions and/or stack frames.
- Added new configuration option `allow-pylint-comments` to let users choose whether PythonTA should allow comments beginning with pylint: or not.
- `AccumulationTable` can now track variables initialized within the `for` loop. Prior, only variables initialized before the `for` loop could be tracked.
- `AccumulationTable` now stores deep copies of objects rather than shallow copies, thus fixing issues that come up in case of mutation during loop.
- `AccumulationTable` can now take in any accumulator expressions, for eg. `x * 2`, instead of just variables.
- `AccumulationTable` now has an optional initialization argument `output` which allows the users to choose whether they want to write the Accumulation Table to a file.
- Created a `RecursionTable` context manager for recursive tracing using a tabular output.
- Support Python 3.12 (requiring upgrade to pylint and astroid 3.0)

### Bug fixes

- Fix bug in ending location setting for `Attribute` and `DelAttr` nodes when the same attribute
  was accessed twice on the same line.
- Fix bug where the `naming-convention-violation` checker was checking variables defined in a module's main block. This was inconsistent with the `forbidden-global-variables` checker.
- Fixed bug with `invalid-range-index`: do not attempt any inference of variables in `range` expressions. All range arguments involving variables will be ignored by this checker.

### New checkers

Pylint checkers v3.0:

- `invalid-field-call`
- `return-in-finally`
- `kwarg-superseded-by-positional-arg`
- `unnecessary-negation` (renamed from `unneeded-not`)

For more information on these checkers, please see the
[Pylint release notes](http://pylint.pycqa.org/en/latest/whatsnew/index.html). Note that the above
list only contains the Pylint checkers enabled by default in PythonTA.

### Internal

- Remove experimental type inference code.

## [2.6.4] - 2024-11-10

### Bug fixes

- Fixed bug with `invalid-range-index` when variables are used in `range` expressions.

## [2.6.3] - 2023-10-09

### Bug fixes

- Ensure pycodestyle W503, line break before binary operator, is disabled (regression from 2.6.2).
- Fix `check_contracts` typings so PyCharm static checking will work
- Fix `invalid-range-index` bug where valid range calls were flagged as invalid

## [2.6.2] - 2023-09-22

### Bug fixes

- Fix `naming-convention-violation` bug where `_` was considered an invalid variable name.
- Fix `naming-convention-violation` bug where top-level constants were being checked as regular variable names.

### Enhancements

- Created many custom renderers to make the code snippets for `pep8-errors` easier to understand.

## [2.6.1] - 2023-08-13

### Bug fixes

- Make `graphviz` an optional dependency, and clarify the installation requirements for visualizing
  control flow graphs.
- Fix `check_contrats` handling of forward references in class type annotations when using `check_contracts` decorator.
- Fix handling of `|` in type annotations (by updating to `typeguard` v4.1.0).

## [2.6.0] - 2023-08-06

### Enhancements

- Can now create control flow graphs using `python_ta.control_flow_graphs` to visualize the
  execution paths of Python code.
- `forbidden-top-level-code` and `forbidden-global-variables` now allow top-level type alias
  assignment statements.
- The `trailing-whitespace` error message now highlights the trailing whitespace.
- The `unnecessary-indexing` error now checks for a greater variety of loop/comprehension indexes.
- Provided configuration files are now merged with PythonTA defaults, so you now only
  need to specify options that you want to be overridden. To ignore PythonTA defaults (the
  old behaviour), pass `load_default_config=False` to `check_errors` and `check_all`.
- Improved the code snippets for the `pep8-errors` "blank line" messages.
  Extra blank lines are now highlighted, and suggestions are added when blank lines are missing.
- The default value of the `pyta-number-of-messages` configuration option is now 0 (changed from 5).
  This causes all error occurrences to be displayed.
- Improved efficiency of the contract-checking custom `setattr` for classes.
- Added new function `python_ta.contracts.validate_invariants` to manually check contracts
  for an object.
- Updated to [pycodestyle v2.11](https://github.com/PyCQA/pycodestyle/blob/main/CHANGES.txt).

### Bug Fixes

- Fixed bug where running `python3 -m python_ta --generate-config` yields a `FileNotFoundError`.
- Fixed bug in how PythonTA reports error messages that occur when parsing configuration files.
- Ensured some config file parsing errors no longer display incorrect lines in the error report.
- Fixed bug where the `HTMLReporter` and `JSONReporter` would ignore the `pyta-number-of-messages`
  option and always display all error occurrences.
- Fixed bug in `check_contracts` where imported classes were not correctly resolved when checking
  types.
- Fixed bug for class contract-checking when assigning an instance attribute that violates a class
  type constraint or representation invariant. Previously, the instance attribute changed to the
  new value after the error was raised, but now is correctly restored to the original value.
- Remove line double-spacing in PlainReporter and ColorReporter output code snippets.

### New checkers

Custom checkers:

- `invalid-name-checker`: Provide beginner-friendly error messages when reporting variable names
  that violate Python naming conventions. This replaces pylint's
  [C0103](https://pylint.pycqa.org/en/latest/user_guide/messages/convention/invalid-name.html)
  check.

Pylint checkers v2.16:

- `pointless-exception-statement`
- `shadowed-import`
- `unbalanced-dict-unpacking`
- `nested-min-max`
- `invalid-slice-step`

Pylint checkers v2.17:

- `bad-chained-comparison`

For more information on these checkers, please see the
[Pylint release notes](http://pylint.pycqa.org/en/latest/whatsnew/index.html). Note that the above
list only contains the Pylint checkers enabled by default in PythonTA.

## [2.5.0] - 2023-04-27

### Bug fixes

- Fixed bug in possibly-undefined checker where a comprehension variable is falsely flagged as possibly undefined.
- Fixed bug where `check_errors` and `check_all` opens a webpage when a nonexistent or unreadable path is passed as an argument.
- Fixed the CFG implementation to resolve a bug in the possibly-undefined checker where variables were falsely flagged as possibly undefined when the code conditionally raises an exception and the variable was referenced afterwards.
- Fixed bug where the generated CFGs will highlight the except block as unreachable if the same exception it is handling was raised in the body of the tryexcept.

### New checkers

Custom checkers:

- `forbidden-python-syntax`: Flag code that is not permitted to be used on an assessment.

### Other

- Pin dependency versions

## [2.4.2] - 2023-1-31

### Bug fixes

- Fixed custom message formats based on Pylint 2.15 updates.
- Fixed bug in shadowing-in-comprehension checker when target is a subscript node.
- Ensured `check_contracts` and `check_all_contracts` do nothing when `ENABLE_CONTRACT_CHECKING` is `False`.

## [2.4.1] - 2023-1-13

### Bug fixes

- Fixed PyTA contract checking for method calls when running modules in PyCharm using the "Run File in Python Console" action.

## [2.4.0] - 2022-12-21

### Enhancements

- `unnecessary_indexing_checker` has now been extended to check comprehensions in addition to for loops.
- `invalid_for_target_checker` has now been extended to check comprehensions in addition to for loops.
- `forbidden_io_function_checker` is now able to check for calls to IO functions written at the top-level of a module, but outside the main block.
- `python_ta.debug.AccumulationTable` is extended to support printing loop iterations for while loops.
- Violated representation invariant error message now includes the class name and current values of the instance attributes.
- Added constant `python_ta.contracts.ENABLE_CONTRACT_CHECKING` to only check contracts when its value is set to `True`.
- `python_ta.debug.AccumulationTable` has extended loop detection to allow the loop to appear anywhere inside the with statement.

### Bug Fixes

- Fixed Issue #831: Contract Checker Bug. Now raises `AssertionError` when the expected type is `float` but got `int` instead.
- PyTA contracts' type checking now raises `AssertionError` when the expected type is `int` but got `bool` instead.
- Fixed PyTA contract checking when running modules in PyCharm using the "Run File in Python Console" action.

### New checkers

Custom checkers:

- `forbidden-top-level-code`: Flag code written at the top level when it is not one of the four acceptable types.

## [2.3.3] - 2022-09-05

### Bug fixes

- Restored 'line_end', 'column_end', and 'snippet' fields in JSON reporter output.

## [2.3.2] - 2022-08-30

### Bug fixes

- Updated jsonreporter to get data from the new pylint Message class (#840)

### Experimental

- Added preliminary support for translation of constraints into Z3 solver.
  (This is currently not enabled by default in PythonTA.)

## [2.3.1] - 2022-08-08

### Bug fixes

- Add missing `toml` package to library dependencies.
- Improve formatting of `None` and `float`s in `AccumulationTable` display.
  Also make minor improvements to the documentation.

## [2.3.0] - 2022-08-08

### Enhancements

- Added new command line argument `-v/--version`. User can print out current PythonTA version using `python -m python_ta -v`.
- Preconditions, postconditions, and representation invariants are now parsed only once and compiled.
- Can configure custom error messages for pylint in a toml file.
- `missing_space_in_doctest_checker` is now able to check doctests in python modules and classes.
- Updated to Pylint v2.14. See "New checks" below for the new checkers enabled by default.
- Added new `python_ta.debug` module with an `AccumulationTable` context manager for loop print debugging.
- Improve message for R1710 (inconsistent-return-statements)

### Bug fixes

- Function `check_all_contracts` skips contract checks for functions and classes which are not defined in a module whose name is passed as an argument. If `decorate_main` argument is `True`, functions and classes defined in `__main__` module will be checked without needing to pass in additional arguments.

### New checkers

Custom checkers:

- `type-is-assigned`: Flag when a type is not annotated but rather assigned in a function or class definition.

Pylint checkers v2.13:

- `modified-iterating-list`
- `modified-iterating-dict`
- `modified-iterating-set`
- `unnecessary-ellipsis`
- `bad-file-encoding`

Pylint checkers v2.14:

- `comparison-of-constants`
- `potential-index-error`
- `unnecessary-list-index-lookup`
- `duplicate-value`
- `super-without-brackets`

For more information on these checkers, please see the
[Pylint release notes](http://pylint.pycqa.org/en/latest/whatsnew/index.html). Note that the above
list only contains the Pylint checkers enabled by default in PythonTA.

## [2.2.0] - 2021-12-09

### Enhancements

- Added support for postconditions in function docstring.
- Improve error message of `unncessary-indexing` checker.
- Added CLI for `python_ta.contracts` module for executing a file with contract checking
  (`$ python -m python_ta.contracts FILE`)
- Added two new command line interfaces. User can print out the default PythonTA configuration file in the command line using `python -m python_ta -g` and can specify the output format of the reporter using `python -m python_ta --output-format FILE`.
- Updated to Pylint v2.12. See "New checks" below for the new checkers enabled by default.
- Register ending location setter as pylint plugin.

### Bug fixes

- Fix bugs in `unnecessary-indexing` checker:
  1. False positive when the same loop variable is used in two loops in sequence.
  2. False negative when the loop variable can be simplified, but is also shadowed in the
     the loop body.
- Fix HTML report to link correctly to specific errors on the PythonTA documentation website.
- Fix bug when setting ending locations for `ClassDef`s that have no decorators.

### New checkers

Pylint checkers v2.12:

- `use-implicit-booleaness-not-len` (renamed from `len-as-condition`)

Pylint checkers v2.11:

- `consider-using-f-string`

For more information on these checkers, please see the
[Pylint release notes](http://pylint.pycqa.org/en/latest/whatsnew/index.html). Note that the above
list only contains the Pylint checkers enabled by default in PythonTA.

## [2.1.1] - 2021-09-23

### Bug fixes

- Fix HTML report to display file even when no errors are found.
- Fix pylint cache directory creation (backport of change from pylint 2.11)

## [2.1.0] - 2021-09-16

### Enhancements

- Added `line_end` and `column_end` to `JSONReporter` output.

## [2.0.0] - 2021-08-24

PythonTA's adopting semantic versioning as of this release, so we've bumped the version to 2.0.

### Enhancements

- Added basic CLI. Users can now run PythonTA in the command line either as a standalone
  script (`$ python_ta my_file`) or as a Python module (`$ python -m python_ta my_file`).
- Added new documentation website, hosted at <https://www.cs.toronto.edu/~david/pyta>.
- Added support for relative paths in `output` argument to `check_all`.
- Added new configuration option `pycodestyle-ignore` to customize the pycodestyle errors
  checked by `pep8-errors`.

### Changes

- Changed HTML report template to make it more user-friendly.
- Changed default HTML report output: by default now loads in a web browser without creating
  a temporary file (previously, `pyta_report.html`). This file can still be generated by passing
  `output='pyta_report.html'` to calls to `check_all`.
- Added new `output-format` option to specify reporter class.
- Changed API of PythonTA custom reporters.
- Updated to Pylint v2.10. See "New checks" below for the new checks enabled by default.
- Renamed `for-target-subscript` checker to `invalid-for-target`, and added support checking for
  loop targets that are attributes (e.g., `for obj.x in [1, 2, 3]`).
  ([#701](https://github.com/pyta-uoft/pyta/issues/701))

### Bug fixes

- Fixed bug with `python_ta.contracts`: do not check representation invariants
  when a helper method is called within an initializer.
- Fixed bug with `python_ta.contracts`: do not check class representation invariants in the
  initializer of a superclass.
- Fixed bug with `shadowing-in-comprehension` checker: do not treat `_` as a shadowed variable.
- Fixed bug with `unnecessary-indexing` checker: handle case where loop variable is first assigned
  before the for loop.
  ([#699](https://github.com/pyta-uoft/pyta/issues/699))
- Fixed bug where PythonTA would crash on files that used encodings other than UTF-8.
  PythonTA now reports an error and displays the invalid characters to the user.

### Deprecations

- Deprecated `pyta-reporter` option; use `output-format` instead.

### New checkers

Custom checkers:

- `missing-space-in-doctest`: Flag when a doctest prompt (`>>>`) is not followed by a space.
  E.g., `>>>my_function(1)`.

Pylint checkers v2.10:

- `forgotten-debug-statement`
- `format-string-without-interpolation`
- `use-dict-literal`
- `use-list-literal`

Pylint checkers v2.9:

- `consider-using-from-import`
- `unnecessary-dict-index-lookup`

Pylint checkers v2.8:

- `consider-using-with`

For more information on these checkers, please see the
[Pylint release notes](http://pylint.pycqa.org/en/latest/whatsnew/index.html).
Note that the above list only contains the Pylint checkers enabled by default in PythonTA.

### Internal

- Adopted semantic versioning.
- Created a Changelog.
- Added pre-commit hooks using pre-commit, black, isort, and prettier.
- Adopted Sphinx for documentation generation, using a Read the Docs template.
- Adopted `setup.cfg` file for configuration.<|MERGE_RESOLUTION|>--- conflicted
+++ resolved
@@ -7,13 +7,7 @@
 
 ## Unreleased
 
-<<<<<<< HEAD
-### Bug fixes
-
-- Don't throw `forbidden-import` error when importing local files
-=======
 ## [2.7.0] - 2024-12-14
->>>>>>> b8df330b
 
 ### Enhancements
 
