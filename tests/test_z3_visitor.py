--- conflicted
+++ resolved
@@ -298,7 +298,6 @@
             assert solver.check() == z3.sat
 
 
-<<<<<<< HEAD
 # test cases for invalid inputs
 #
 # Explanation on unhandled_slicing_index:
@@ -352,7 +351,8 @@
 @pytest.mark.parametrize("invalid_code", invalid_input_list)
 def test_invalid_input(invalid_code):
     assert _get_constraints_from_code(invalid_code) == []
-=======
+
+    
 def test_cfg_z3_vars_initialization():
     """
     Test that the cfg's z3 variable mapping is correctly initialized.
@@ -366,5 +366,4 @@
     assert len(cfg._z3_vars) == 3
     assert cfg._z3_vars["x"] == z3.Int("x")
     assert cfg._z3_vars["y"] == z3.Real("y")
-    assert cfg._z3_vars["z"] == z3.Bool("z")
->>>>>>> e7922710
+    assert cfg._z3_vars["z"] == z3.Bool("z")