--- conflicted
+++ resolved
@@ -26,13 +26,10 @@
 - When running `check_contracts` on a class with type aliases as type annotations for its attributes, the `NameError`
   that appears (which indicates that the type alias is undefined) is now resolved.
 - The default value of `pyta-number-of-messages` is now 0. This automatically displays all occurrences of the same error.
-<<<<<<< HEAD
-- Can now check explicitly for whether the representation invariants of an object are satisfied.
-=======
 - For the contract checking `new_setattr` function, any variables that depend only on `klass` are now defined in the
   outer function, efficiency of code was improved, and the attribute value is now restored to the original value if the
   `_check_invariants` call raises an error.
->>>>>>> 5da03c08
+- Can now check explicitly for whether the representation invariants of an object are satisfied.
 
 ### Bug Fixes
 
