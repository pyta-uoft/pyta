# Changelog

All notable changes to this project will be documented in this file.

The format is based on [Keep a Changelog](https://keepachangelog.com/en/1.0.0/),
and adheres to [Semantic Versioning](https://semver.org/spec/v2.0.0.html).

## Unreleased

### ✨ Enhancements

- Updated `SnapshotTracer` to open the generated HTML report in a one-shot server, instead of opening the HTML file directly.
- Extended infinite-loop check to flag while loops whose conditions depend only on immutable variables and are not reassigned in the loop body.
- Added custom renderers for the PEP8 error codes: E204, E225, E231
- Added custom renderers for the PEP8 error codes: E271, E274, E502
- Updated the message format for Pycodestyle error messages to be more concise
- Added custom renderer for `line-too-long` to improve its error snippet to highlight the overflow segment instead of the entire line.
- Improved error message for error C0305 `trailing-newlines` and inserted a "DELETE" comment for each trailing newline.
- Added a solution to prevent possible large snippets created by the following errors: pylint error C0305, and pycodestyle errors E303, E304
- Added markdown rendering to display code in error messages
- Improved RI checking to raise a warning when a `NameError` is raised and the missing name matches an instance attribute, and is due to an omitted `self.` in the RI.
<<<<<<< HEAD
- Added a solution to prevent possible large snippets created by the `render_generic` function
=======
- Extended `AccumulationTable` class to support multiple loops in sequence within the same context manager
>>>>>>> 529c5b09

### 💫 New checkers

- `unnecessary-f-string`: Added new checker that checks f-string to see if it only consists of a single bare format expression that can be replaced with the string representation of that expression
- `simplifiable-if`: Added a new checker that checks if an `if` or `elif` branch only contains a single nested `if` statement with a single branch.

### 🐛 Bug fixes

- Fixed issue that caused PEP8 errors E301, E302, E303, E304, E305 and E306 to not render properly

### 🔧 Internal changes

- Added tests for node_printers.py functions rendering the PEP8 error messages: E101, E116, E124, E128, E201, E202
- Added tests for node_printers.py functions rendering the following PEP8 error codes: E221, E251, E261, E272, E273, E302, E305, E306
- Refactored node_printers.py by grouping repeated code in helper functions and grouping identical functions into a single functions to reduce code duplication
- Updated GitHub Actions workflow to Node 24
- Refactored custom renderers to accept `config` parameter to stay consistent with the added parameter for `render-message`
- Refactored `setendings.py` to rely primarily on Astroid/Python’s built-in end-location attributes, reducing the amount of custom parsing logic
- Fixed `test_html_server.py` tests to be compatible with Windows
- Updated `conftest.py` and `test_black.py` to be compatible with pytest v9, removing usage of some deprecated features.
- Updated tests in `test_accumulation_table.py` to cover multi-loop behavior and added new cases

## [2.11.1] - 2025-08-17

### 🐛 Bug fixes

- Fixed reports to only include config files when they have errors
- Renamed the example `c2503_non_ascii_name.py` to `c2503_bad_file_encoding.py` to align with Pylint’s actual C2503 error identifier ("bad-file-encoding").
- Renamed the example `w0183_broad_exception_caught.py` to `w0718_broad_exception_caught.py` to align with Pylint’s actual error code for the given error identifier "broad-exception-caught" (W0718)
- Renamed `c0103_naming_convention_violation.py` to `c0103_invalid_name.py` to align with Pylint’s actual C0103 error identifier ("invalid-name").

## [2.11.0] - 2025-08-16

### ✨ Enhancements

- Support `x in` and `x not in` preconditions involving `set()`, `list()`, and `tuple()` function calls in the Z3 parser.
- Update the `output-format` configuration option to take reporter aliases rather than the plugin path.
- Integrated Watchdog to enable automatic re-checking of Python files when changes are detected.
- Added `autoformat-options` configuration option to let users specify command-line arguments to the Black formatting tool
- Update `check_all` and `check_error` functions to let users pass in `typing.IO` objects to the `output` argument
- Update the `forbidden-io-function-checker` to check functions from imported modules as well as methods (according to their qualified name)
- Update the `forbidden-io-function-checker` to flag aliases of forbidden functions
- Update how error messages are overridden such that section headers are no longer required within the config file
- Added `presistent_server` which recives the watch property changes through websockets and updates the HTML report
- Added optional `on_verify_fail` argument to `check_all` and `check_error`, allowing users to raise a `ValueError` and immediately stop execution when a file cannot be checked.
- Enhanced CFG generation to support `match` statements.
- Added the optional `format` argument to the `AccumulationTable` class, allowing users to select between csv or table formatted outputs.
- Added optional `z3_enabled` argument (default False) to `generate_cfg`, allowing users to enable `z3` functionalities and providing extra safeguard to prevent z3 (and z3 related) imports from being executed when z3 is not enabled.
- Added a dark mode toggle with system detection for the html reporter
- Replaced icons on the html reporter using the heroicons library, adding hover effects
- Extended `infinite-loop` check to flag while loops with constant conditions and no exit statements (e.g.: `return`, `break`, `raise`, `yield`, `sys.exit()`)
- Added command-line interface for CFG generation, allowing users to run `python -m python_ta.cfg <file>` with options for auto-open and visitor configuration
- Updated the color palette for the PythonTA web reporter to improve readability and visual hierarchy.
- Reduced shadow intensity, refined border opacity, and added subtle hover effects on interactive elements for the PythonTA web reporter to improve user experience.
- Aligned slider dropdown icons with the title text of errors in the web reporter to improve user experience
- Updated `SnapshotTracer` bundled webstepper version to v0.7.0
- Added a small margin to the topmost error instance card in the web reporter to prevent the top border from being cut off when the hover effect is activated
- Updated the error type text colors on the dark theme to be more consistent with that on the light theme
- Changed default MemoryViz version used by `snapshot` from "latest" to "0.7.0"

### 💫 New checkers

- `infinite-loop`: Provide an error message when a `while` loop never terminates, indicating an infinite loop.

### 🐛 Bug fixes

- Introduced the IDTracker class to track unique IDs in memory model diagrams across multiple snapshots.
- `check_contracts` no longer makes methods immediately enforce Representation Invariant checks when setting attributes of instances with the same type (one `Node` modifies another `Node` instance) and only checks RIs for these instances after the method returns.
- Fixed error in `contracts` where comments in docstring assertions are not removed while parsing
- Improved error message in `patches/transforms.py` where CFGVisitor is run
- Fixed a bug in AccumulationTable where loop variable names weren't being captured for all nested targets.
- Fixed a bug in the `infinite-loop` checker where function and method names were incorrectly included in the set of condition variables.
- Fixed "No Problems Detected" message colour in HTML report
- Fixed bug in `SnapshotTracer` output when using MemoryViz v0.7.0

### 🔧 Internal changes

- Refactored custom checker tests to group repeated tests using pytest.mark.parametrize.
- Dynamically loaded only the reporter specified in the configuration
- Added test case for `check_all` function ensuring proper behaviour when handling inputs in package notation.
- Improved `get_valid_files_to_check` function by removing unreachable code.
- Refactored `test_check.py` to use `pytest.mark.parametrize` annotation, improving test isolation and extracting inputs from test functions
- Added test case to `test_check.py` for better coverage of `colour_messages_by_type`
- Removed unused imports from `python_ta` module
- Wrapped type-only imports in if `TYPE_CHECKING` guards
- Refactored `render_pep8_errors` to use a dict that maps error codes to error functions instead of repeated conditional statements
- Added two test cases to `test_accumulation_table.py` to verify that `AccumulationTable` correctly extracts loop variables from nested tuple structures.
- Refactored `condition_logic_checker.py`, `cfg_generator.py` and `graph.py` by removing top-level `z3` (and z3 related) imports and moving them inside of functions where needed.
- Wrapped type-only `z3` (and z3 related) imports in a `TYPE_CHECKING` guard in `condition_logic_checker.py`, `graph.py` and `cfg_generator.py`.
- Added tests to improve coverage in `condition_logic_checker.py`, `graph.py` and `cfg_generator.py`, verifying behaviour in case of failed `z3` (and z3 related) import via import patching.
- Added `z3_enabled` optional initializer argument (default False) to `ControlFlowGraph` class in `graph.py` and `CFGVisitor` class in `visitor.py`.
- Updated `transforms.py` to ensure the patched version of `patch_ast_transforms` dynamically reads the `z3` option from linter config to reflect correct runtime setting.
- Simplified combined Z3 preconditions in `set_function_def_z3_constraints` using `z3.simplify`
- Refactored `one_shot_server` and `persistent_server` to allow for reuseablity.
- Removed old unused files
- Linked the contributions list (README.md) in the pull request template

## [2.10.1] - 2025-02-19

### 🐛 Bug fixes

- Fix import error when `graphviz` is not installed

## [2.10.0] - 2025-02-18

### ✨ Enhancements

- Added custom error message for `comparison-with-callable`
- Changed `pyta-template-file` argument to now resolve the file path relative to the CWD.
- Added a watch configuration option to the HTML reporter for persistent server mode.
- Added `server-port` configuration option to specify the port number to use when serving the PyTA HTML report.
- Added new checker option `mypy-options` in `static-type-checker` to let users override default mypy command-line arguments
- Added documentation for overriding messages
- Improved `check_contracts` error messages by ensuring a consistent format and phrasing
- Improved rendering of if/while/for syntax blocks in control flow graphs
- Ensured GraphViz-generated files have `.gv` extension
- Export `generate_cfg` from `python_ta.cfg`
- Move `check_all` configuration info to logging DEBUG level (was INFO)
- Update list of "error" checks
- Added optional boolean keyword arguments `argument_types`, `return_type`, `preconditions`, and `postconditions` to the `check_contracts` decorator, allowing users to selectively disable checks for functions

### 💫 New checkers

- `redundant-condition`: Provide error message when a conditional statement within a function is guaranteed true. This checker requires `z3` option to be turned on.
- `impossible-condition`: Provide error message when a conditional statement within a function is guaranteed false. This checker requires `z3` option to be turned on.
- `incompatible-argument-type`: Provide an error message when a function argument has an incompatible type.
- `incompatible-assignment`: Provide an error message when there is an incompatible assignment.
- `list-item-type-mismatch`: Provide an error message when a list item has an incompatible type.
- `unsupported-operand-types`: Provide an error message when an operation is attempted between incompatible types.
- `union-attr-error`: Provide an error message when accessing an attribute that may not exist on a Union type.
- `dict-item-type-mismatch`: Provide an error message when a dictionary entry has an incompatible key or value type.

### 🐛 Bug fixes

- Fixed issue in `static-type-checker` such that mypy no longer checks imported modules in the file being checked
- Fixed issue in `autoformat` where the default `max-line-length` value was not used
- Fixed issue in contract-checking `new_setattr` where an instance attribute was not always reset when reassigning it to an invalid value
- Fixed issue in `AccumulationTable` where accumulation expressions could not refer to loop variables
- Fixed issue in `snapshot` where some imported objects were being included in the output
- Fixed issue in `snapshot` where `None` was not being rendered in SVG correctly

### 🔧 Internal changes

- Configured CI tests to run on environments with and without `z3` dependency.
- Refactored `script.js` to avoid using jQuery, and instead use vanilla Javascript functionality.
- Configured CI to upload coverage report for both base and `z3` test environments
- Remove unnecessary calls to `node.stream()` in raw file checkers (pycodestyle and static type checkers)

## [2.9.2] - 2025-01-16

### 🐛 Bug fixes

- Ignore annotation-only assignment statements in `redundant-assignment` check

## [2.9.1] - 2024-12-09

### 🐛 Bug fixes

- Added `python_ta/debug/webstepper` to project `MANIFEST.in`

## [2.9.0] - 2024-12-09

### ✨ Enhancements

- Added `include_frames` filter to `snapshot`
- Added `exclude_frames` filter to `snapshot`
- Added `exclude_vars` filter to `snapshot`
- Added new `python_ta.debug` module with an `SnapshotTracer` context manager for generating memory models
- Added `z3` option to `inconsistent-or-missing-returns`, `redundant-assignment`, and `possibly-undefined` checkers to only check for feasible code blocks based on edge z3 constraints
- Included the name of redundant variable in `E9959 redundant-assignment` message
- Update to pylint v3.3 and and astroid v3.3. This added support for Python 3.13 and dropped support for Python 3.8. (No new checkers are enabled by default.)
- Added a STRICT_NUMERIC_TYPES configuration to `python_ta.contracts` allowing to enable/disable stricter type checking of numeric types
- Added integration with MemoryViz Webstepper
- Added `z3` option to `one-iteration-checker` to only check for feasible code blocks based on edge z3 constraints
- Added reporting for errors raised by custom transforms (`Z3Visitor`, `CFGVisitor`)
- Ensured `SnapshotTracer` does not include the `_trace_func` stack frame
- Enabled `SnapshotTracer` to create its `output_directory` argument if it doesn't already exist
- Changed `SnapshotTracer`'s Webstepper code line number to align with the source code line number

### 💫 New checkers

- `unmentioned-parameter`: Provide error message when a function parameter is not mentioned by name in the function's docstring. By default, this checker is disabled.

### 🐛 Bug fixes

- Fixed issue where `snapshot` errors on unserializable values
- Fixed issue within `Snapshot.py` where the `memory_viz_version` parameter was not respected
- Fixed issue where parallel assignment statements and assignment to multiple targets were not checked by `redundant_assignment_checker`
- Fixed issue where annotated assignment statements were not checked by `redundant_assignment_checker`
- Fixed issue where empty preconditions were preventing CFGs from being generated
- Added strict numeric type checking to enforce type distinctions across the entire numeric hierarchy, including complex numbers.
- Added strict type checking support for nested and union types (e.g., `list[int]`, `dict[float, int]`, `Union[int, float]`)
- Fixed issue where CFG edges from loop body to loop condition block was ignored during augmenting edge z3 constraints
- Fixed issue in `one-iteration-checker` where the message was not correctly reported for `while` loops when `z3` option is on
- Fixed crash when z3-solver is not installed
- Fixed crash when an inline comment had no spaces after the `#`

### 🔧 Internal changes

- Renamed `ExprWrapper` class to `Z3Parser`
- Renamed `ExprWrapper` module to `z3_parser` and moved it to new directory `python_ta.z3`
- Removed `node` attribute for `Z3Parser`
- Renamed `reduce` method of `Z3Parser` to `parse`
- Renamed `test_expr_wrapper` to `test_z3_parser`
- Added `is_feasible` attribute for `CFGEdge` and implemented update to edge feasibility based on lists of Z3 constraints
- Refactored codebase to use modern type annotations. Replaced `List` with `list`, `Dict` with `dict`, `Set` with `set`, and `Tuple` with `tuple`
- Checked for variable reassignment in `AugAssign` and `AnnAssign` node in parsing edge Z3 constraints
- Rendered logically infeasible control flow graph edges in light grey
- Modified `test_snapshot_to_json_sets_primitive` for Python 3.8 compatibility
- Added unit tests for `one_iteration_checker`
- Added mock `webbrowser.open` in tests to prevent browser tabs and HTTP requests during `python_ta.check_all()` executions.
- Added `pytest-mock` as a development dependency
- Make `test_snapshot.py::test_snapshot_serializes_unserializable_value` able to run on Windows.
- Added GitHub Action workflow for automatically publishing releases to PyPI
- Update `SnapshotTracer` tests to use `memory-viz@0.5.0` and prevent browser from opening
- Updated bundled webstepper version and removed source map, and excluded the bundle from prettier pre-commit check

## [2.8.1] - 2024-08-19

### 🐛 Bug fixes

- Fix loading of setendings plugin when z3-solver is not installed

## [2.8.0] - 2024-08-19

### ✨ Enhancements

- Add new boolean configuration `allow-local-imports` to allow for local imports
- Extended the `snasphot` function to include the relevant variables defined at the top level (global variables).
- Include the pycodestyle error code to the error message for PEP8 style errors
- Added date and time display to `PlainReporter` and `ColorReporter`
- Allowed specifying allowed names in configurations `allowed-import-modules` and `extra-imports` instead of just modules
- Improved error display for pycodestyle (E9989) errors E123, E203, E222, E226, and E262
- Added the configuration option to ignore naming convention violations (C9103 and C9104) for names matching the provided regular expression.
- Update to pylint v3.1 and and astroid v3.1
- Stored actual AST condition node in edges leading out of If/While blocks in generated control flow graphs.
- Stored valid Python function preconditions in initial edge to function code in generated function control flow graphs.
- Report warning when control flow graph creation encounters a syntax error related to control flow
- Added autoformat option that runs black formatting tool to python_ta.check_all()
- Extended the `snapshot` function to optionally generate a svg of the snapshot using MemoryViz when save parameter is true.

### 💫 New checkers

Pylint checkers v3.1:

- `use-yield-from`
- `deprecated-attribute`

For more information on these checkers, please see the
[Pylint release notes](http://pylint.pycqa.org/en/latest/whatsnew/index.html). Note that the above
list only contains the Pylint checkers enabled by default in PythonTA.

Custom checkers:

- `inconsistent-returns` and `missing-return-statement`: Provide clearer error messages when reporting missing return statements. This replaces pylint's [R1710](https://pylint.pycqa.org/en/latest/user_guide/messages/refactor/inconsistent-return-statements.html) check.

### 🐛 Bug fixes

- Fixed issue with error message of C0410 by reformating it to properly fit with the list of modules imported that are provided to it
- Fixed bug where `_` was marked as a built-in when running PythonTA after running doctest
- Fixed issue where annotated constant variable assignment was not considered as permissible top level code and triggered error E9992
- Fixed issue where top level class attribute assignment was considered as permissible top level code
- Fixed issue where `check_contracts` fails silently when function preconditions contain precondition violations, and when a representation invariant contains a call to a top-level function (not built-in or imported library).
- Fixed issue where methods called in representation invariants lead to infinite recursion.
- Fixed issue where `PossiblyUndefinedChecker` raised an error if the control flow graph was invalid due to syntax error

### 🔧 Internal changes

- Updated changelog and pull request template formats
- Added unit tests for PEP8 errors E115, E122, E125, E127, E129, E131 for `PycodestyleChecker`
- Added unit tests for PEP8 errors E223, E224, E227, E228, E265 for `PycodestyleChecker`
- Refactored `test_check_on_dir` in `test_check.py` module to test on `sample_dir`, a subset of `examples`
- Added unit test `test_examples_files_pyta` in `test_examples.py` to check every file in `examples` with PythonTA
- Added unit tests for PEP8 errors E266, E275, E301, E303, E304 for `PycodestyleChecker`
- Moved tests related to `__main__.py` from `test_check.py` to `test_main.py`
- Added more unit tests to `test_main.py` to increase coverage of `__main__.py` to 100%
- Updated `README.md` to reflect updated folder structure
- Added unit test `test_pycodestyle_errors_pyta` in `test_examples.py` to check every file in `e9989_pycodestyle` with PythonTA for PEP8 errors
- Parametrized tests for `PycodestyleChecker`
- Moved tests related to `snapshot.py` out of `test_accumulation_table.py` and into new module `test_snapshot.py`
- Updated GitHub Action tests to avoid running `test_accumulation_table.py` and `test_recursion_table.py` with coverage and add verbose output for debug testing
- Allowed GitHub Action tests to run on _all_ pull requests, including drafts
- Updated dependencies for GitHub Actions to use the latest versions
- Updated dependabot configuration to auto-update dependencies for GitHub Actions in the future
- Updated usage messages in `examples/sample_usage/` of `draw_cfg.py` and `print_ast.py` to be accurate on all operating systems
- Removed redundant line from `tests/test_examples.py`
- Fixed minor typo in an error message in `python_ta/cfg/visitor.py`
- Updated `ExprWrapper` to support `set/list/tuple` literals and `in/not in` operators
- Updated `snapshot.py` and `test_snapshot.py` to align with MemoryViz 0.2.0 updates
- Updated `ExprWrapper` to support string variables and `==`, `in/not in`, indexing and slicing operators
- Added protected `_z3_vars` attribute to `ControlFlowGraph` to store variables to be used in Z3 solver
- Removed unused imports from `python_ta/cfg/graph.py`
- Extended functionality of `ExprWrapper` class to include function definitions' arguments and name assignments
- Added `z3` to dependencies installed as part of the `docs` job in the GitHub Actions workflow
- Added tests to maintain/increase coverage of `visitor.py`, `graph.py`, and `ExprWrapper.py`
- Removed deprecated and redundant `future` argument from `node.frame()` call in `invalid_name_checker.py`
- Updated pylint to v3.2.6 and astroid to v3.2.4 (no new checks were enabled by default)
- Excluded `node_modules/` folder from package autodiscovery
- Updated `graph.py` to augment control flow graph edges with z3 constraints
- Added support for the `!=` operator and replaced dictionary indexing with `.get` in `ExprWrapper`.
- Refactored `Z3Visitor` to use `safe_infer()` instead of `inferred()` and added handling of `AstroidError`.
- Add `negate` attribute to `CFGEdge`

## [2.7.0] - 2023-12-14

### ✨ Enhancements

- Added new configuration option `use-pyta-error-messages` to let users choose whether PythonTA should overwrite pylint's error messages.
- Both PlainReporter and ColorReporter emphasize specific code chunks by using overline characters under any part that is highlighted as ERROR.
- Added snapshot function for deriving a list of dictionaries containing local variables from relevant functions and/or stack frames.
- Added new configuration option `allow-pylint-comments` to let users choose whether PythonTA should allow comments beginning with pylint: or not.
- `AccumulationTable` can now track variables initialized within the `for` loop. Prior, only variables initialized before the `for` loop could be tracked.
- `AccumulationTable` now stores deep copies of objects rather than shallow copies, thus fixing issues that come up in case of mutation during loop.
- `AccumulationTable` can now take in any accumulator expressions, for eg. `x * 2`, instead of just variables.
- `AccumulationTable` now has an optional initialization argument `output` which allows the users to choose whether they want to write the Accumulation Table to a file.
- Created a `RecursionTable` context manager for recursive tracing using a tabular output.
- Support Python 3.12 (requiring upgrade to pylint and astroid 3.0)

### 🐛 Bug fixes

- Fix bug in ending location setting for `Attribute` and `DelAttr` nodes when the same attribute
  was accessed twice on the same line.
- Fix bug where the `naming-convention-violation` checker was checking variables defined in a module's main block. This was inconsistent with the `forbidden-global-variables` checker.
- Fixed bug with `invalid-range-index`: do not attempt any inference of variables in `range` expressions. All range arguments involving variables will be ignored by this checker.

### 💫 New checkers

Pylint checkers v3.0:

- `invalid-field-call`
- `return-in-finally`
- `kwarg-superseded-by-positional-arg`
- `unnecessary-negation` (renamed from `unneeded-not`)

For more information on these checkers, please see the
[Pylint release notes](http://pylint.pycqa.org/en/latest/whatsnew/index.html). Note that the above
list only contains the Pylint checkers enabled by default in PythonTA.

### 🔧 Internal changes

- Remove experimental type inference code.

## [2.6.4] - 2023-11-10

### 🐛 Bug fixes

- Fixed bug with `invalid-range-index` when variables are used in `range` expressions.

## [2.6.3] - 2023-10-09

### 🐛 Bug fixes

- Ensure pycodestyle W503, line break before binary operator, is disabled (regression from 2.6.2).
- Fix `check_contracts` typings so PyCharm static checking will work
- Fix `invalid-range-index` bug where valid range calls were flagged as invalid

## [2.6.2] - 2023-09-22

### 🐛 Bug fixes

- Fix `naming-convention-violation` bug where `_` was considered an invalid variable name.
- Fix `naming-convention-violation` bug where top-level constants were being checked as regular variable names.

### ✨ Enhancements

- Created many custom renderers to make the code snippets for `pep8-errors` easier to understand.

## [2.6.1] - 2023-08-13

### 🐛 Bug fixes

- Make `graphviz` an optional dependency, and clarify the installation requirements for visualizing
  control flow graphs.
- Fix `check_contrats` handling of forward references in class type annotations when using `check_contracts` decorator.
- Fix handling of `|` in type annotations (by updating to `typeguard` v4.1.0).

## [2.6.0] - 2023-08-06

### ✨ Enhancements

- Can now create control flow graphs using `python_ta.control_flow_graphs` to visualize the
  execution paths of Python code.
- `forbidden-top-level-code` and `forbidden-global-variables` now allow top-level type alias
  assignment statements.
- The `trailing-whitespace` error message now highlights the trailing whitespace.
- The `unnecessary-indexing` error now checks for a greater variety of loop/comprehension indexes.
- Provided configuration files are now merged with PythonTA defaults, so you now only
  need to specify options that you want to be overridden. To ignore PythonTA defaults (the
  old behaviour), pass `load_default_config=False` to `check_errors` and `check_all`.
- Improved the code snippets for the `pep8-errors` "blank line" messages.
  Extra blank lines are now highlighted, and suggestions are added when blank lines are missing.
- The default value of the `pyta-number-of-messages` configuration option is now 0 (changed from 5).
  This causes all error occurrences to be displayed.
- Improved efficiency of the contract-checking custom `setattr` for classes.
- Added new function `python_ta.contracts.validate_invariants` to manually check contracts
  for an object.
- Updated to [pycodestyle v2.11](https://github.com/PyCQA/pycodestyle/blob/main/CHANGES.txt).

### 🐛 Bug fixes

- Fixed bug where running `python3 -m python_ta --generate-config` yields a `FileNotFoundError`.
- Fixed bug in how PythonTA reports error messages that occur when parsing configuration files.
- Ensured some config file parsing errors no longer display incorrect lines in the error report.
- Fixed bug where the `HTMLReporter` and `JSONReporter` would ignore the `pyta-number-of-messages`
  option and always display all error occurrences.
- Fixed bug in `check_contracts` where imported classes were not correctly resolved when checking
  types.
- Fixed bug for class contract-checking when assigning an instance attribute that violates a class
  type constraint or representation invariant. Previously, the instance attribute changed to the
  new value after the error was raised, but now is correctly restored to the original value.
- Remove line double-spacing in PlainReporter and ColorReporter output code snippets.

### 💫 New checkers

Custom checkers:

- `invalid-name-checker`: Provide beginner-friendly error messages when reporting variable names
  that violate Python naming conventions. This replaces pylint's
  [C0103](https://pylint.pycqa.org/en/latest/user_guide/messages/convention/invalid-name.html)
  check.

Pylint checkers v2.16:

- `pointless-exception-statement`
- `shadowed-import`
- `unbalanced-dict-unpacking`
- `nested-min-max`
- `invalid-slice-step`

Pylint checkers v2.17:

- `bad-chained-comparison`

For more information on these checkers, please see the
[Pylint release notes](http://pylint.pycqa.org/en/latest/whatsnew/index.html). Note that the above
list only contains the Pylint checkers enabled by default in PythonTA.

## [2.5.0] - 2023-04-27

### 🐛 Bug fixes

- Fixed bug in possibly-undefined checker where a comprehension variable is falsely flagged as possibly undefined.
- Fixed bug where `check_errors` and `check_all` opens a webpage when a nonexistent or unreadable path is passed as an argument.
- Fixed the CFG implementation to resolve a bug in the possibly-undefined checker where variables were falsely flagged as possibly undefined when the code conditionally raises an exception and the variable was referenced afterwards.
- Fixed bug where the generated CFGs will highlight the except block as unreachable if the same exception it is handling was raised in the body of the tryexcept.

### 💫 New checkers

Custom checkers:

- `forbidden-python-syntax`: Flag code that is not permitted to be used on an assessment.

### 🔧 Internal changes

- Pin dependency versions

## [2.4.2] - 2023-1-31

### 🐛 Bug fixes

- Fixed custom message formats based on Pylint 2.15 updates.
- Fixed bug in shadowing-in-comprehension checker when target is a subscript node.
- Ensured `check_contracts` and `check_all_contracts` do nothing when `ENABLE_CONTRACT_CHECKING` is `False`.

## [2.4.1] - 2023-1-13

### 🐛 Bug fixes

- Fixed PyTA contract checking for method calls when running modules in PyCharm using the "Run File in Python Console" action.

## [2.4.0] - 2022-12-21

### ✨ Enhancements

- `unnecessary_indexing_checker` has now been extended to check comprehensions in addition to for loops.
- `invalid_for_target_checker` has now been extended to check comprehensions in addition to for loops.
- `forbidden_io_function_checker` is now able to check for calls to IO functions written at the top-level of a module, but outside the main block.
- `python_ta.debug.AccumulationTable` is extended to support printing loop iterations for while loops.
- Violated representation invariant error message now includes the class name and current values of the instance attributes.
- Added constant `python_ta.contracts.ENABLE_CONTRACT_CHECKING` to only check contracts when its value is set to `True`.
- `python_ta.debug.AccumulationTable` has extended loop detection to allow the loop to appear anywhere inside the with statement.

### 🐛 Bug fixes

- Fixed Issue #831: Contract Checker Bug. Now raises `AssertionError` when the expected type is `float` but got `int` instead.
- PyTA contracts' type checking now raises `AssertionError` when the expected type is `int` but got `bool` instead.
- Fixed PyTA contract checking when running modules in PyCharm using the "Run File in Python Console" action.

### 💫 New checkers

Custom checkers:

- `forbidden-top-level-code`: Flag code written at the top level when it is not one of the four acceptable types.

## [2.3.3] - 2022-09-05

### 🐛 Bug fixes

- Restored 'line_end', 'column_end', and 'snippet' fields in JSON reporter output.

## [2.3.2] - 2022-08-30

### 🐛 Bug fixes

- Updated jsonreporter to get data from the new pylint Message class (#840)

### 🥽 Experimental

- Added preliminary support for translation of constraints into Z3 solver.
  (This is currently not enabled by default in PythonTA.)

## [2.3.1] - 2022-08-08

### 🐛 Bug fixes

- Add missing `toml` package to library dependencies.
- Improve formatting of `None` and `float`s in `AccumulationTable` display.
  Also make minor improvements to the documentation.

## [2.3.0] - 2022-08-08

### ✨ Enhancements

- Added new command line argument `-v/--version`. User can print out current PythonTA version using `python -m python_ta -v`.
- Preconditions, postconditions, and representation invariants are now parsed only once and compiled.
- Can configure custom error messages for pylint in a toml file.
- `missing_space_in_doctest_checker` is now able to check doctests in python modules and classes.
- Updated to Pylint v2.14. See "New checks" below for the new checkers enabled by default.
- Added new `python_ta.debug` module with an `AccumulationTable` context manager for loop print debugging.
- Improve message for R1710 (inconsistent-return-statements)

### 🐛 Bug fixes

- Function `check_all_contracts` skips contract checks for functions and classes which are not defined in a module whose name is passed as an argument. If `decorate_main` argument is `True`, functions and classes defined in `__main__` module will be checked without needing to pass in additional arguments.

### 💫 New checkers

Custom checkers:

- `type-is-assigned`: Flag when a type is not annotated but rather assigned in a function or class definition.

Pylint checkers v2.13:

- `modified-iterating-list`
- `modified-iterating-dict`
- `modified-iterating-set`
- `unnecessary-ellipsis`
- `bad-file-encoding`

Pylint checkers v2.14:

- `comparison-of-constants`
- `potential-index-error`
- `unnecessary-list-index-lookup`
- `duplicate-value`
- `super-without-brackets`

For more information on these checkers, please see the
[Pylint release notes](http://pylint.pycqa.org/en/latest/whatsnew/index.html). Note that the above
list only contains the Pylint checkers enabled by default in PythonTA.

## [2.2.0] - 2021-12-09

### ✨ Enhancements

- Added support for postconditions in function docstring.
- Improve error message of `unncessary-indexing` checker.
- Added CLI for `python_ta.contracts` module for executing a file with contract checking
  (`$ python -m python_ta.contracts FILE`)
- Added two new command line interfaces. User can print out the default PythonTA configuration file in the command line using `python -m python_ta -g` and can specify the output format of the reporter using `python -m python_ta --output-format FILE`.
- Updated to Pylint v2.12. See "New checks" below for the new checkers enabled by default.
- Register ending location setter as pylint plugin.

### 🐛 Bug fixes

- Fix bugs in `unnecessary-indexing` checker:
  1. False positive when the same loop variable is used in two loops in sequence.
  2. False negative when the loop variable can be simplified, but is also shadowed in the
     the loop body.
- Fix HTML report to link correctly to specific errors on the PythonTA documentation website.
- Fix bug when setting ending locations for `ClassDef`s that have no decorators.

### 💫 New checkers

Pylint checkers v2.12:

- `use-implicit-booleaness-not-len` (renamed from `len-as-condition`)

Pylint checkers v2.11:

- `consider-using-f-string`

For more information on these checkers, please see the
[Pylint release notes](http://pylint.pycqa.org/en/latest/whatsnew/index.html). Note that the above
list only contains the Pylint checkers enabled by default in PythonTA.

## [2.1.1] - 2021-09-23

### 🐛 Bug fixes

- Fix HTML report to display file even when no errors are found.
- Fix pylint cache directory creation (backport of change from pylint 2.11)

## [2.1.0] - 2021-09-16

### ✨ Enhancements

- Added `line_end` and `column_end` to `JSONReporter` output.

## [2.0.0] - 2021-08-24

PythonTA's adopting semantic versioning as of this release, so we've bumped the version to 2.0.

### ✨ Enhancements

- Added basic CLI. Users can now run PythonTA in the command line either as a standalone
  script (`$ python_ta my_file`) or as a Python module (`$ python -m python_ta my_file`).
- Added new documentation website, hosted at <https://www.cs.toronto.edu/~david/pyta>.
- Added support for relative paths in `output` argument to `check_all`.
- Added new configuration option `pycodestyle-ignore` to customize the pycodestyle errors
  checked by `pep8-errors`.

### ✨ Changes

- Changed HTML report template to make it more user-friendly.
- Changed default HTML report output: by default now loads in a web browser without creating
  a temporary file (previously, `pyta_report.html`). This file can still be generated by passing
  `output='pyta_report.html'` to calls to `check_all`.
- Added new `output-format` option to specify reporter class.
- Changed API of PythonTA custom reporters.
- Updated to Pylint v2.10. See "New checks" below for the new checks enabled by default.
- Renamed `for-target-subscript` checker to `invalid-for-target`, and added support checking for
  loop targets that are attributes (e.g., `for obj.x in [1, 2, 3]`).
  ([#701](https://github.com/pyta-uoft/pyta/issues/701))

### 🐛 Bug fixes

- Fixed bug with `python_ta.contracts`: do not check representation invariants
  when a helper method is called within an initializer.
- Fixed bug with `python_ta.contracts`: do not check class representation invariants in the
  initializer of a superclass.
- Fixed bug with `shadowing-in-comprehension` checker: do not treat `_` as a shadowed variable.
- Fixed bug with `unnecessary-indexing` checker: handle case where loop variable is first assigned
  before the for loop.
  ([#699](https://github.com/pyta-uoft/pyta/issues/699))
- Fixed bug where PythonTA would crash on files that used encodings other than UTF-8.
  PythonTA now reports an error and displays the invalid characters to the user.

### 🚧 Deprecations

- Deprecated `pyta-reporter` option; use `output-format` instead.

### 💫 New checkers

Custom checkers:

- `missing-space-in-doctest`: Flag when a doctest prompt (`>>>`) is not followed by a space.
  E.g., `>>>my_function(1)`.

Pylint checkers v2.10:

- `forgotten-debug-statement`
- `format-string-without-interpolation`
- `use-dict-literal`
- `use-list-literal`

Pylint checkers v2.9:

- `consider-using-from-import`
- `unnecessary-dict-index-lookup`

Pylint checkers v2.8:

- `consider-using-with`

For more information on these checkers, please see the
[Pylint release notes](http://pylint.pycqa.org/en/latest/whatsnew/index.html).
Note that the above list only contains the Pylint checkers enabled by default in PythonTA.

### 🔧 Internal changes

- Adopted semantic versioning.
- Created a Changelog.
- Added pre-commit hooks using pre-commit, black, isort, and prettier.
- Adopted Sphinx for documentation generation, using a Read the Docs template.
- Adopted `setup.cfg` file for configuration.<|MERGE_RESOLUTION|>--- conflicted
+++ resolved
@@ -19,11 +19,8 @@
 - Added a solution to prevent possible large snippets created by the following errors: pylint error C0305, and pycodestyle errors E303, E304
 - Added markdown rendering to display code in error messages
 - Improved RI checking to raise a warning when a `NameError` is raised and the missing name matches an instance attribute, and is due to an omitted `self.` in the RI.
-<<<<<<< HEAD
+- Extended `AccumulationTable` class to support multiple loops in sequence within the same context manager
 - Added a solution to prevent possible large snippets created by the `render_generic` function
-=======
-- Extended `AccumulationTable` class to support multiple loops in sequence within the same context manager
->>>>>>> 529c5b09
 
 ### 💫 New checkers
 
