<!doctype html>
<html lang="en">
    <head>
        <meta charset="utf-8">
        <title>PyTA Error Report</title>
        <style rel="stylesheet">
            {% include "stylesheet.css" %}
        </style>
    </head>
    <body>
        <div class="main-grid">
            <header>
                <h1 class="title">PyTA Error Report</h1>
                <time>{{ date_time }}</time>
            </header>
            <section class="sidebar">
                <article class="section-header">
                    <h2>Table of Contents</h2>
                </article>
                <ul>
                    {% for filenum, (filename, messages) in enumerate(grouped_messages.items()) %}
                    <li>
<<<<<<< HEAD
                        <span class=file-name>
                            {{os.path.basename(filename)}}
=======
                        <span>
                            <a href={{'#{}'.format(filenum)}}>
                                {{os.path.basename(filename)}}
                            </a>
>>>>>>> c67e3c2b
                        </span>
                        <ul>
                            <li>
                                <span>
                                    <strong>Code Errors or Forbidden Usage</strong>
                                </span>
                                <ul>
                                    {% for message_id in messages[0] %}
                                    <li>
                                        <a href={{'#{}-{}'.format(filenum, message_id)}}>
                                            {{'{} - {}'.format(message_id, messages[0][message_id][0].symbol)}}
                                        </a>
                                    </li>
                                    {% endfor %}
                                </ul>
                            </li>
                            <li>
                                <span>
                                    <strong>Style and Convention</strong>
                                </span>
                                <ul>
                                    {% for message_id in messages[1] %}
                                    <li>
                                        <a href={{'#{}-{}'.format(filenum, message_id)}}>
                                            {{'{} - {}'.format(message_id, messages[1][message_id][0].symbol)}}
                                        </a>
                                    </li>
                                    {% endfor %}
                                </ul>
                            </li>
                        </ul>
                    </li>
                    {% endfor %}
                </ul>
            </section>
            <main>
                {% set limit = reporter.linter.config.pyta_number_of_messages %}
<<<<<<< HEAD
                {% for filename, messages in grouped_messages.items() %}
                <section>
                    <article class="section-header">
=======
                {% for filenum, (filename, messages) in enumerate(grouped_messages.items()) %}
                <section id={{filenum}}>
                    <article class="file-name">
>>>>>>> c67e3c2b
                        <h2> {{ filename }} </h2>
                    </article>
                    <article class="error-output code-errors">
                        <h3 class="category-heading">
                            <span>{{ reporter.code_err_title }}</span>
                            <span class="slider">
                                <button>
                                    <svg class="collapse-trigger" viewBox="0 1 10 10" width="60" height="30">
                                        <g transform="scale(0.13 0.13)">
                                            <path d="M 10 30 l 40 40 l 40 -40" stroke="#3669c7" stroke-width="15px" fill="transparent"/>
                                        </g>
                                    </svg>
                                </button>
                            </span>
                        </h3>
                        <div class="content collapsible">
                            {% for message_id in messages[0] %}
                                {% set occurrences = messages[0][message_id] %}
                            <div class="error-instance" id={{'{}-{}'.format(filenum, message_id)}}>
                                <div class="info">
                                    <span class="error-link code-error-id">
                                        <a href="http://www.cs.toronto.edu/~david/pyta/&#35;{{message_id}}" target="_blank">&#10064; {{ message_id }} ({{ occurrences[0].symbol }})</a>
                                    </span>
                                    {% set num_occurrences = occurrences|length %}
                                    <span class="occurrences">
                                    {{ num_occurrences }}
                                    {% if num_occurrences == 1 %}
                                     occurrence.
                                    {% else %}
                                     occurrences.
                                    {% endif %}
                                    </span>
                                    <span class="shown">
                                    {% if limit < num_occurrences %}
                                     (First {{ limit }} shown).
                                    {% endif %}
                                    </span>
                                    <span class="slider">
                                        <button>
                                            <svg class="collapse-trigger" viewBox="0 1 10 10" width="60" height="30">
                                                <g transform="scale(0.13 0.13)">
                                                    <path d="M 10 30 l 40 40 l 40 -40" stroke="#3669c7" stroke-width="15px" fill="transparent"/>
                                                </g>
                                            </svg>
                                        </button>
                                    </span>
                                </div>
                                <div class="message-container collapsible">
                                    {% for indiv in occurrences %}
                                    <div class="message">
                                        <h4 class="message-name">
                                            [Line {{ indiv.line }}] {{ indiv.msg }}
                                            <span class="slider">
                                                <button style="float: right;">
                                                    <svg class="collapse-trigger" viewBox="0 1 10 10" width="60" height="20">
                                                        <g transform="scale(0.13 0.13)">
                                                            <path d="M 10 30 l 40 40 l 40 -40" stroke="#777777" stroke-width="15px" fill="transparent"/>
                                                        </g>
                                                    </svg>
                                                </button>
                                            </span>
                                        </h4>
                                        {% if indiv.snippet != '' %}
                                        <div class="collapsible">
                                          <code>{{ indiv.snippet }}</code>
                                        </div>
                                        {% else %}
                                        <span class="empty-placeholder">{{ reporter.no_snippet }}</span>
                                        {% endif %}
                                    </div>
                                    {% endfor %}
                                </div>
                            </div>
                            {% else %}
                            <span class="empty-placeholder">{{ reporter.no_err_message }}</span>
                            {% endfor %}
                        </div>
                    </article>
                    <article class="error-output style-errors">
                        <h3 class="category-heading">
                            <span>{{ reporter.style_err_title }}</span>
                            <span class="slider">
                                <button>
                                    <svg class="collapse-trigger" viewBox="0 1 10 10" width="60" height="30">
                                        <g transform="scale(0.13 0.13)">
                                            <path d="M 10 30 l 40 40 l 40 -40" stroke="#3669c7" stroke-width="15px" fill="transparent"/>
                                        </g>
                                    </svg>
                                </button>
                            </span>
                        </h3>
                        <div class="content collapsible">
                            {% for message_id, occurrences in messages[1].items() %}
                            <div class="error-instance" id={{'{}-{}'.format(filenum, message_id)}}>
                                <div class="info">
                                    <span class="error-link style-error-id">
                                        <a href="http://www.cs.toronto.edu/~david/pyta/&#35;{{message_id}}" target="_blank">&#10064; {{ message_id }} ({{ occurrences[0].symbol }})</a>
                                    </span>
                                    {% set num_occurrences = occurrences|length %}
                                    <span class="occurrences">
                                    {{ num_occurrences }}
                                        {% if num_occurrences == 1 %}
                                            occurrence.
                                        {% else %}
                                            occurrences.
                                        {% endif %}
                                    </span>
                                    <span class="shown">
                                    {% if limit < num_occurrences %}
                                     (First {{ limit }} shown).
                                    {% endif %}
                                    </span>
                                    <span class="slider">
                                        <button>
                                            <svg class="collapse-trigger" viewBox="0 1 10 10" width="60" height="30">
                                                <g transform="scale(0.13 0.13)">
                                                    <path d="M 10 30 l 40 40 l 40 -40" stroke="#3669c7" stroke-width="15px" fill="transparent"/>
                                                </g>
                                            </svg>
                                        </button>
                                    </span>
                                </div>

                                <div class="message-container collapsible">
                                    {% for indiv in occurrences %}
                                    <div class="message">
                                        <h4 class="message-name">
                                            [Line {{ indiv.line }}] {{ indiv.msg }}
                                            <span class="slider">
                                                <button style="float: right;">
                                                    <svg class="collapse-trigger" viewBox="0 1 10 10" width="60" height="20">
                                                        <g transform="scale(0.13 0.13)">
                                                            <path d="M 10 30 l 40 40 l 40 -40" stroke="#777777" stroke-width="15px" fill="transparent"/>
                                                        </g>
                                                    </svg>
                                                </button>
                                            </span>
                                        </h4>
                                        <div class="collapsible">
                                          {% if indiv.snippet != '' %}
                                          <code>{{ indiv.snippet }}</code>
                                          {% else %}
                                          <span class="empty-placeholder">{{ reporter.no_snippet }}</span>
                                          {% endif %}
                                        </div>
                                    </div>
                                    {% endfor %}
                                </div>

                            </div>
                            {% else %}
                            <span class="empty-placeholder">{{ reporter.no_err_message }}</span>
                            {% endfor %}
                        </div>
                    </article>
                </section>
                {% endfor %}
            </main>
        </div>
        <footer>
            <div id="report-bug">
                <a href="mailto:david@cs.toronto.edu">Found a bug? Report it to Prof. Liu!</a>
            </div>
            <div id="logo">
                <a href="http://www.cs.toronto.edu/~david/pyta/" target="_blank">
                <img src="http://www.cs.toronto.edu/~david/pyta/images/pyta_logo.svg" alt="PyTA logo" height="50"/>
                </a>
            </div>
        </footer>
        <script type="text/javascript">
            {% include "jquery-3.2.1.min.js" %}
            {% include "script.js" %}
        </script>
    </body>
</html><|MERGE_RESOLUTION|>--- conflicted
+++ resolved
@@ -14,21 +14,16 @@
                 <time>{{ date_time }}</time>
             </header>
             <section class="sidebar">
-                <article class="section-header">
+                <div class="section-header">
                     <h2>Table of Contents</h2>
-                </article>
+                </div>
                 <ul>
                     {% for filenum, (filename, messages) in enumerate(grouped_messages.items()) %}
                     <li>
-<<<<<<< HEAD
                         <span class=file-name>
-                            {{os.path.basename(filename)}}
-=======
-                        <span>
                             <a href={{'#{}'.format(filenum)}}>
                                 {{os.path.basename(filename)}}
                             </a>
->>>>>>> c67e3c2b
                         </span>
                         <ul>
                             <li>
@@ -66,17 +61,11 @@
             </section>
             <main>
                 {% set limit = reporter.linter.config.pyta_number_of_messages %}
-<<<<<<< HEAD
-                {% for filename, messages in grouped_messages.items() %}
-                <section>
-                    <article class="section-header">
-=======
                 {% for filenum, (filename, messages) in enumerate(grouped_messages.items()) %}
                 <section id={{filenum}}>
-                    <article class="file-name">
->>>>>>> c67e3c2b
+                    <div class="section-header">
                         <h2> {{ filename }} </h2>
-                    </article>
+                    </div>
                     <article class="error-output code-errors">
                         <h3 class="category-heading">
                             <span>{{ reporter.code_err_title }}</span>
