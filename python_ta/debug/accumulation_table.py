--- conflicted
+++ resolved
@@ -95,13 +95,10 @@
 
         for accumulator in self.loop_accumulators:
             if accumulator in frame.f_locals:
-<<<<<<< HEAD
                 self.loop_accumulators[accumulator].append(
                     copy.deepcopy(frame.f_locals[accumulator])
                 )
-=======
                 value = copy.copy(frame.f_locals[accumulator])
->>>>>>> 10370bdb
             elif accumulator in frame.f_code.co_varnames or accumulator in frame.f_code.co_names:
                 value = NO_VALUE
             else:
