--- conflicted
+++ resolved
@@ -14,6 +14,7 @@
 import tabulate
 
 NO_VALUE = 'N/A'
+
 
 def num_whitespaces(start_of_loop: str) -> int:
     """Return the number of spaces at the beginning of the accumulation loop"""
@@ -53,27 +54,6 @@
             return statement
 
 
-<<<<<<< HEAD
-=======
-def get_variables_initialized_in_loop(frame: types.FrameType) -> set[str]:
-    """Returns a set of all the variables initialized in the loop"""
-    func_string = inspect.cleandoc(inspect.getsource(frame))
-    with_stmt_index = inspect.getlineno(frame) - frame.f_code.co_firstlineno
-    lst_str_lines = func_string.splitlines()
-    lst_from_with_stmt = lst_str_lines[with_stmt_index + 1 :]
-    num_whitespace = num_whitespaces(lst_str_lines[with_stmt_index])
-    with_lines = get_with_lines(lst_from_with_stmt, num_whitespace)
-
-    with_module = astroid.parse(with_lines)
-
-    variables = set()
-    for assignment in with_module.nodes_of_class(astroid.Assign):
-        for target in assignment.targets:
-            variables.add(target.as_string())
-    return variables
-
-
->>>>>>> 83bc2f48
 class AccumulationTable:
     """
     Class used as a form of print debugging to analyze different loop and
