body {
    margin: 0;
	font-family: -apple-system,BlinkMacSystemFont,Segoe UI,Roboto,Helvetica Neue,Helvetica,Ubuntu,Arial,sans-serif;
    background: rgba(71, 118, 230, 0.77);
    background: -webkit-linear-gradient(0deg, rgba(49, 48, 178, 0.62), rgba(71, 128, 230, 0.77));
    background: linear-gradient(90deg, rgba(49, 48, 178, 0.62), rgba(71, 128, 230, 0.77));
    padding: 20px;
}

header {
    padding: 15px;
    padding-top: 0px;
    font-weight: normal;
    -webkit-font-smoothing: antialiased;
    color: #fff;
<<<<<<< HEAD
    text-align: center;
=======
    margin-bottom: 15px;
    grid-column: 1 / span 2;
>>>>>>> 373865e3
}

.main-grid {
    display: grid;
    grid-template-columns: min-content 1fr;
    grid-template-rows: min-content 1fr;
}

.sidebar {
    margin-top: 0;
<<<<<<< HEAD
    padding: 0 20px;
    position: sticky;
    top: 0;
    height: fit-content;
    max-height: 100vh;
    
    white-space: nowrap;

=======
>>>>>>> 373865e3
    overflow-y: auto;
    overscroll-behavior-y: contain;
}

code {
    white-space: pre;
    font-size: 120%;
}

.title {
	font-size: 48px;
    margin: 0;
}

time {
    display: block;
    font-size: 25px;
    margin-top: 10px;
}

.wrap {
    padding: 10px;
}

main {
    display: grid;
    overflow: auto;
    
    grid-column: 2;
    grid-row: 1 / span 2;
}

section {
	margin: auto;
    margin-bottom: 20px;
	display: inline-block;
	font-size: 12px;
	min-width: 50%;
	background: rgba(234, 233, 233, 0.25);
    box-shadow: -1px 9px 15px -5px rgba(77,77,77,0.6);
    border-radius: 15px;
}

.file-name {
    display: flex;
    padding: 0 15px;
    color: rgba(255, 255, 255, 0.9);
    text-shadow: 0px 1px 2px black;
    background: #141E30;
    background: linear-gradient(to left, rgba(36, 59, 85, 0.67), rgba(20, 30, 48, 0.77));
    background: -webkit-linear-gradient(right, rgba(36, 59, 85, 0.67), rgba(20, 30, 48, 0.77));
    border-top-left-radius: 15px;
    border-top-right-radius: 15px; 
}

.error-output {
    padding: 0 15px;
}

.code-errors {
}

.style-errors {
    border-top: 3px solid rgba(255, 255, 255, 0.25);
}

.category-heading {
    display: flex;  /*Narrow width viewports*/
    -webkit-font-smoothing: antialiased;
    align-items: center;
    margin-top: 7px;
}

.error-instance {
    display: grid;
    background: #fff;
    box-shadow: 0 0 4px rgba(0, 0, 0, 0.1), 0 4px 7px rgba(0, 0, 0, 0.1);
    padding: 8px 16px;
    margin-bottom: 5px;
    border-radius: 3px;
}

.error-link {
    line-height: 25px;
}

.error-link a {
    font-weight: bold;
    text-decoration: none;
    color: inherit;
}
.error-link a:hover {
    text-decoration: underline;
}

.error-link a:visited {
    color: inherit;
}

.code-error-id {
    color: rgba(219, 0, 57, 0.9);
}

.code-error-id a:link {
}

.style-error-id {
    color: rgb(0, 111, 255);
}

.style-error-id a:link {
}

.line-num {
    font-size: 80%;
    opacity: 0.6;
}

.grey {
    color: rgb(87, 87, 87);
}

.gbold{
    color: rgb(90, 91, 92);
    font-weight: bold;
}

.highlight-pyta {
    font-weight: bold;
    background: rgba(228, 255, 0, 0.4) !important;
}

.black {
	color: rgb(0, 0, 0);
}

#report-bug {
    text-align: center;
	font-size: 75%;
	padding: 20px;
}
#report-bug a {
    text-decoration: none;
    color: white;
    font-weight: bold;
    letter-spacing: 1px;
}
#report-bug a:hover {
    text-decoration: underline;
}

#logo {
    position: relative;
    width: 100%;
    text-align: center;
    padding-top: 10px;
}

.occurrences, .shown {
    line-height: 25px;
    padding-left: 20px;
    vertical-align: middle;
}

.info {
    font-size: 110%;
    display: flex;  /*Narrow width viewports*/
}

.slider {
    margin-left: auto;
}
.slider button {
    background: none;
    border: none;
    cursor: pointer;
}

.slider button:hover {
    filter: brightness(120%);
}

button.collapsed {
    transform: scaleY(-1);
}

.collapsible {
    width: 100%;
    overflow-x: auto;
}

/*display none caused width of parent to shrink when longer text messages are hidden*/
.collapsible.hide-and-maintain-width {
    visibility: hidden;
    height: 0;
    margin: 0;
    padding: 0;
}

.content {
    margin-bottom: 15px;
}

.message-container{
    border-top: 1px solid rgba(0, 0, 0, 0.15);
    margin: 8px 0;
}

.message-name {
    margin-bottom: 6px;
}

.empty-placeholder {
    font-style: italic;
    padding-left: 20px;
}

footer {
    background: #2d3441;
    color: white;
    padding: 30px;
    margin-top: 40px;
}



/*  Pygments css. Edited and reformatted from original output.
    Unfortunately the class names cannot be improved to semantic names.
*/
.pygments-hll {
    background-color: #ffffcc;
} /* ? */

.pygments-c {
    color: #999;
} /* Comment */

.pygments-err {
    /*border: 1px solid #FF0000;*/
} /* Error */

.pygments-k {
    color: #AA22FF;
    font-weight: bold;
} /* Keyword */

.pygments-o {
    color: #666666;
} /* Operator */

.pygments-ch {
    color: #408080;
} /* Comment.Hashbang */

.pygments-cm {
    color: #999;
} /* Comment.Multiline */

.pygments-cp {
    color: #BC7A00;
} /* Comment.Preproc */

.pygments-cpf {
    color: #408080;
} /* Comment.PreprocFile */

.pygments-c1 {
    color: #999;
} /* Comment.Single */

.pygments-cs {
    color: #999;
} /* Comment.Special */

.pygments-gd {
    color: #A00000;
} /* Generic.Deleted */

.pygments-ge {
    font-style: italic;
} /* Generic.Emph */

.pygments-gr {
    color: #FF0000;
} /* Generic.Error */

.pygments-gh {
    color: #000080;
    font-weight: bold;
} /* Generic.Heading */

.pygments-gi {
    color: #00A000;
} /* Generic.Inserted */

.pygments-go {
    color: #888888;
} /* Generic.Output */

.pygments-gp {
    color: #000080;
    font-weight: bold;
} /* Generic.Prompt */

.pygments-gs {
    font-weight: bold;
} /* Generic.Strong */

.pygments-gu {
    color: #800080;
    font-weight: bold;
} /* Generic.Subheading */

.pygments-gt {
    color: #0044DD;
} /* Generic.Traceback */

.pygments-kc {
    color: #008000;
    font-weight: bold;
} /* Keyword.Constant */

.pygments-kd {
    color: #008000;
    font-weight: bold;
} /* Keyword.Declaration */

.pygments-kn {
    color: #008000;
    font-weight: bold;
} /* Keyword.Namespace */

.pygments-kp {
    color: #008000;
} /* Keyword.Pseudo */

.pygments-kr {
    color: #008000;
    font-weight: bold;
} /* Keyword.Reserved */

.pygments-kt {
    color: #B00040;
} /* Keyword.Type */

.pygments-m {
    color: #666666;
} /* Literal.Number */

.pygments-s {
    color: #BA2121;
} /* Literal.String */

.pygments-na {
    color: #7D9029;
} /* Name.Attribute */

.pygments-nb {
    color: #008000;
} /* Name.Builtin */

.pygments-nc {
    color: #0000FF;
    font-weight: bold;
} /* Name.Class */

.pygments-no {
    color: #880000;
} /* Name.Constant */

.pygments-nd {
    color: #AA22FF;
} /* Name.Decorator */

.pygments-ni {
    color: #999999;
    font-weight: bold;
} /* Name.Entity */

.pygments-ne {
    color: #D2413A;
    font-weight: bold;
} /* Name.Exception */

.pygments-nf {
    color: #0000FF;
} /* Name.Function */

.pygments-nl {
    color: #A0A000;
} /* Name.Label */

.pygments-nn {
    color: #0000FF;
    font-weight: bold;
} /* Name.Namespace */

.pygments-nt {
    color: #008000;
    font-weight: bold;
} /* Name.Tag */

.pygments-nv {
    color: #19177C;
} /* Name.Variable */

.pygments-ow {
    color: #AA22FF;
    font-weight: bold;
} /* Operator.Word */

.pygments-w {
    color: #bbbbbb;
} /* Text.Whitespace */

.pygments-mb {
    color: #075cc6;
} /* Literal.Number.Bin */

.pygments-mf {
    color: #075cc6;
} /* Literal.Number.Float */

.pygments-mh {
    color: #075cc6;
} /* Literal.Number.Hex */

.pygments-mi {
    color: #075cc6;
} /* Literal.Number.Integer */

.pygments-mo {
    color: #075cc6;
} /* Literal.Number.Oct */

.pygments-sa {
    color: #059911;
} /* Literal.String.Affix */

.pygments-sb {
    color: #059911;
} /* Literal.String.Backtick */

.pygments-sc {
    color: #059911;
} /* Literal.String.Char */

.pygments-dl {
    color: #059911;
} /* Literal.String.Delimiter */

.pygments-sd {
    color: #059911;
} /* Literal.String.Doc */

.pygments-s2 {
    color: #059911;
} /* Literal.String.Double */

.pygments-se {
    color: #BB6622;
    font-weight: bold;
} /* Literal.String.Escape */

.pygments-sh {
    color: #059911;
} /* Literal.String.Heredoc */

.pygments-si {
    color: #BB6688;
    font-weight: bold;
} /* Literal.String.Interpol */

.pygments-sx {
    color: #008000;
} /* Literal.String.Other */

.pygments-sr {
    color: #BB6688;
} /* Literal.String.Regex */

.pygments-s1 {
    color: #059911;
} /* Literal.String.Single */

.pygments-ss {
    color: #19177C;
} /* Literal.String.Symbol */

.pygments-bp {
    color: #008000;
} /* Name.Builtin.Pseudo */

.pygments-fm {
    color: #0000FF;
} /* Name.Function.Magic */

.pygments-vc {
    color: #19177C;
} /* Name.Variable.Class */

.pygments-vg {
    color: #19177C;
} /* Name.Variable.Global */

.pygments-vi {
    color: #19177C;
} /* Name.Variable.Instance */

.pygments-vm {
    color: #19177C;
} /* Name.Variable.Magic */

.pygments-il {
    color: #666666;
} /* Literal.Number.Integer.Long */<|MERGE_RESOLUTION|>--- conflicted
+++ resolved
@@ -13,12 +13,7 @@
     font-weight: normal;
     -webkit-font-smoothing: antialiased;
     color: #fff;
-<<<<<<< HEAD
-    text-align: center;
-=======
     margin-bottom: 15px;
-    grid-column: 1 / span 2;
->>>>>>> 373865e3
 }
 
 .main-grid {
@@ -29,7 +24,6 @@
 
 .sidebar {
     margin-top: 0;
-<<<<<<< HEAD
     padding: 0 20px;
     position: sticky;
     top: 0;
@@ -38,8 +32,6 @@
     
     white-space: nowrap;
 
-=======
->>>>>>> 373865e3
     overflow-y: auto;
     overscroll-behavior-y: contain;
 }
