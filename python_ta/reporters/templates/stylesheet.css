body {
    margin: 0;
	font-family: -apple-system,BlinkMacSystemFont,Segoe UI,Roboto,Helvetica Neue,Helvetica,Ubuntu,Arial,sans-serif;
    background: rgba(71, 118, 230, 0.77);
    background: -webkit-linear-gradient(0deg, rgba(49, 48, 178, 0.62), rgba(71, 128, 230, 0.77));
    background: linear-gradient(90deg, rgba(49, 48, 178, 0.62), rgba(71, 128, 230, 0.77));
}

header {
    padding: 15px;
    font-weight: normal;
    -webkit-font-smoothing: antialiased;
    color: #fff;
    margin-left: 20px;
    margin-bottom: 15px;
}

.main-grid {
    display: grid;
    grid-template-columns: min-content 1fr;
    grid-template-rows: min-content 1fr;
}

.sidebar {
    margin-top: 0;
<<<<<<< HEAD
    box-shadow: none;
=======
    margin-left: 35px;
    padding: 0 20px;
>>>>>>> 87c37933
    position: sticky;
    top: 0;
    height: fit-content;
    max-height: 100vh;
    white-space: nowrap;
    overflow-y: auto;
    overscroll-behavior-y: contain;
}

.sidebar ul {
    font-size: 14px;
    list-style-type: none;
    padding: 0px 20px;
    white-space: nowrap;
}

.file-name {
    font-weight: bold;
    color: #404040;
    font-size: 16px;
}

.sidebar ul li {
    margin: 5px 0px;
}

code {
    white-space: pre;
    font-size: 120%;
}

.title {
	font-size: 48px;
    margin: 0;
}

time {
    display: block;
    font-size: 25px;
    margin-top: 10px;
}

.wrap {
    padding: 10px;
}

main {
    display: grid;
    overflow: auto;
    grid-column: 2;
    grid-row: 1 / span 2;
}

section {
	margin: auto;
    margin-bottom: 20px;
	display: inline-block;
	font-size: 12px;
	min-width: 50%;
	background: rgba(234, 233, 233, 0.25);
    box-shadow: -1px 9px 15px -5px rgba(77,77,77,0.6);
    border-radius: 15px;
}

.section-header {
    display: flex;
    padding: 0 15px;
    color: rgba(255, 255, 255, 0.9);
    text-shadow: 0px 1px 2px black;
    background: #141E30;
    background: linear-gradient(to left, rgba(36, 59, 85, 0.67), rgba(20, 30, 48, 0.77));
    background: -webkit-linear-gradient(right, rgba(36, 59, 85, 0.67), rgba(20, 30, 48, 0.77));
    border-top-left-radius: 15px;
    border-top-right-radius: 15px; 
}

.error-output {
    padding: 0 15px;
}

.code-errors {
}

.style-errors {
    border-top: 3px solid rgba(255, 255, 255, 0.25);
}

.category-heading {
    display: flex;  /*Narrow width viewports*/
    -webkit-font-smoothing: antialiased;
    align-items: center;
    margin-top: 7px;
}

.error-instance {
    display: grid;
    background: #fff;
    box-shadow: 0 0 4px rgba(0, 0, 0, 0.1), 0 4px 7px rgba(0, 0, 0, 0.1);
    padding: 8px 16px;
    margin-bottom: 5px;
    border-radius: 3px;
}

.error-link {
    line-height: 35px;
}

.error-link a {
    font-weight: bold;
    text-decoration: none;
    color: inherit;
}
.error-link a:hover {
    text-decoration: underline;
}

.error-link a:visited {
    color: inherit;
}

.code-error-id {
    color: rgba(219, 0, 57, 0.9);
}

.code-error-id a:link {
}

.style-error-id {
    color: rgb(0, 111, 255);
}

.style-error-id a:link {
}

.line-num {
    font-size: 80%;
    opacity: 0.6;
}

.grey {
    color: rgb(87, 87, 87);
}

.gbold{
    color: rgb(90, 91, 92);
    font-weight: bold;
}

.highlight-pyta {
    font-weight: bold;
    background: rgba(228, 255, 0, 0.4) !important;
}

.black {
	color: rgb(0, 0, 0);
}

#report-bug {
    text-align: center;
	font-size: 75%;
	padding: 20px;
}
#report-bug a {
    text-decoration: none;
    color: white;
    font-weight: bold;
    letter-spacing: 1px;
}
#report-bug a:hover {
    text-decoration: underline;
}

#logo {
    position: relative;
    width: 100%;
    text-align: center;
    padding-top: 10px;
}

.occurrences, .shown {
    line-height: 35px;
    padding-left: 20px;
    vertical-align: middle;
}

.info {
    font-size: 110%;
    display: flex;  /*Narrow width viewports*/
}

.slider {
    margin-left: auto;
}
.slider button {
    background: none;
    border: none;
    cursor: pointer;
}

.slider button:hover {
    filter: brightness(120%);
}

button.collapsed {
    transform: scaleY(-1);
}

.collapsible {
    width: 100%;
    overflow-x: auto;
}

/*display none caused width of parent to shrink when longer text messages are hidden*/
.collapsible.hide-and-maintain-width {
    visibility: hidden;
    height: 0;
    margin: 0;
    padding: 0;
}

.content {
    margin-bottom: 15px;
}

.message-container{
    border-top: 1px solid rgba(0, 0, 0, 0.15);
    margin: 8px 0;
}

.message-name {
    margin-bottom: 6px;
}

.empty-placeholder {
    font-style: italic;
    padding-left: 20px;
}

footer {
    background: #2d3441;
    color: white;
    padding: 30px;
    margin-top: 40px;
}



/*  Pygments css. Edited and reformatted from original output.
    Unfortunately the class names cannot be improved to semantic names.
*/
.pygments-hll {
    background-color: #ffffcc;
} /* ? */

.pygments-c {
    color: #999;
} /* Comment */

.pygments-err {
    /*border: 1px solid #FF0000;*/
} /* Error */

.pygments-k {
    color: #AA22FF;
    font-weight: bold;
} /* Keyword */

.pygments-o {
    color: #666666;
} /* Operator */

.pygments-ch {
    color: #408080;
} /* Comment.Hashbang */

.pygments-cm {
    color: #999;
} /* Comment.Multiline */

.pygments-cp {
    color: #BC7A00;
} /* Comment.Preproc */

.pygments-cpf {
    color: #408080;
} /* Comment.PreprocFile */

.pygments-c1 {
    color: #999;
} /* Comment.Single */

.pygments-cs {
    color: #999;
} /* Comment.Special */

.pygments-gd {
    color: #A00000;
} /* Generic.Deleted */

.pygments-ge {
    font-style: italic;
} /* Generic.Emph */

.pygments-gr {
    color: #FF0000;
} /* Generic.Error */

.pygments-gh {
    color: #000080;
    font-weight: bold;
} /* Generic.Heading */

.pygments-gi {
    color: #00A000;
} /* Generic.Inserted */

.pygments-go {
    color: #888888;
} /* Generic.Output */

.pygments-gp {
    color: #000080;
    font-weight: bold;
} /* Generic.Prompt */

.pygments-gs {
    font-weight: bold;
} /* Generic.Strong */

.pygments-gu {
    color: #800080;
    font-weight: bold;
} /* Generic.Subheading */

.pygments-gt {
    color: #0044DD;
} /* Generic.Traceback */

.pygments-kc {
    color: #008000;
    font-weight: bold;
} /* Keyword.Constant */

.pygments-kd {
    color: #008000;
    font-weight: bold;
} /* Keyword.Declaration */

.pygments-kn {
    color: #008000;
    font-weight: bold;
} /* Keyword.Namespace */

.pygments-kp {
    color: #008000;
} /* Keyword.Pseudo */

.pygments-kr {
    color: #008000;
    font-weight: bold;
} /* Keyword.Reserved */

.pygments-kt {
    color: #B00040;
} /* Keyword.Type */

.pygments-m {
    color: #666666;
} /* Literal.Number */

.pygments-s {
    color: #BA2121;
} /* Literal.String */

.pygments-na {
    color: #7D9029;
} /* Name.Attribute */

.pygments-nb {
    color: #008000;
} /* Name.Builtin */

.pygments-nc {
    color: #0000FF;
    font-weight: bold;
} /* Name.Class */

.pygments-no {
    color: #880000;
} /* Name.Constant */

.pygments-nd {
    color: #AA22FF;
} /* Name.Decorator */

.pygments-ni {
    color: #999999;
    font-weight: bold;
} /* Name.Entity */

.pygments-ne {
    color: #D2413A;
    font-weight: bold;
} /* Name.Exception */

.pygments-nf {
    color: #0000FF;
} /* Name.Function */

.pygments-nl {
    color: #A0A000;
} /* Name.Label */

.pygments-nn {
    color: #0000FF;
    font-weight: bold;
} /* Name.Namespace */

.pygments-nt {
    color: #008000;
    font-weight: bold;
} /* Name.Tag */

.pygments-nv {
    color: #19177C;
} /* Name.Variable */

.pygments-ow {
    color: #AA22FF;
    font-weight: bold;
} /* Operator.Word */

.pygments-w {
    color: #bbbbbb;
} /* Text.Whitespace */

.pygments-mb {
    color: #075cc6;
} /* Literal.Number.Bin */

.pygments-mf {
    color: #075cc6;
} /* Literal.Number.Float */

.pygments-mh {
    color: #075cc6;
} /* Literal.Number.Hex */

.pygments-mi {
    color: #075cc6;
} /* Literal.Number.Integer */

.pygments-mo {
    color: #075cc6;
} /* Literal.Number.Oct */

.pygments-sa {
    color: #059911;
} /* Literal.String.Affix */

.pygments-sb {
    color: #059911;
} /* Literal.String.Backtick */

.pygments-sc {
    color: #059911;
} /* Literal.String.Char */

.pygments-dl {
    color: #059911;
} /* Literal.String.Delimiter */

.pygments-sd {
    color: #059911;
} /* Literal.String.Doc */

.pygments-s2 {
    color: #059911;
} /* Literal.String.Double */

.pygments-se {
    color: #BB6622;
    font-weight: bold;
} /* Literal.String.Escape */

.pygments-sh {
    color: #059911;
} /* Literal.String.Heredoc */

.pygments-si {
    color: #BB6688;
    font-weight: bold;
} /* Literal.String.Interpol */

.pygments-sx {
    color: #008000;
} /* Literal.String.Other */

.pygments-sr {
    color: #BB6688;
} /* Literal.String.Regex */

.pygments-s1 {
    color: #059911;
} /* Literal.String.Single */

.pygments-ss {
    color: #19177C;
} /* Literal.String.Symbol */

.pygments-bp {
    color: #008000;
} /* Name.Builtin.Pseudo */

.pygments-fm {
    color: #0000FF;
} /* Name.Function.Magic */

.pygments-vc {
    color: #19177C;
} /* Name.Variable.Class */

.pygments-vg {
    color: #19177C;
} /* Name.Variable.Global */

.pygments-vi {
    color: #19177C;
} /* Name.Variable.Instance */

.pygments-vm {
    color: #19177C;
} /* Name.Variable.Magic */

.pygments-il {
    color: #666666;
} /* Literal.Number.Integer.Long */<|MERGE_RESOLUTION|>--- conflicted
+++ resolved
@@ -23,12 +23,9 @@
 
 .sidebar {
     margin-top: 0;
-<<<<<<< HEAD
     box-shadow: none;
-=======
     margin-left: 35px;
     padding: 0 20px;
->>>>>>> 87c37933
     position: sticky;
     top: 0;
     height: fit-content;
