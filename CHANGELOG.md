--- conflicted
+++ resolved
@@ -28,11 +28,8 @@
 - Added `is_feasible` attribute for `CFGEdge` and implemented update to edge feasibility based on lists of Z3 constraints
 - Refactored codebase to use modern type annotations. Replaced `List` with `list`, `Dict` with `dict`, `Set` with `set`, and `Tuple` with `tuple`
 - Checked for variable reassignment in `AugAssign` and `AnnAssign` node in parsing edge Z3 constraints
-<<<<<<< HEAD
 - Rendered logically infeasible control flow graph edges in light grey
-=======
 - Modified `test_snapshot_to_json_sets_primitive` for Python 3.8 compatibility
->>>>>>> 667ea92e
 
 ## [2.8.1] - 2024-08-19
 
