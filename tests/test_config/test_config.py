--- conflicted
+++ resolved
@@ -4,12 +4,8 @@
 import json
 import logging
 import os
-<<<<<<< HEAD
+from unittest.mock import mock_open, patch
 import unittest
-from unittest.mock import patch
-=======
-from unittest.mock import mock_open, patch
->>>>>>> 10370bdb
 
 import pytest
 
@@ -219,7 +215,9 @@
     curr_dir = os.path.dirname(__file__)
     config = os.path.join(curr_dir, "file_fixtures", "test_f0011.pylintrc")
     reporter = python_ta.check_all(module_name="examples/nodes/name.py", config=config)
+
     msg_id = reporter.messages[config][0].msg_id
+
     assert msg_id == "F0011"
 
 
@@ -234,7 +232,6 @@
     assert snippet == ""
 
 
-<<<<<<< HEAD
 def test_override_config_logging(caplog, capsys) -> None:
     """Testing that the OSError in override_config is logged correctly"""
     path = "C:\\foo\\tests\\file_fixtures\\test_f0011.pylintrc"
@@ -252,7 +249,8 @@
     except FileNotFoundError:
         assert "Could not find messages config file at" in caplog.text
         assert "WARNING" in [record.levelname for record in caplog.records]
-=======
+
+
 def test_allow_pylint_comments() -> None:
     """Test that checks whether the allow-pylint-comments configuration option works as expected when it is
     set to True
@@ -272,5 +270,4 @@
     with patch("python_ta.tokenize.open", mock_open(read_data="# pylint: disable")):
         result = python_ta._verify_pre_check("", allow_pylint_comments=False)
 
-    assert result is False
->>>>>>> 10370bdb
+    assert result is False