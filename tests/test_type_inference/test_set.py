import astroid
import nose
from hypothesis import assume, given, settings, HealthCheck
import tests.custom_hypothesis_support as cs
from typing import Any, Set
settings.load_profile("pyta")


@given(cs.simple_homogeneous_set_node())
@settings(suppress_health_check=[HealthCheck.too_slow])
def test_homogeneous_set(node):
    """Test Set nodes representing a set of homogeneous values."""
    module, _ = cs._parse_text(node)
    set_node = list(module.nodes_of_class(astroid.Set))[0]
    if len(set_node.elts) == 0:
<<<<<<< HEAD
        assert set_node.inf_type.type == Set[Any]
=======
        assert set_node.inf_type.getValue() == Set[Any]
>>>>>>> 6bd24e43
    else:
        try:
            cs._verify_type_setting(module, astroid.Set, Set[type(set_node.elts[0].value)])
        except AttributeError:
            cs._verify_type_setting(module, astroid.Set, Set[type(set_node.elts[0].operand.value)])


@given(cs.set_node(min_size=2))
@settings(suppress_health_check=[HealthCheck.too_slow])
def test_random_set(node):
    """Test Set nodes representing a set of heterogeneous values."""
    assume(not isinstance(list(node.elts)[0].value, type(list(node.elts)[1].value)))
    assume(not isinstance(list(node.elts)[1].value, type(list(node.elts)[0].value)))
    val_types = [type(val.value) for val in node.elts]
    if int in val_types:
        assume(bool not in val_types)
    if bool in val_types:
        assume(int not in val_types)
    module, _ = cs._parse_text(node)
    set_node = list(module.nodes_of_class(astroid.Set))[0]
    cs._verify_type_setting(module, astroid.Set, Set[Any])


if __name__ == '__main__':
    nose.main()<|MERGE_RESOLUTION|>--- conflicted
+++ resolved
@@ -13,11 +13,7 @@
     module, _ = cs._parse_text(node)
     set_node = list(module.nodes_of_class(astroid.Set))[0]
     if len(set_node.elts) == 0:
-<<<<<<< HEAD
-        assert set_node.inf_type.type == Set[Any]
-=======
         assert set_node.inf_type.getValue() == Set[Any]
->>>>>>> 6bd24e43
     else:
         try:
             cs._verify_type_setting(module, astroid.Set, Set[type(set_node.elts[0].value)])
