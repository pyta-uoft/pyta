<<<<<<< HEAD
import configparser
=======
>>>>>>> 65e89813
import os
import sys
from typing import List, Optional

import click

from python_ta import check_all, check_errors

CONTEXT_SETTINGS = dict(help_option_names=["-h", "--help"])


@click.command(context_settings=CONTEXT_SETTINGS)
@click.option(
    "-c",
    "--config",
    type=click.Path(exists=True, dir_okay=False, resolve_path=True),
    help="python_ta configuration file",
)
@click.option("-E", "--errors-only", is_flag=True, help="Displays errors only", default=False)
@click.argument(
    "filenames", nargs=-1, type=click.Path(exists=True, dir_okay=True, resolve_path=True)
)
@click.option("--exit-zero", is_flag=True, help="Always return with status code 0", default=False)
@click.option(
    "-g",
    "--generate-config",
    is_flag=True,
    help="Print out default PythonTA configuration file",
    default=False,
)
@click.option(
    "--output-format",
    help="Specify the format of output report",
    default="python_ta.reporters.HTMLReporter",
)
def main(
    config: Optional[str],
    errors_only: bool,
    filenames: List[str],
    exit_zero: bool,
    generate_config: bool,
    output_format: str,
) -> None:
    """A code checking tool for teaching Python.

    FILENAMES can be a string of a directory, or file to check (`.py` extension optional) or
    a list of strings of directories or files.
    """
    # `config` is None if `-c` flag is not set
    if generate_config:
        pylintrc_location = os.path.join(os.path.dirname(__file__), ".pylintrc")
        with open(pylintrc_location, "r") as f:
            contents = f.read()
            print(contents)
            sys.exit(0)

    checker = check_errors if errors_only else check_all
    paths = [click.format_filename(fn) for fn in filenames]
    reporter = checker(module_name=paths, config={"output-format": output_format})
    if not exit_zero and reporter.has_messages():
        sys.exit(1)
    else:
        sys.exit(0)


if __name__ == "__main__":
    main()<|MERGE_RESOLUTION|>--- conflicted
+++ resolved
@@ -1,7 +1,3 @@
-<<<<<<< HEAD
-import configparser
-=======
->>>>>>> 65e89813
 import os
 import sys
 from typing import List, Optional
