--- conflicted
+++ resolved
@@ -19,13 +19,8 @@
 
 .main-grid {
     display: grid;
-<<<<<<< HEAD
     grid-template-columns: min-content 1fr;
     grid-template-rows: min-content 1fr;
-=======
-    grid-template-columns: 20em 1fr;
-    grid-template-rows: 136px Calc(100vh - 180px - 136px - 40px);
->>>>>>> 292d0d06
 }
 
 .sidebar {
@@ -68,12 +63,6 @@
     
     grid-column: 2;
     grid-row: 1 / span 2;
-}
-
-.reporter-container {
-    overflow: auto;
-    display: flex;
-    flex-direction: column;
 }
 
 section {
