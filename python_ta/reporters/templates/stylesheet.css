--- conflicted
+++ resolved
@@ -24,10 +24,7 @@
 
 .sidebar {
     margin-top: 0;
-<<<<<<< HEAD
     box-shadow: none;
-=======
->>>>>>> 373865e3
     overflow-y: auto;
     overscroll-behavior-y: contain;
 }
@@ -40,7 +37,7 @@
 
 .sidebar ul #file-name {
     font-weight: bold;
-    color: grey;
+    color: #404040;
     font-size: 16px;
 }
 
@@ -88,7 +85,7 @@
     border-radius: 15px;
 }
 
-.box-header {
+.section-header {
     display: flex;
     padding: 0 15px;
     color: rgba(255, 255, 255, 0.9);
