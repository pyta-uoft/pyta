"""Python Teaching Assistant

The goal of this module is to provide automated feedback to students in our
introductory Python courses, using static analysis of their code.

To run the checker, call the check function on the name of the module to check.

> import pyta
> pyta.check('mymodule')
"""
import importlib.util
import pylint.lint as lint
from pylint.reporters import BaseReporter

import webbrowser
import os
from urllib.request import pathname2url

# Local version of website; will be updated later.
HELP_URL = 'file:' + pathname2url(os.path.abspath('website/index.html'))


def check(module_name):
    """Check a module for errors, printing a report.

    The name of the module should be passed in as a string,
    without a file extension (.py).
    """
    spec = importlib.util.find_spec(module_name)
    reporter = PyTAReporter()
    linter = lint.PyLinter(reporter=reporter)
    linter.load_default_plugins()
<<<<<<< HEAD
    linter.load_plugin_modules(['checkers', 'Always_return_checker'])
=======
    linter.load_plugin_modules(['checkers',
                                'global_variables_checker',
                                'dynamic_execution_checker'])
>>>>>>> fbe84e3f
    linter.read_config_file()
    linter.load_config_file()
    linter.check([spec.origin])
    reporter.print_message_ids()


def doc(msg_id):
    """Open a webpage explaining the error for the given message."""
    msg_url = HELP_URL + '#' + msg_id
    print('Opening {} in a browser.'.format(msg_url))
    webbrowser.open(msg_url)


class PyTAReporter(BaseReporter):
    def __init__(self):
        super().__init__(self)
        self._messages = []

    def handle_message(self, msg):
        """Handle a new message triggered on the current file."""
        self._messages.append(msg)

    def print_message_ids(self):
        # Sort the messages by their type.
        self._messages.sort(key=lambda s: s[0])

        for msg in self._messages:
            if msg.msg_id.startswith('E'):
                # Error codes appear in red
                code = '\033[1;31m' + msg.msg_id + '\033[0m:'
            else:
                code = '\033[1m' + msg.msg_id + '\033[0m:'

            print(code, '({})\n    {}'.format(msg.symbol, msg.msg))<|MERGE_RESOLUTION|>--- conflicted
+++ resolved
@@ -30,13 +30,10 @@
     reporter = PyTAReporter()
     linter = lint.PyLinter(reporter=reporter)
     linter.load_default_plugins()
-<<<<<<< HEAD
-    linter.load_plugin_modules(['checkers', 'Always_return_checker'])
-=======
     linter.load_plugin_modules(['checkers',
                                 'global_variables_checker',
-                                'dynamic_execution_checker'])
->>>>>>> fbe84e3f
+                                'dynamic_execution_checker',
+                                'always_return_checker'])
     linter.read_config_file()
     linter.load_config_file()
     linter.check([spec.origin])
