--- conflicted
+++ resolved
@@ -7,19 +7,14 @@
 
 ## Unreleased
 
+### Enhancements
+
+- Created many custom renderers to make the code snippets for `pep8-errors` easier to understand.
+
 ## [2.6.0] - 2023-08-06
 
 ### Enhancements
 
-<<<<<<< HEAD
-=======
-- Created many custom renderers to make the code snippets for `pep8-errors` easier to understand.
-
-## [2.6.0] - 2023-08-06
-
-### Enhancements
-
->>>>>>> 25f01729
 - Can now create control flow graphs using `python_ta.control_flow_graphs` to visualize the
   execution paths of Python code.
 - `forbidden-top-level-code` and `forbidden-global-variables` now allow top-level type alias
@@ -31,11 +26,7 @@
   old behaviour), pass `load_default_config=False` to `check_errors` and `check_all`.
 - Improved the code snippets for the `pep8-errors` "blank line" messages.
   Extra blank lines are now highlighted, and suggestions are added when blank lines are missing.
-<<<<<<< HEAD
 - The default value of the `pyta-number-of-messages` configuration option is now 0 (changed from 5).
-=======
-- The default value of the `pyta-number-of-messages` configuration option is now 0 (changed from 5)
->>>>>>> 25f01729
   This causes all error occurrences to be displayed.
 - Improved efficiency of the contract-checking custom `setattr` for classes.
 - Added new function `python_ta.contracts.validate_invariants` to manually check contracts
