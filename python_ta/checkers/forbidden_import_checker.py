<<<<<<< HEAD
import inspect
import os

=======
>>>>>>> 4b52bd78
from astroid import nodes
from pylint.checkers import BaseChecker
from pylint.checkers.utils import only_required_for_messages


class ForbiddenImportChecker(BaseChecker):
    name = "forbidden_import"
    msgs = {
        "E9999": (
            "You may not import any modules - you imported %s on line %s.",
            "forbidden-import",
            "Used when you use import",
        )
    }
    options = (
        (
            "allowed-import-modules",
            {
                "default": (),
                "type": "csv",
                "metavar": "<modules>",
                "help": "Allowed modules to be imported.",
            },
        ),
        (
            "extra-imports",
            {
                "default": (),
                "type": "csv",
                "metavar": "<extra-modules>",
                "help": "Extra allowed modules to be imported.",
            },
        ),
    )

    # this is important so that your checker is executed before others
    priority = -1

    @only_required_for_messages("forbidden-import")
    def visit_import(self, node):
        """visit an Import node"""
        local_files = self.get_local_files()

        temp = [
            name
            for name in node.names
            if name[0] not in self.linter.config.allowed_import_modules
            and name[0] not in self.linter.config.extra_imports
            and name[0] not in local_files
        ]

        if temp:
            self.add_message(
                "forbidden-import",
                node=node,
                args=(", ".join(map(lambda x: x[0], temp)), node.lineno),
            )

    @only_required_for_messages("forbidden-import")
    def visit_importfrom(self, node):
        """visit an ImportFrom node"""
        if (
            node.modname not in self.linter.config.allowed_import_modules
            and node.modname not in self.linter.config.extra_imports
            and node.modname not in self.get_local_files()
        ):
            self.add_message("forbidden-import", node=node, args=(node.modname, node.lineno))

    @only_required_for_messages("forbidden-import")
    def visit_call(self, node):
        if isinstance(node.func, nodes.Name):
            name = node.func.name
            # ignore the name if it's not a builtin (i.e. not defined in the
            # locals nor globals scope)
            if not (name in node.frame() or name in node.root()):
                if name == "__import__":
                    if (
                        node.args[0].value not in self.linter.config.allowed_import_modules
                        and node.args[0].value not in self.linter.config.extra_imports
                        and node.args[0].value not in self.get_local_files()
                    ):
                        args = (node.args[0].value, node.lineno)
                        # add the message
                        self.add_message("forbidden-import", node=node, args=args)

    def get_local_files(self):
        return [
            f[:-3]
            for f in os.listdir(os.path.dirname(self.linter.current_file))
            if f.endswith(".py")
        ]


def register(linter):
    """required method to auto register this checker"""
    linter.register_checker(ForbiddenImportChecker(linter))<|MERGE_RESOLUTION|>--- conflicted
+++ resolved
@@ -1,9 +1,5 @@
-<<<<<<< HEAD
-import inspect
 import os
 
-=======
->>>>>>> 4b52bd78
 from astroid import nodes
 from pylint.checkers import BaseChecker
 from pylint.checkers.utils import only_required_for_messages
