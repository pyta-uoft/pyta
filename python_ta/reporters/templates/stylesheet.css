body {
    margin: 0;
	font-family: -apple-system,BlinkMacSystemFont,Segoe UI,Roboto,Helvetica Neue,Helvetica,Ubuntu,Arial,sans-serif;
    background: rgba(71, 118, 230, 0.77);
    background: -webkit-linear-gradient(0deg, rgba(49, 48, 178, 0.62), rgba(71, 128, 230, 0.77));
    background: linear-gradient(90deg, rgba(49, 48, 178, 0.62), rgba(71, 128, 230, 0.77));
}

header {
    padding: 15px;
    font-weight: normal;
    -webkit-font-smoothing: antialiased;
    color: #fff;
    margin-left: 20px;
    margin-bottom: 15px;
    white-space: nowrap;
}

.main-grid {
    display: grid;
    grid-template-columns: min-content 1fr;
    grid-template-rows: min-content 1fr;
}

@media screen and (max-width: 768px) {
    .sidebar {
        display: none;
    }
    header {
        display: none;
    }
}

.sidebar {
    margin: 0 35px auto;
    position: sticky;
    top: 0;
    height: fit-content;
    max-height: 100vh;
    overflow-y: auto;
    overscroll-behavior-y: contain;
}

.sidebar ul {
    font-size: 14px;
    list-style-type: none;
    padding: 0px 20px;
    white-space: nowrap;
}

.file-name {
    font-weight: bold;
    font-size: 16px;
}

.sidebar ul li {
    margin: 5px 0px;
}

.sidebar button {
    cursor: pointer;
    background: transparent;
    border-color: transparent;
    padding: 0;
}

.sidebar svg.collapsed {
    transform: rotate(-90deg);
}

.sidebar a:link, a:visited {
    color: inherit;
    text-decoration: none;
}

.sidebar a:hover {
    text-decoration: underline;
}

code {
    white-space: pre;
    font-size: 120%;
}

.title {
	font-size: 48px;
    margin: 0;
}

time {
    display: block;
    font-size: 25px;
    margin-top: 10px;
}

.wrap {
    padding: 10px;
}

main {
    overflow: auto;
    grid-column: 2;
    grid-row: 1 / span 2;
<<<<<<< HEAD
    margin-right: auto;
    margin-left: auto;
    margin-top: 40px;
=======
    padding: 20px;
>>>>>>> bfda1fe6
}

section {
	margin: auto;
    margin-bottom: 20px;
	display: inline-block;
	font-size: 12px;
	min-width: 50%;
	background: rgba(234, 233, 233, 0.25);
    box-shadow: -1px 9px 15px -5px rgba(77,77,77,0.6);
    border-radius: 15px;
}

.section-header {
    display: flex;
    padding: 0 15px;
    color: rgba(255, 255, 255, 0.9);
    text-shadow: 0px 1px 2px black;
    background: #141E30;
    background: linear-gradient(to left, rgba(36, 59, 85, 0.67), rgba(20, 30, 48, 0.77));
    background: -webkit-linear-gradient(right, rgba(36, 59, 85, 0.67), rgba(20, 30, 48, 0.77));
    border-top-left-radius: 15px;
    border-top-right-radius: 15px; 
}

.error-output {
    padding: 0 15px;
}

.code-errors {
}

.style-errors {
    border-top: 3px solid rgba(255, 255, 255, 0.25);
}

.category-heading {
    display: flex;  /*Narrow width viewports*/
    -webkit-font-smoothing: antialiased;
    align-items: center;
    margin-top: 7px;
}

.error-instance {
    display: grid;
    background: #fff;
    box-shadow: 0 0 4px rgba(0, 0, 0, 0.1), 0 4px 7px rgba(0, 0, 0, 0.1);
    padding: 8px 16px;
    margin-bottom: 5px;
    border-radius: 3px;
    overflow-y: hidden;
}

.error-link {
    line-height: 35px;
}

.error-link a {
    font-weight: bold;
    text-decoration: none;
    color: inherit;
}
.error-link a:hover {
    text-decoration: underline;
}

.error-link a:visited {
    color: inherit;
}

.code-error-id {
    color: rgba(219, 0, 57, 0.9);
}

.code-error-id a:link {
}

.style-error-id {
    color: rgb(0, 111, 255);
}

.style-error-id a:link {
}

.line-num {
    font-size: 80%;
    opacity: 0.6;
}

.grey {
    color: rgb(87, 87, 87);
}

.gbold{
    color: rgb(90, 91, 92);
    font-weight: bold;
}

.highlight-pyta {
    font-weight: bold;
    background: rgba(228, 255, 0, 0.4) !important;
}

.black {
	color: rgb(0, 0, 0);
}

#report-bug {
    text-align: center;
	font-size: 75%;
	padding: 20px;
}
#report-bug a {
    text-decoration: none;
    color: white;
    font-weight: bold;
    letter-spacing: 1px;
}
#report-bug a:hover {
    text-decoration: underline;
}

#logo {
    position: relative;
    width: 100%;
    text-align: center;
    padding-top: 10px;
}

.occurrences, .shown {
    line-height: 35px;
    padding-left: 20px;
    vertical-align: middle;
}

.more-info {
    font-size: 12px;
    color: #000000;
    font-weight: normal;
}

.info {
    font-size: 110%;
    display: flex;  /*Narrow width viewports*/
}

.slider {
    margin-left: auto;
}
.slider button {
    background: none;
    border: none;
    cursor: pointer;
}

.slider button:hover {
    filter: brightness(120%);
}

button.collapsed {
    transform: scaleY(-1);
}

.message collapsible {
    --dropdown-max-height: 50px;
}
.collapsible {
    max-height: var(--dropdown-max-height);
    transition: max-height 0.25s ease-out;
    width: 100%;
    overflow: hidden;
}

.collapsible.hide-and-maintain-width {
    overflow-y: hidden;
    max-height: 0;
    transition: max-height 0.25s ease-out;
}

.content {
    --dropdown-max-height: 2200px;
    margin-bottom: 15px;
}

.message-container{
    --dropdown-max-height: 800px;
    border-top: 1px solid rgba(0, 0, 0, 0.15);
    margin: 8px 0;
}

.message-name {
    margin-bottom: 6px;
}

.empty-placeholder {
    font-style: italic;
    padding-left: 20px;
}

footer {
    background: #2d3441;
    color: white;
    padding: 30px;
    margin-top: 40px;
}



/*  Pygments css. Edited and reformatted from original output.
    Unfortunately the class names cannot be improved to semantic names.
*/
.pygments-hll {
    background-color: #ffffcc;
} /* ? */

.pygments-c {
    color: #999;
} /* Comment */

.pygments-err {
    /*border: 1px solid #FF0000;*/
} /* Error */

.pygments-k {
    color: #AA22FF;
    font-weight: bold;
} /* Keyword */

.pygments-o {
    color: #666666;
} /* Operator */

.pygments-ch {
    color: #408080;
} /* Comment.Hashbang */

.pygments-cm {
    color: #999;
} /* Comment.Multiline */

.pygments-cp {
    color: #BC7A00;
} /* Comment.Preproc */

.pygments-cpf {
    color: #408080;
} /* Comment.PreprocFile */

.pygments-c1 {
    color: #999;
} /* Comment.Single */

.pygments-cs {
    color: #999;
} /* Comment.Special */

.pygments-gd {
    color: #A00000;
} /* Generic.Deleted */

.pygments-ge {
    font-style: italic;
} /* Generic.Emph */

.pygments-gr {
    color: #FF0000;
} /* Generic.Error */

.pygments-gh {
    color: #000080;
    font-weight: bold;
} /* Generic.Heading */

.pygments-gi {
    color: #00A000;
} /* Generic.Inserted */

.pygments-go {
    color: #888888;
} /* Generic.Output */

.pygments-gp {
    color: #000080;
    font-weight: bold;
} /* Generic.Prompt */

.pygments-gs {
    font-weight: bold;
} /* Generic.Strong */

.pygments-gu {
    color: #800080;
    font-weight: bold;
} /* Generic.Subheading */

.pygments-gt {
    color: #0044DD;
} /* Generic.Traceback */

.pygments-kc {
    color: #008000;
    font-weight: bold;
} /* Keyword.Constant */

.pygments-kd {
    color: #008000;
    font-weight: bold;
} /* Keyword.Declaration */

.pygments-kn {
    color: #008000;
    font-weight: bold;
} /* Keyword.Namespace */

.pygments-kp {
    color: #008000;
} /* Keyword.Pseudo */

.pygments-kr {
    color: #008000;
    font-weight: bold;
} /* Keyword.Reserved */

.pygments-kt {
    color: #B00040;
} /* Keyword.Type */

.pygments-m {
    color: #666666;
} /* Literal.Number */

.pygments-s {
    color: #BA2121;
} /* Literal.String */

.pygments-na {
    color: #7D9029;
} /* Name.Attribute */

.pygments-nb {
    color: #008000;
} /* Name.Builtin */

.pygments-nc {
    color: #0000FF;
    font-weight: bold;
} /* Name.Class */

.pygments-no {
    color: #880000;
} /* Name.Constant */

.pygments-nd {
    color: #AA22FF;
} /* Name.Decorator */

.pygments-ni {
    color: #999999;
    font-weight: bold;
} /* Name.Entity */

.pygments-ne {
    color: #D2413A;
    font-weight: bold;
} /* Name.Exception */

.pygments-nf {
    color: #0000FF;
} /* Name.Function */

.pygments-nl {
    color: #A0A000;
} /* Name.Label */

.pygments-nn {
    color: #0000FF;
    font-weight: bold;
} /* Name.Namespace */

.pygments-nt {
    color: #008000;
    font-weight: bold;
} /* Name.Tag */

.pygments-nv {
    color: #19177C;
} /* Name.Variable */

.pygments-ow {
    color: #AA22FF;
    font-weight: bold;
} /* Operator.Word */

.pygments-w {
    color: #bbbbbb;
} /* Text.Whitespace */

.pygments-mb {
    color: #075cc6;
} /* Literal.Number.Bin */

.pygments-mf {
    color: #075cc6;
} /* Literal.Number.Float */

.pygments-mh {
    color: #075cc6;
} /* Literal.Number.Hex */

.pygments-mi {
    color: #075cc6;
} /* Literal.Number.Integer */

.pygments-mo {
    color: #075cc6;
} /* Literal.Number.Oct */

.pygments-sa {
    color: #059911;
} /* Literal.String.Affix */

.pygments-sb {
    color: #059911;
} /* Literal.String.Backtick */

.pygments-sc {
    color: #059911;
} /* Literal.String.Char */

.pygments-dl {
    color: #059911;
} /* Literal.String.Delimiter */

.pygments-sd {
    color: #059911;
} /* Literal.String.Doc */

.pygments-s2 {
    color: #059911;
} /* Literal.String.Double */

.pygments-se {
    color: #BB6622;
    font-weight: bold;
} /* Literal.String.Escape */

.pygments-sh {
    color: #059911;
} /* Literal.String.Heredoc */

.pygments-si {
    color: #BB6688;
    font-weight: bold;
} /* Literal.String.Interpol */

.pygments-sx {
    color: #008000;
} /* Literal.String.Other */

.pygments-sr {
    color: #BB6688;
} /* Literal.String.Regex */

.pygments-s1 {
    color: #059911;
} /* Literal.String.Single */

.pygments-ss {
    color: #19177C;
} /* Literal.String.Symbol */

.pygments-bp {
    color: #008000;
} /* Name.Builtin.Pseudo */

.pygments-fm {
    color: #0000FF;
} /* Name.Function.Magic */

.pygments-vc {
    color: #19177C;
} /* Name.Variable.Class */

.pygments-vg {
    color: #19177C;
} /* Name.Variable.Global */

.pygments-vi {
    color: #19177C;
} /* Name.Variable.Instance */

.pygments-vm {
    color: #19177C;
} /* Name.Variable.Magic */

.pygments-il {
    color: #666666;
} /* Literal.Number.Integer.Long */<|MERGE_RESOLUTION|>--- conflicted
+++ resolved
@@ -101,13 +101,7 @@
     overflow: auto;
     grid-column: 2;
     grid-row: 1 / span 2;
-<<<<<<< HEAD
-    margin-right: auto;
-    margin-left: auto;
-    margin-top: 40px;
-=======
     padding: 20px;
->>>>>>> bfda1fe6
 }
 
 section {
@@ -130,7 +124,7 @@
     background: linear-gradient(to left, rgba(36, 59, 85, 0.67), rgba(20, 30, 48, 0.77));
     background: -webkit-linear-gradient(right, rgba(36, 59, 85, 0.67), rgba(20, 30, 48, 0.77));
     border-top-left-radius: 15px;
-    border-top-right-radius: 15px; 
+    border-top-right-radius: 15px;
 }
 
 .error-output {
@@ -158,7 +152,6 @@
     padding: 8px 16px;
     margin-bottom: 5px;
     border-radius: 3px;
-    overflow-y: hidden;
 }
 
 .error-link {
@@ -271,29 +264,36 @@
     transform: scaleY(-1);
 }
 
-.message collapsible {
-    --dropdown-max-height: 50px;
-}
 .collapsible {
-    max-height: var(--dropdown-max-height);
-    transition: max-height 0.25s ease-out;
     width: 100%;
     overflow: hidden;
 }
 
-.collapsible.hide-and-maintain-width {
-    overflow-y: hidden;
-    max-height: 0;
-    transition: max-height 0.25s ease-out;
+.hide-and-maintain-width {
+    height: 0;
+    transition: height 0.25s ease-out;
+}
+
+.expanded {
+    height: auto;
+    transition: height 0.25s ease-out;
+}
+
+.content.hide-and-maintain-width,
+.message-container.hide-and-maintain-width {
+    transition: height 0.5s ease-out;
+}
+
+.content.expanded,
+.message-container.expanded {
+    transition: height 0.5s ease-out;
 }
 
 .content {
-    --dropdown-max-height: 2200px;
     margin-bottom: 15px;
 }
 
 .message-container{
-    --dropdown-max-height: 800px;
     border-top: 1px solid rgba(0, 0, 0, 0.15);
     margin: 8px 0;
 }
