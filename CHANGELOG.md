--- conflicted
+++ resolved
@@ -14,11 +14,8 @@
 - Added custom renderers for the PEP8 error codes: E204, E225, E231
 - Added custom renderers for the PEP8 error codes: E271, E274, E502
 - Updated the message format for Pycodestyle error messages to be more concise
-<<<<<<< HEAD
 - Added custom renderer for `line-too-long` to improve its error snippet to highlight the overflow segment instead of the entire line.
-=======
 - Improved error message for error C0305 `trailing-newlines` and inserted a "DELETE" comment for each trailing newline.
->>>>>>> 78ffa023
 
 ### 💫 New checkers
 
@@ -32,11 +29,8 @@
 - Added tests for node_printers.py functions rendering the following PEP8 error codes: E221, E251, E261, E272, E273, E302, E305, E306
 - Refactored node_printers.py by grouping repeated code in helper functions and grouping identical functions into a single functions to reduce code duplication
 - Updated GitHub Actions workflow to Node 24
-<<<<<<< HEAD
 - Refactored custom renderers to accept `config` parameter to stay consistent with the added parameter for `render-message`
-=======
 - Fixed `test_html_server.py` tests to be compatible with Windows
->>>>>>> 78ffa023
 
 ## [2.11.1] - 2025-08-17
 
