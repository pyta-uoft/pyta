from __future__ import annotations

from typing import Any, Generator, List, Optional, Set, Tuple, Union

from astroid import Break, Continue, NodeNG, Return


class ControlFlowGraph:
    """A graph representing the control flow of a Python program."""

    start: CFGBlock
    end: CFGBlock
    # block_count is used as an "autoincrement" to ensure the block ids are unique.
    block_count: int
    # blocks (with at least one statement) that will never be executed in runtime.
    unreachable_blocks: Set[CFGBlock]

    def __init__(self) -> None:
        self.block_count = 0
        self.unreachable_blocks = set()
        self.start = self.create_block()
        self.end = self.create_block()

    def create_block(
        self, pred: Optional[CFGBlock] = None, edge_label: Optional[Any] = None
    ) -> CFGBlock:
        """Create a new CFGBlock for this graph.

        If pred is specified, set that block as a predecessor of the new block.

        If edge_label is specified, set the corresponding edge in the CFG with that label.
        """
        new_block = CFGBlock(self.block_count)
        self.unreachable_blocks.add(new_block)

        self.block_count += 1
        if pred:
            self.link_or_merge(pred, new_block, edge_label)
        return new_block

    def link(self, source: CFGBlock, target: CFGBlock) -> None:
        """Link source to target."""
        if not source.is_jump():
            CFGEdge(source, target)

    def link_or_merge(
        self, source: CFGBlock, target: CFGBlock, edge_label: Optional[Any] = None
    ) -> None:
        """Link source to target, or merge source into target if source is empty.

        An "empty" node for this purpose is when source has no statements.

        source with a jump statement cannot be further linked or merged to
        another target.

        If edge_label is specified, set the corresponding edge in the CFG with that label.
        """
        if source.is_jump():
            return
        if source.statements == []:
            if source is self.start:
                self.start = target
            else:
                for edge in source.predecessors:
                    edge.target = target
                    target.predecessors.append(edge)
            # source is a utility block that helps build the cfg that does not
            # represent any part of the program so it is redundant.
            self.unreachable_blocks.remove(source)
        else:
            CFGEdge(source, target, edge_label)

    def multiple_link_or_merge(self, source: CFGBlock, targets: List[CFGBlock]) -> None:
        """Link source to multiple target, or merge source into targets if source is empty.

        An "empty" node for this purpose is when source has no statements.

        source with a jump statement cannot be further linked or merged to
        another target.

        Precondition:
            - source != cfg.start
        """
        if source.statements == []:
            for edge in source.predecessors:
                for t in targets:
                    CFGEdge(edge.source, t)
                edge.source.successors.remove(edge)
            source.predecessors = []
            self.unreachable_blocks.remove(source)
        else:
            for target in targets:
                self.link(source, target)

    def get_blocks(self) -> Generator[CFGBlock, None, None]:
        """Generate a sequence of all blocks in this graph."""
        yield from self._get_blocks(self.start, set())

    def _get_blocks(self, block: CFGBlock, visited: Set[int]) -> Generator[CFGBlock, None, None]:
        if block.id in visited:
            return

        yield block
        visited.add(block.id)

        for edge in block.successors:
            yield from self._get_blocks(edge.target, visited)

    def get_blocks_postorder(self) -> Generator[CFGBlock, None, None]:
        """Return the sequence of all blocks in this graph in the order of
        a post-order traversal."""
        yield from self._get_blocks_postorder(self.start, set())

    def _get_blocks_postorder(self, block: CFGBlock, visited) -> Generator[CFGBlock, None, None]:
        if block.id in visited:
            return

        visited.add(block.id)
        for succ in block.successors:
            yield from self._get_blocks_postorder(succ.target, visited)

        yield block

    def get_edges(self) -> Generator[CFGEdge, None, None]:
        """Generate a sequence of all edges in this graph."""
        yield from self._get_edges(self.start, set())

    def _get_edges(self, block: CFGBlock, visited: Set[int]) -> Generator[CFGEdge, None, None]:
        if block.id in visited:
            return

        visited.add(block.id)

        for edge in block.successors:
            yield edge
            yield from self._get_edges(edge.target, visited)

    def update_block_reachability(self) -> None:
        for block in self.get_blocks():
            block.reachable = True
            if block in self.unreachable_blocks:
                self.unreachable_blocks.remove(block)

    def label_edge(self, source: CFGBlock, target: CFGBlock, label: Any) -> None:
        """Update the label for the out-edge from source to target.

        Preconditions:
            - an out-edge exists from source to target
        """
        for edge in source.successors:
            if edge.target == target:
                edge.label = label
                return


class CFGBlock:
    """A node in a control flow graph.

    Represents a maximal block of code whose statements are guaranteed to execute in sequence.
    """

    # A unique identifier
    id: int
    # The statements in this block.
    statements: List[NodeNG]
    # This block's in-edges (from blocks that can execute immediately before this one).
    predecessors: List[CFGEdge]
    # This block's out-edges (to blocks that can execute immediately after this one).
    successors: List[CFGEdge]
    # Whether there exists a path from the start block to this block.
    reachable: bool

    def __init__(self, id_: int) -> None:
        """Initialize a new CFGBlock."""
        self.id = id_
        self.statements = []
        self.predecessors = []
        self.successors = []
        self.reachable = False

    def add_statement(self, statement: NodeNG) -> None:
        if not self.is_jump():
            self.statements.append(statement)
            statement.cfg_block = self

    @property
    def jump(self) -> Optional[NodeNG]:
        if len(self.statements) > 0:
            return self.statements[-1]

    def is_jump(self) -> bool:
        """Returns True if the block has a statement that branches
        the control flow (ex: `break`)"""
        return isinstance(self.jump, (Break, Continue, Return))


class CFGEdge:
    """An edge in a control flow graph.

    Edges are directed, and in the future may be augmented with auxiliary metadata about the control flow.
    """

    source: CFGBlock
    target: CFGBlock
    label: Optional[Any]

    def __init__(
        self, source: CFGBlock, target: CFGBlock, edge_label: Optional[Any] = None
    ) -> None:
        self.source = source
        self.target = target
<<<<<<< HEAD
        self.label = None
=======
        self.label = edge_label
>>>>>>> 9c427ecd
        self.source.successors.append(self)
        self.target.predecessors.append(self)<|MERGE_RESOLUTION|>--- conflicted
+++ resolved
@@ -209,10 +209,6 @@
     ) -> None:
         self.source = source
         self.target = target
-<<<<<<< HEAD
-        self.label = None
-=======
         self.label = edge_label
->>>>>>> 9c427ecd
         self.source.successors.append(self)
         self.target.predecessors.append(self)