import astroid.inference
import astroid
from astroid.node_classes import *
from typing import *
import typing
from typing import CallableMeta, TupleMeta, Union, _ForwardRef
from astroid.transforms import TransformVisitor
from ..typecheck.base import Environment, TypeConstraints, TypeInferenceError, parse_annotations, create_Callable,_node_to_type, TypeResult, TypeInfo, TypeFail
from ..typecheck.errors import BINOP_TO_METHOD, UNARY_TO_METHOD, binop_error_message, unaryop_error_message
from ..typecheck.type_store import TypeStore


class NoType:
    pass


class TypeErrorInfo:
    """Class representing an error in type inference."""
    def __init__(self, msg, node):
        self.msg = msg
        self.node = node

    def __str__(self):
        return self.msg


class TypeInferer:
    """The class responsible for inferring types given an astroid AST.
    """
    type_constraints = TypeConstraints()
    type_store = TypeStore(type_constraints)

    def __init__(self):
        self.type_constraints.reset()

    ###########################################################################
    # Setting up the environment
    ###########################################################################
    def environment_transformer(self) -> TransformVisitor:
        """Return a TransformVisitor that sets an environment for every node."""
        visitor = TransformVisitor()
        visitor.register_transform(astroid.FunctionDef, self._set_function_def_environment)
        visitor.register_transform(astroid.ClassDef, self._set_classdef_environment)
        visitor.register_transform(astroid.Module, self._set_module_environment)
        visitor.register_transform(astroid.ListComp, self._set_comprehension_environment)
        visitor.register_transform(astroid.DictComp, self._set_comprehension_environment)
        visitor.register_transform(astroid.SetComp, self._set_comprehension_environment)
        visitor.register_transform(astroid.GeneratorExp, self._set_comprehension_environment)
        return visitor

    def _set_module_environment(self, node: astroid.Module) -> None:
        """Method to set environment of a Module node."""
        node.type_environment = Environment(
            globals_={name: self.type_constraints.fresh_tvar(node)
                      for name in node.globals})
        self._populate_local_env(node)

    def _set_classdef_environment(self, node):
        """Method to set environment of a ClassDef node."""
        node.type_environment = Environment()
        for name in node.instance_attrs:
            node.type_environment.locals[name] = self.type_constraints.fresh_tvar(node)
        for name in node.locals:
            node.type_environment.locals[name] = self.type_constraints.fresh_tvar(node)

    def _set_function_def_environment(self, node):
        """Method to set environment of a FunctionDef node."""
        node.type_environment = Environment()
        # self is a special case
        if node.args.args and node.args.args[0].name == 'self' and isinstance(node.parent, astroid.ClassDef):
            node.type_environment.locals['self'] = _ForwardRef(node.parent.name)
        self._populate_local_env(node)
        node.type_environment.locals['return'] = self.type_constraints.fresh_tvar(node)

    def _set_comprehension_environment(self, node):
        """Set the environment of a comprehension expression.

        Covers ListComp, SetComp, DictComp, and GeneratorExp."""
        node.type_environment = Environment()
        for name in node.locals:
            node.type_environment.locals[name] = self.type_constraints.fresh_tvar(node)

    def _populate_local_env(self, node):
        """Helper to populate locals attributes in type environment of given node."""
        for var_name in node.locals:
            try:
                var_value = node.type_environment.lookup_in_env(var_name)
            except KeyError:
                var_value = self.type_constraints.fresh_tvar(node)
            node.type_environment.locals[var_name] = var_value

    ###########################################################################
    # Type inference methods
    ###########################################################################
    def type_inference_transformer(self) -> TransformVisitor:
        """Instantiate a visitor to perform type inference on an AST.
        """
        type_visitor = TransformVisitor()
        for klass in astroid.ALL_NODE_CLASSES:
            if hasattr(self, f'visit_{klass.__name__.lower()}'):
                type_visitor.register_transform(klass, getattr(self, f'visit_{klass.__name__.lower()}'))
        return type_visitor

    ##############################################################################
    # Literals
    ##############################################################################
    def visit_const(self, node: astroid.Const) -> None:
        node.inf_type = TypeInfo(type(node.value))

    def visit_list(self, node: astroid.List) -> None:
        if node.ctx == astroid.Store:
            # List is the target of an assignment; do not give it a type.
            node.inf_type = TypeInfo(NoType)
        elif node.elts == []:
            node.inf_type = TypeInfo(List[Any])
        else:
<<<<<<< HEAD
            node_type = node.elts[0].inf_type.type
            for elt in node.elts:
                if isinstance(node_type, type):
                    node_type = self.type_constraints.unify(elt.inf_type.type, node_type)
=======
            node_type = node.elts[0].inf_type.getValue()
            for elt in node.elts:
                if isinstance(node_type, type):
                    node_type = self.type_constraints.unify(elt.inf_type.getValue(), node_type).getValue()
>>>>>>> 6bd24e43
            if isinstance(node_type, str):
                node_type = Any
            node.inf_type = TypeInfo(List[node_type])

    def visit_set(self, node: astroid.Set) -> None:
        if node.elts == []:
            node.inf_type = TypeInfo(Set[Any])
        else:
<<<<<<< HEAD
            node_type = node.elts[0].inf_type.type
=======
            node_type = node.elts[0].inf_type.getValue()
>>>>>>> 6bd24e43
            for elt in node.elts:
                self.type_constraints.unify(int, None)
                if isinstance(node_type, type):
<<<<<<< HEAD
                    node_type = self.type_constraints.unify(elt.inf_type.type, node_type)
=======
                    node_type = self.type_constraints.unify(elt.inf_type.getValue(), node_type).getValue()
>>>>>>> 6bd24e43
            if isinstance(node_type, str):
                node_type = Any
            node.inf_type = TypeInfo(Set[node_type])

    def visit_dict(self, node: astroid.Dict) -> None:
        if node.items == []:
            node.inf_type = TypeInfo(Dict[Any, Any])
        else:
<<<<<<< HEAD
            key_type, val_type = node.items[0][0].inf_type.type, node.items[0][1].inf_type.type
            for key_node, val_node in node.items:
                if isinstance(key_type, type):
                    key_type = self.type_constraints.unify(key_node.inf_type.type, key_type)
                if isinstance(val_type, type):
                    val_type = self.type_constraints.unify(val_node.inf_type.type, val_type)
=======
            key_type, val_type = node.items[0][0].inf_type.getValue(), node.items[0][1].inf_type.getValue()
            for key_node, val_node in node.items:
                if isinstance(key_type, type):
                    key_type = self.type_constraints.unify(key_node.inf_type.getValue(), key_type).getValue()
                if isinstance(val_type, type):
                    val_type = self.type_constraints.unify(val_node.inf_type.getValue(), val_type).getValue()
>>>>>>> 6bd24e43
            if isinstance(key_type, str):
                key_type = Any
            if isinstance(val_type, str):
                val_type = Any
            node.inf_type = TypeInfo(Dict[key_type, val_type])

    def visit_tuple(self, node):
        if node.ctx == astroid.Store:
            # Tuple is the target of an assignment; do not give it a type.
            node.inf_type = TypeInfo(NoType)
        else:
            node.inf_type = TypeInfo(
<<<<<<< HEAD
                Tuple[tuple(x.inf_type.type for x in node.elts)])
=======
                Tuple[tuple(x.inf_type.getValue() for x in node.elts)])
>>>>>>> 6bd24e43

    ##############################################################################
    # Expression types
    ##############################################################################
    def visit_ifexp(self, node: astroid.IfExp) -> None:
<<<<<<< HEAD
        t = self.type_constraints.unify(node.body.inf_type.type, node.orelse.inf_type.type)
        node.inf_type = TypeInfo(t)
=======
        node.inf_type = self.type_constraints.unify(node.body.inf_type.getValue(), node.orelse.inf_type.getValue())
>>>>>>> 6bd24e43

    def visit_expr(self, node):
        """Expr nodes take the type of their child
        """
        node.inf_type = node.value.inf_type

    def _closest_frame(self, node, name):
        """Helper method to find the closest ancestor node containing name relative to the given node."""
        closest_scope = node
        if hasattr(closest_scope, 'type_environment') and (
                        name in closest_scope.type_environment.locals or
                        name in closest_scope.type_environment.globals or
                        name in closest_scope.type_environment.nonlocals):
            return closest_scope
        if node.parent:
            closest_scope = node.parent
            if hasattr(closest_scope, 'type_environment') and (
                            name in closest_scope.type_environment.locals or
                            name in closest_scope.type_environment.globals or
                            name in closest_scope.type_environment.nonlocals):
                return closest_scope
            else:
                return self._closest_frame(closest_scope, name)
        else:
            return closest_scope

    ##############################################################################
    # Name lookup and assignment
    ##############################################################################
    def visit_name(self, node: astroid.Name) -> None:
        try:
            node.inf_type = TypeInfo(self.lookup_type(node, node.name))
        except KeyError:
            if node.name in self.type_store.classes:
                node.inf_type = TypeInfo(Type[__builtins__[node.name]])
            elif node.name in self.type_store.functions:
                node.inf_type = TypeInfo(self.type_store.functions[node.name][0])
            else:
                # This is an unbound identifier. Ignore it.
                node.inf_type = TypeInfo(Any)

    def visit_assign(self, node: astroid.Assign) -> None:
        """Update the enclosing scope's type environment for the assignment's binding(s)."""
        # the type of the expression being assigned
<<<<<<< HEAD
        expr_type = node.value.inf_type.type
=======
        expr_type = node.value.inf_type.getValue()
>>>>>>> 6bd24e43

        for target in node.targets:
            self._assign_type(target, expr_type)

        node.inf_type = TypeInfo(NoType)

    def _assign_type(self, target: NodeNG, expr_type: type) -> None:
        """Update the type environment so that the target is bound to the given type."""
        if isinstance(target, astroid.AssignName):
            # A single identifier, e.g. x = ...
            target_type_var = self.lookup_type(target, target.name)
            self.type_constraints.unify(target_type_var, expr_type)
        elif isinstance(target, astroid.AssignAttr):
            # Attribute mutation, e.g. x.y = ...
            attr_type = self._lookup_attribute_type(target, target.expr.name, target.attrname)
            self.type_constraints.unify(attr_type, expr_type)
        elif isinstance(target, astroid.Tuple):
            # Unpacking assignment, e.g. x, y = ...
            if isinstance(expr_type, typing.TupleMeta):
                # TODO: handle when these collections are different lengths.
                self.type_constraints.unify(
                    Tuple[tuple(self.lookup_type(subtarget, subtarget.name) for subtarget in target.elts)],
                    expr_type
                )
            else:
                iter_type = self._handle_call(target, '__iter__', expr_type).getValue()
                contained_type = iter_type.__args__[0]
                for subtarget in target.elts:
                    target_tvar = self.lookup_type(subtarget, subtarget.name)
                    self.type_constraints.unify(target_tvar, contained_type)

    def _lookup_attribute_type(self, node, instance_name, attribute_name):
        """Given the node, class name and attribute name, return the type of the attribute."""
        class_type = self.lookup_type(node, instance_name)
        class_name = class_type.__forward_arg__
        class_env = self._closest_frame(node, class_name).locals[class_name][0].type_environment
        return self.type_constraints.resolve(class_env.lookup_in_env(attribute_name)).getValue()

    def lookup_type(self, node, name):
        """Given a variable name, return its concrete type in the closest scope relative to given node."""
        tvar = self._closest_frame(node, name).type_environment.lookup_in_env(name)
        return self.type_constraints.resolve(tvar).getValue()


    ##############################################################################
    # Operation nodes
    ##############################################################################
    def visit_call(self, node: astroid.Call) -> None:
<<<<<<< HEAD
        callable_t = node.func.inf_type.type
=======
        callable_t = node.func.inf_type.getValue()
>>>>>>> 6bd24e43
        if not isinstance(callable_t, (CallableMeta, list)):
            if isinstance(callable_t, _ForwardRef):
                func_name = callable_t.__forward_arg__
            else:
                func_name = callable_t.__args__[0].__name__
            init_types = self.type_store.classes[func_name]['__init__']
            init_type = init_types[0]  # TODO: handle method overloading (through optional parameters)
<<<<<<< HEAD
            arg_types = [callable_t] + [arg.inf_type.type for arg in node.args]
=======
            arg_types = [callable_t] + [arg.inf_type.getValue() for arg in node.args]
>>>>>>> 6bd24e43
            self.type_constraints.unify_call(init_type, *arg_types)
            node.inf_type = TypeInfo(callable_t)
        else:
            # TODO: resolve this case (from method lookup) more gracefully
            if isinstance(callable_t, list):
                callable_t = callable_t[0]
<<<<<<< HEAD
                arg_types = [node.func.expr.inf_type.type]
            else:
                arg_types = []
            arg_types += [arg.inf_type.type for arg in node.args]
            print(callable_t, arg_types)
            ret_type = self.type_constraints.unify_call(callable_t, *arg_types, node=node)
            node.inf_type = TypeInfo(ret_type)

    def visit_binop(self, node: astroid.BinOp) -> None:
        method_name = BINOP_TO_METHOD[node.op]
        arg_types = [node.left.inf_type.type, node.right.inf_type.type]
=======
                arg_types = [node.func.expr.inf_type.getValue()]
            else:
                arg_types = []
            arg_types += [arg.inf_type.getValue() for arg in node.args]
            node.inf_type = TypeInfo(self.type_constraints.unify_call(callable_t, *arg_types, node=node))

    def visit_binop(self, node: astroid.BinOp) -> None:
        method_name = BINOP_TO_METHOD[node.op]
        arg_types = [node.left.inf_type.getValue(), node.right.inf_type.getValue()]
>>>>>>> 6bd24e43
        node.inf_type = self._handle_call(node, method_name, *arg_types, error_func=binop_error_message)

    def visit_unaryop(self, node: astroid.UnaryOp) -> None:
        # 'not' is not a function, so this handled as a separate case.
        if node.op == 'not':
            node.inf_type = TypeInfo(bool)
        else:
            method_name = UNARY_TO_METHOD[node.op]
<<<<<<< HEAD
            node.inf_type = self._handle_call(node, method_name, node.operand.inf_type.type, error_func=unaryop_error_message)

    def visit_boolop(self, node: astroid.BoolOp) -> None:
        node_type_constraints = {operand_node.inf_type.type for operand_node in node.values}
=======
            node.inf_type = self._handle_call(node, method_name, node.operand.inf_type.getValue(), error_func=unaryop_error_message)

    def visit_boolop(self, node: astroid.BoolOp) -> None:
        node_type_constraints = {operand_node.inf_type.getValue() for operand_node in node.values}
>>>>>>> 6bd24e43
        if len(node_type_constraints) == 1:
            node.inf_type = TypeInfo(node_type_constraints.pop())
        else:
            node.inf_type = TypeInfo(Any)

    def visit_compare(self, node: astroid.Compare) -> None:
        # TODO: 'in' comparator
        return_types = set()
        left = node.left
        for comparator, right in node.ops:
            if comparator == 'is':
                return_types.add(bool)
            else:
                resolved_type = self._handle_call(
                    node,
                    BINOP_TO_METHOD[comparator],
<<<<<<< HEAD
                    left.inf_type.type,
                    right.inf_type.type
=======
                    left.inf_type.getValue(),
                    right.inf_type.getValue()
>>>>>>> 6bd24e43
                )
                return_types.add(resolved_type.getValue())
        if len(return_types) == 1:
            node.inf_type = TypeInfo(return_types.pop())
        else:
            node.inf_type = TypeInfo(Any)

    ##############################################################################
    # Subscripting
    ##############################################################################
    def visit_index(self, node: astroid.Index) -> None:
        node.inf_type = node.value.inf_type

    def visit_slice(self, node: astroid.Slice) -> None:
        # TODO: check input types by doing a typecheck for the slice constructor
        node.inf_type = TypeInfo(slice)

    def visit_subscript(self, node: astroid.Subscript) -> None:
        if node.ctx == astroid.Load:
<<<<<<< HEAD
            node.inf_type = self._handle_call(node, '__getitem__', node.value.inf_type.type,
                                                      node.slice.inf_type.type)
=======
            node.inf_type = self._handle_call(node, '__getitem__', node.value.inf_type.getValue(),
                                                      node.slice.inf_type.getValue())
>>>>>>> 6bd24e43
        else:
            node.inf_type = TypeInfo(NoType)

    ##############################################################################
    # Loops
    ##############################################################################
    def visit_for(self, node):
<<<<<<< HEAD
        iter_type = self._handle_call(node, '__iter__', node.iter.inf_type.type).type
=======
        iter_type = self._handle_call(node, '__iter__', node.iter.inf_type.getValue()).getValue()
>>>>>>> 6bd24e43
        contained_type = iter_type.__args__[0]
        if isinstance(node.target, astroid.AssignName):
            target_type = self.lookup_type(node.target, node.target.name)
        else:
            # TODO: check whether the following assumption is valid
            # Assume that node.target is a tuple.
            target_type = Tuple[tuple(self.lookup_type(subtarget, subtarget.name) for subtarget in node.target.elts)]

        self.type_constraints.unify(contained_type, target_type)
        node.inf_type = TypeInfo(NoType)

    ##############################################################################
    # Comprehensions
    ##############################################################################
    def visit_comprehension(self, node: astroid.Comprehension) -> None:
        # TODO: refactor code duplication between this and visit_for.
<<<<<<< HEAD
        iter_type = self._handle_call(node, '__iter__', node.iter.inf_type.type).type
=======
        iter_type = self._handle_call(node, '__iter__', node.iter.inf_type.getValue()).getValue()
>>>>>>> 6bd24e43
        contained_type = iter_type.__args__[0]
        if isinstance(node.target, astroid.AssignName):
            target_type = self.lookup_type(node.target, node.target.name)
        else:
            # TODO: check whether the following assumption is valid
            # Assume that node.target is a tuple.
            target_type = Tuple[tuple(self.lookup_type(subtarget, subtarget.name) for subtarget in node.target.elts)]

        self.type_constraints.unify(contained_type, target_type)
        node.inf_type = TypeInfo(NoType)

    def visit_dictcomp(self, node: astroid.DictComp) -> None:
<<<<<<< HEAD
        key_type = self.type_constraints.resolve(node.key.inf_type.type)
        val_type = self.type_constraints.resolve(node.value.inf_type.type)
        node.inf_type = TypeInfo(Dict[key_type, val_type])

    def visit_generatorexp(self, node: astroid.GeneratorExp) -> None:
        elt_type = self.type_constraints.resolve(node.elt.inf_type.type)
        node.inf_type = TypeInfo(Generator[elt_type, None, None])

    def visit_listcomp(self, node: astroid.ListComp) -> None:
        val_type = self.type_constraints.resolve(node.elt.inf_type.type)
        node.inf_type = TypeInfo(List[val_type])

    def visit_setcomp(self, node: astroid.SetComp) -> None:
        elt_type = self.type_constraints.resolve(node.elt.inf_type.type)
=======
        key_type = self.type_constraints.resolve(node.key.inf_type.getValue()).getValue()
        val_type = self.type_constraints.resolve(node.value.inf_type.getValue()).getValue()
        node.inf_type = TypeInfo(Dict[key_type, val_type])

    def visit_generatorexp(self, node: astroid.GeneratorExp) -> None:
        elt_type = self.type_constraints.resolve(node.elt.inf_type.getValue()).getValue()
        node.inf_type = TypeInfo(Generator[elt_type, None, None])

    def visit_listcomp(self, node: astroid.ListComp) -> None:
        val_type = self.type_constraints.resolve(node.elt.inf_type.getValue()).getValue()
        node.inf_type = TypeInfo(List[val_type])

    def visit_setcomp(self, node: astroid.SetComp) -> None:
        elt_type = self.type_constraints.resolve(node.elt.inf_type.getValue()).getValue()
>>>>>>> 6bd24e43
        node.inf_type = TypeInfo(Set[elt_type])

    def _handle_call(self, node: NodeNG, function_name: str, *arg_types: List[type],
                     error_func: Optional[Callable[[NodeNG], str]] = None) -> TypeResult:
        """Helper to lookup a function and unify it with given arguments.
           Return the return type of unified function call.
        """
        arg_types = [self.type_constraints.resolve(arg).getValue() for arg in arg_types]

        try:
            func_type = self.type_store.lookup_method(function_name, *arg_types)
        except KeyError as e:
            # No match.
            if error_func is None:
                return TypeFail(f'Function {function_name} not found with given args: {arg_types}')
            else:
                return TypeFail(error_func(node))

        try:
            return TypeInfo(self.type_constraints.unify_call(func_type, *arg_types, node=node))
        except TypeInferenceError:
            return TypeFail(f'Bad unify_call of function {function_name} given args: {arg_types}')


    ##############################################################################
    # Definitions
    ##############################################################################
    def visit_functiondef(self, node: astroid.FunctionDef) -> None:
        node.inf_type = TypeInfo(NoType)

        # Get the inferred type of the function.
        inferred_args = [self.lookup_type(node, arg) for arg in node.argnames()]

        if isinstance(node.parent, astroid.ClassDef) and isinstance(inferred_args[0], TypeVar):
            # TODO: distinguish between instance, class, and static methods.
            # If node is an instance method, set the first parameter's type to be the class type.
            self.type_constraints.unify(inferred_args[0], _ForwardRef(node.parent.name))

        if any(node.nodes_of_class(astroid.Return)):
            inferred_return = self.type_constraints.resolve(node.type_environment.lookup_in_env('return')).getValue()
        else:
            inferred_return = type(None)

        # Get any function type annotations.
        if any(annotation is not None for annotation in node.args.annotations):
            annotated_type = parse_annotations(node)
        else:
            annotated_type = None

        # Combine inferred and annotated types.
        if annotated_type:
            combined_args = []
            for inferred, annotated in zip(inferred_args, annotated_type.__args__[:-1]):
                if annotated is None:
                    annotated = type(None)
                t = self.type_constraints.unify(inferred, annotated).getValue()
                combined_args.append(t)

            annotated_rtype = annotated_type.__args__[-1]
            if annotated_rtype is None:
                annotated_rtype = type(None)
            combined_return = self.type_constraints.unify(inferred_return, annotated_rtype).getValue()
        else:
            combined_args, combined_return = inferred_args, inferred_return

        # Update the environment storing the function's type.
        polymorphic_tvars = [arg for arg in combined_args if isinstance(arg, TypeVar)]
        func_type = create_Callable(combined_args, combined_return, polymorphic_tvars)
        self.type_constraints.unify(self.lookup_type(node.parent, node.name), func_type)

    def visit_return(self, node: astroid.Return) -> None:
<<<<<<< HEAD
        t = node.value.inf_type.type
=======
        t = node.value.inf_type.getValue()
>>>>>>> 6bd24e43
        self.type_constraints.unify(self.lookup_type(node, 'return'), t)
        node.inf_type = TypeInfo(NoType)

    def visit_classdef(self, node: astroid.ClassDef) -> None:
        node.inf_type = TypeInfo(NoType)
        self.type_constraints.unify(self.lookup_type(node.parent, node.name), _ForwardRef(node.name))

        # Update type_store for this class.
        # TODO: include node.instance_attrs as well?
        for attr in node.locals:
            attr_type = self.type_constraints.resolve(node.type_environment.lookup_in_env(attr)).getValue()
            self.type_store.classes[node.name][attr].append(attr_type)
            if isinstance(attr_type, CallableMeta):
                self.type_store.methods[attr].append(attr_type)

    ##############################################################################
    # Statements
    ##############################################################################
    def visit_attribute(self, node: astroid.Attribute) -> None:
<<<<<<< HEAD
        expr_type = node.expr.inf_type.type
=======
        expr_type = node.expr.inf_type.getValue()
>>>>>>> 6bd24e43
        if isinstance(expr_type, _ForwardRef):
            type_name =  expr_type.__forward_arg__
        else:
            type_name = expr_type.__name__
        if type_name not in self.type_store.classes:
            raise TypeInferenceError('Invalid type')
        else:
            attribute_type = self.type_store.classes[type_name].get(node.attrname)
            if attribute_type is None:
                raise TypeInferenceError(f'Attribute {node.attrname} not found for type {type_name}')
            else:
                attribute_type = attribute_type[0]
                # Detect an instance method call, and create a bound method signature (first argument removed).
                # TODO: handle classmethod calls differently.
                if isinstance(attribute_type, CallableMeta):
                    attribute_type = Callable[list(attribute_type.__args__[1:-1]), attribute_type.__args__[-1]]
                node.inf_type = TypeInfo(attribute_type)
<<<<<<< HEAD
=======

>>>>>>> 6bd24e43

    def visit_annassign(self, node):
        variable_type = self.type_constraints.resolve(
            self._closest_frame(node, node.target.name).type_environment.lookup_in_env(node.target.name)).getValue()
        self.type_constraints.unify(variable_type, _node_to_type(node.annotation.name))
        node.inf_type = TypeInfo(NoType)

    def visit_module(self, node):
        node.inf_type = TypeInfo(NoType)
        # print('All sets:', self.type_constraints._nodes)
        # print('Global bindings:', {k: self.type_constraints.resolve(t) for k, t in node.type_environment.locals.items()})


# Main function (useful for quick debugging)
def main(source: str) -> Tuple[astroid.Module, TypeInferer]:
    """Parse a string representing source text, and perform a typecheck.

    Return the astroid Module node (with the type_constraints attribute set
    on all nodes in the tree) and TypeInferer object.
    """
    module = astroid.parse(source)
    type_inferer = TypeInferer()
    type_inferer.environment_transformer().visit(module)
    type_inferer.type_inference_transformer().visit(module)
    return module, type_inferer<|MERGE_RESOLUTION|>--- conflicted
+++ resolved
@@ -114,17 +114,10 @@
         elif node.elts == []:
             node.inf_type = TypeInfo(List[Any])
         else:
-<<<<<<< HEAD
-            node_type = node.elts[0].inf_type.type
-            for elt in node.elts:
-                if isinstance(node_type, type):
-                    node_type = self.type_constraints.unify(elt.inf_type.type, node_type)
-=======
             node_type = node.elts[0].inf_type.getValue()
             for elt in node.elts:
                 if isinstance(node_type, type):
                     node_type = self.type_constraints.unify(elt.inf_type.getValue(), node_type).getValue()
->>>>>>> 6bd24e43
             if isinstance(node_type, str):
                 node_type = Any
             node.inf_type = TypeInfo(List[node_type])
@@ -133,19 +126,11 @@
         if node.elts == []:
             node.inf_type = TypeInfo(Set[Any])
         else:
-<<<<<<< HEAD
-            node_type = node.elts[0].inf_type.type
-=======
             node_type = node.elts[0].inf_type.getValue()
->>>>>>> 6bd24e43
             for elt in node.elts:
                 self.type_constraints.unify(int, None)
                 if isinstance(node_type, type):
-<<<<<<< HEAD
-                    node_type = self.type_constraints.unify(elt.inf_type.type, node_type)
-=======
                     node_type = self.type_constraints.unify(elt.inf_type.getValue(), node_type).getValue()
->>>>>>> 6bd24e43
             if isinstance(node_type, str):
                 node_type = Any
             node.inf_type = TypeInfo(Set[node_type])
@@ -154,21 +139,12 @@
         if node.items == []:
             node.inf_type = TypeInfo(Dict[Any, Any])
         else:
-<<<<<<< HEAD
-            key_type, val_type = node.items[0][0].inf_type.type, node.items[0][1].inf_type.type
-            for key_node, val_node in node.items:
-                if isinstance(key_type, type):
-                    key_type = self.type_constraints.unify(key_node.inf_type.type, key_type)
-                if isinstance(val_type, type):
-                    val_type = self.type_constraints.unify(val_node.inf_type.type, val_type)
-=======
             key_type, val_type = node.items[0][0].inf_type.getValue(), node.items[0][1].inf_type.getValue()
             for key_node, val_node in node.items:
                 if isinstance(key_type, type):
                     key_type = self.type_constraints.unify(key_node.inf_type.getValue(), key_type).getValue()
                 if isinstance(val_type, type):
                     val_type = self.type_constraints.unify(val_node.inf_type.getValue(), val_type).getValue()
->>>>>>> 6bd24e43
             if isinstance(key_type, str):
                 key_type = Any
             if isinstance(val_type, str):
@@ -181,22 +157,13 @@
             node.inf_type = TypeInfo(NoType)
         else:
             node.inf_type = TypeInfo(
-<<<<<<< HEAD
-                Tuple[tuple(x.inf_type.type for x in node.elts)])
-=======
                 Tuple[tuple(x.inf_type.getValue() for x in node.elts)])
->>>>>>> 6bd24e43
 
     ##############################################################################
     # Expression types
     ##############################################################################
     def visit_ifexp(self, node: astroid.IfExp) -> None:
-<<<<<<< HEAD
-        t = self.type_constraints.unify(node.body.inf_type.type, node.orelse.inf_type.type)
-        node.inf_type = TypeInfo(t)
-=======
         node.inf_type = self.type_constraints.unify(node.body.inf_type.getValue(), node.orelse.inf_type.getValue())
->>>>>>> 6bd24e43
 
     def visit_expr(self, node):
         """Expr nodes take the type of their child
@@ -241,11 +208,7 @@
     def visit_assign(self, node: astroid.Assign) -> None:
         """Update the enclosing scope's type environment for the assignment's binding(s)."""
         # the type of the expression being assigned
-<<<<<<< HEAD
-        expr_type = node.value.inf_type.type
-=======
         expr_type = node.value.inf_type.getValue()
->>>>>>> 6bd24e43
 
         for target in node.targets:
             self._assign_type(target, expr_type)
@@ -294,11 +257,7 @@
     # Operation nodes
     ##############################################################################
     def visit_call(self, node: astroid.Call) -> None:
-<<<<<<< HEAD
-        callable_t = node.func.inf_type.type
-=======
         callable_t = node.func.inf_type.getValue()
->>>>>>> 6bd24e43
         if not isinstance(callable_t, (CallableMeta, list)):
             if isinstance(callable_t, _ForwardRef):
                 func_name = callable_t.__forward_arg__
@@ -306,30 +265,13 @@
                 func_name = callable_t.__args__[0].__name__
             init_types = self.type_store.classes[func_name]['__init__']
             init_type = init_types[0]  # TODO: handle method overloading (through optional parameters)
-<<<<<<< HEAD
-            arg_types = [callable_t] + [arg.inf_type.type for arg in node.args]
-=======
             arg_types = [callable_t] + [arg.inf_type.getValue() for arg in node.args]
->>>>>>> 6bd24e43
             self.type_constraints.unify_call(init_type, *arg_types)
             node.inf_type = TypeInfo(callable_t)
         else:
             # TODO: resolve this case (from method lookup) more gracefully
             if isinstance(callable_t, list):
                 callable_t = callable_t[0]
-<<<<<<< HEAD
-                arg_types = [node.func.expr.inf_type.type]
-            else:
-                arg_types = []
-            arg_types += [arg.inf_type.type for arg in node.args]
-            print(callable_t, arg_types)
-            ret_type = self.type_constraints.unify_call(callable_t, *arg_types, node=node)
-            node.inf_type = TypeInfo(ret_type)
-
-    def visit_binop(self, node: astroid.BinOp) -> None:
-        method_name = BINOP_TO_METHOD[node.op]
-        arg_types = [node.left.inf_type.type, node.right.inf_type.type]
-=======
                 arg_types = [node.func.expr.inf_type.getValue()]
             else:
                 arg_types = []
@@ -339,7 +281,6 @@
     def visit_binop(self, node: astroid.BinOp) -> None:
         method_name = BINOP_TO_METHOD[node.op]
         arg_types = [node.left.inf_type.getValue(), node.right.inf_type.getValue()]
->>>>>>> 6bd24e43
         node.inf_type = self._handle_call(node, method_name, *arg_types, error_func=binop_error_message)
 
     def visit_unaryop(self, node: astroid.UnaryOp) -> None:
@@ -348,17 +289,10 @@
             node.inf_type = TypeInfo(bool)
         else:
             method_name = UNARY_TO_METHOD[node.op]
-<<<<<<< HEAD
-            node.inf_type = self._handle_call(node, method_name, node.operand.inf_type.type, error_func=unaryop_error_message)
-
-    def visit_boolop(self, node: astroid.BoolOp) -> None:
-        node_type_constraints = {operand_node.inf_type.type for operand_node in node.values}
-=======
             node.inf_type = self._handle_call(node, method_name, node.operand.inf_type.getValue(), error_func=unaryop_error_message)
 
     def visit_boolop(self, node: astroid.BoolOp) -> None:
         node_type_constraints = {operand_node.inf_type.getValue() for operand_node in node.values}
->>>>>>> 6bd24e43
         if len(node_type_constraints) == 1:
             node.inf_type = TypeInfo(node_type_constraints.pop())
         else:
@@ -375,13 +309,8 @@
                 resolved_type = self._handle_call(
                     node,
                     BINOP_TO_METHOD[comparator],
-<<<<<<< HEAD
-                    left.inf_type.type,
-                    right.inf_type.type
-=======
                     left.inf_type.getValue(),
                     right.inf_type.getValue()
->>>>>>> 6bd24e43
                 )
                 return_types.add(resolved_type.getValue())
         if len(return_types) == 1:
@@ -401,13 +330,8 @@
 
     def visit_subscript(self, node: astroid.Subscript) -> None:
         if node.ctx == astroid.Load:
-<<<<<<< HEAD
-            node.inf_type = self._handle_call(node, '__getitem__', node.value.inf_type.type,
-                                                      node.slice.inf_type.type)
-=======
             node.inf_type = self._handle_call(node, '__getitem__', node.value.inf_type.getValue(),
                                                       node.slice.inf_type.getValue())
->>>>>>> 6bd24e43
         else:
             node.inf_type = TypeInfo(NoType)
 
@@ -415,11 +339,7 @@
     # Loops
     ##############################################################################
     def visit_for(self, node):
-<<<<<<< HEAD
-        iter_type = self._handle_call(node, '__iter__', node.iter.inf_type.type).type
-=======
         iter_type = self._handle_call(node, '__iter__', node.iter.inf_type.getValue()).getValue()
->>>>>>> 6bd24e43
         contained_type = iter_type.__args__[0]
         if isinstance(node.target, astroid.AssignName):
             target_type = self.lookup_type(node.target, node.target.name)
@@ -436,11 +356,7 @@
     ##############################################################################
     def visit_comprehension(self, node: astroid.Comprehension) -> None:
         # TODO: refactor code duplication between this and visit_for.
-<<<<<<< HEAD
-        iter_type = self._handle_call(node, '__iter__', node.iter.inf_type.type).type
-=======
         iter_type = self._handle_call(node, '__iter__', node.iter.inf_type.getValue()).getValue()
->>>>>>> 6bd24e43
         contained_type = iter_type.__args__[0]
         if isinstance(node.target, astroid.AssignName):
             target_type = self.lookup_type(node.target, node.target.name)
@@ -453,22 +369,6 @@
         node.inf_type = TypeInfo(NoType)
 
     def visit_dictcomp(self, node: astroid.DictComp) -> None:
-<<<<<<< HEAD
-        key_type = self.type_constraints.resolve(node.key.inf_type.type)
-        val_type = self.type_constraints.resolve(node.value.inf_type.type)
-        node.inf_type = TypeInfo(Dict[key_type, val_type])
-
-    def visit_generatorexp(self, node: astroid.GeneratorExp) -> None:
-        elt_type = self.type_constraints.resolve(node.elt.inf_type.type)
-        node.inf_type = TypeInfo(Generator[elt_type, None, None])
-
-    def visit_listcomp(self, node: astroid.ListComp) -> None:
-        val_type = self.type_constraints.resolve(node.elt.inf_type.type)
-        node.inf_type = TypeInfo(List[val_type])
-
-    def visit_setcomp(self, node: astroid.SetComp) -> None:
-        elt_type = self.type_constraints.resolve(node.elt.inf_type.type)
-=======
         key_type = self.type_constraints.resolve(node.key.inf_type.getValue()).getValue()
         val_type = self.type_constraints.resolve(node.value.inf_type.getValue()).getValue()
         node.inf_type = TypeInfo(Dict[key_type, val_type])
@@ -483,7 +383,6 @@
 
     def visit_setcomp(self, node: astroid.SetComp) -> None:
         elt_type = self.type_constraints.resolve(node.elt.inf_type.getValue()).getValue()
->>>>>>> 6bd24e43
         node.inf_type = TypeInfo(Set[elt_type])
 
     def _handle_call(self, node: NodeNG, function_name: str, *arg_types: List[type],
@@ -555,11 +454,7 @@
         self.type_constraints.unify(self.lookup_type(node.parent, node.name), func_type)
 
     def visit_return(self, node: astroid.Return) -> None:
-<<<<<<< HEAD
-        t = node.value.inf_type.type
-=======
         t = node.value.inf_type.getValue()
->>>>>>> 6bd24e43
         self.type_constraints.unify(self.lookup_type(node, 'return'), t)
         node.inf_type = TypeInfo(NoType)
 
@@ -579,11 +474,7 @@
     # Statements
     ##############################################################################
     def visit_attribute(self, node: astroid.Attribute) -> None:
-<<<<<<< HEAD
-        expr_type = node.expr.inf_type.type
-=======
         expr_type = node.expr.inf_type.getValue()
->>>>>>> 6bd24e43
         if isinstance(expr_type, _ForwardRef):
             type_name =  expr_type.__forward_arg__
         else:
@@ -601,10 +492,7 @@
                 if isinstance(attribute_type, CallableMeta):
                     attribute_type = Callable[list(attribute_type.__args__[1:-1]), attribute_type.__args__[-1]]
                 node.inf_type = TypeInfo(attribute_type)
-<<<<<<< HEAD
-=======
-
->>>>>>> 6bd24e43
+
 
     def visit_annassign(self, node):
         variable_type = self.type_constraints.resolve(
