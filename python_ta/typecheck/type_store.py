import astroid
from collections import defaultdict
from typing import *
from typing import SupportsBytes
<<<<<<< HEAD
=======
from python_ta.typecheck.base import create_Callable
>>>>>>> ad544a27
import os
TYPE_SHED_PATH = os.path.join(os.path.dirname(__file__), 'typeshed', 'builtins.pyi')


_T = TypeVar('_T')
_T_co = TypeVar('_T_co', covariant=True)
_KT = TypeVar('_KT')
_VT = TypeVar('_VT')
_S = TypeVar('_S')
_T1 = TypeVar('_T1')
_T2 = TypeVar('_T2')
_T3 = TypeVar('_T3')
_T4 = TypeVar('_T4')
_T5 = TypeVar('_T5')
_TT = TypeVar('_TT', bound='type')
class _PathLike: pass


class TypeStore:
    def __init__(self, type_constraints):
        self.type_constraints = type_constraints
        with open(TYPE_SHED_PATH) as f:
            contents = '\n'.join(f.readlines())
        module = astroid.parse(contents)
        self.classes = defaultdict(dict)
        self.functions = defaultdict(list)
        for class_def in module.nodes_of_class(astroid.ClassDef):
            for base in class_def.bases:
                if isinstance(base, astroid.Subscript):
                    gen = base.value.as_string()
<<<<<<< HEAD
                    tvars = base.slice.as_string().split(',')
=======
                    tvars = base.slice.as_string().strip('()').split(',')
>>>>>>> ad544a27
                    if gen == 'Generic':
                        self.classes[class_def.name]['__pyta_tvars'] = tvars
            for function_def in class_def.nodes_of_class(astroid.FunctionDef):
                arg_types = []
                tvars = self.classes[class_def.name].get('__pyta_tvars', [])
                poly_tvars = [(eval(tvar, globals())) for tvar in tvars]
                for annotation in function_def.args.annotations:
                    if annotation is None:
                        # assume this is the first parameter 'self'
                        assert arg_types == []
                        arg_types.append(eval(
                            self._builtin_to_typing(class_def.name),
                            globals()))
                    else:
                        arg_types.append(eval(
                            self._builtin_to_typing(annotation.as_string()),
                            globals()))

                rtype = eval(self._builtin_to_typing(
                    function_def.returns.as_string()), globals())

<<<<<<< HEAD
                self.classes[class_def.name][function_def.name] = (Callable[arg_types, rtype], class_def.name)
                self.functions[function_def.name].append(Callable[arg_types, rtype])
=======
                self.classes[class_def.name][function_def.name] = (create_Callable(arg_types, rtype, poly_vars=poly_tvars), class_def.name)
                self.functions[function_def.name].append(create_Callable(arg_types, rtype, poly_vars=poly_tvars))
>>>>>>> ad544a27

    def lookup_function(self, operator, *args):
        """Helper method to lookup a function type given the operator and types of arguments."""
        if args:
            found = False
            func_types_list = self.functions[operator]
            for func_type in func_types_list:
                # check if args can be unified instead of checking if they are the same!
                unified = True
                for t1, t2 in zip(func_type.__args__[:-1], args):
                    if not self.type_constraints.can_unify(t1, t2):
                        unified = False
                        break
                if unified:
<<<<<<< HEAD
                    rtype = self.type_constraints.unify_call(func_type, *args)
                    if rtype == func_type.__args__[-1]:
                        return func_type
=======
                    return func_type
>>>>>>> ad544a27
            if not (unified or found):
                raise KeyError

    def _builtin_to_typing(self, type_name):
        """Convert a builtin type to its corrsponding typing module class."""
        tvars = self.classes[type_name].get('__pyta_tvars', [])
        tvar_string = f'[{",".join(tvars)}]' if tvars else ''

        if type_name == 'list':
            base_name = 'List'
        elif type_name == 'dict':
            base_name = 'Dict'
        elif type_name == 'tuple':
            base_name = 'Tuple'
        elif type_name == 'set':
            base_name = 'Set'
        elif type_name == 'frozenset':
            base_name = 'FrozenSet'
        elif type_name == 'function':  # special case
            base_name = 'Callable'
            tvar_string = '[[Any], Any]'
        else:
            base_name = type_name
            tvar_string = ''

<<<<<<< HEAD
        return base_name + tvar_string
=======
        return base_name + tvar_string

>>>>>>> ad544a27
<|MERGE_RESOLUTION|>--- conflicted
+++ resolved
@@ -2,10 +2,7 @@
 from collections import defaultdict
 from typing import *
 from typing import SupportsBytes
-<<<<<<< HEAD
-=======
 from python_ta.typecheck.base import create_Callable
->>>>>>> ad544a27
 import os
 TYPE_SHED_PATH = os.path.join(os.path.dirname(__file__), 'typeshed', 'builtins.pyi')
 
@@ -36,11 +33,7 @@
             for base in class_def.bases:
                 if isinstance(base, astroid.Subscript):
                     gen = base.value.as_string()
-<<<<<<< HEAD
-                    tvars = base.slice.as_string().split(',')
-=======
                     tvars = base.slice.as_string().strip('()').split(',')
->>>>>>> ad544a27
                     if gen == 'Generic':
                         self.classes[class_def.name]['__pyta_tvars'] = tvars
             for function_def in class_def.nodes_of_class(astroid.FunctionDef):
@@ -62,13 +55,8 @@
                 rtype = eval(self._builtin_to_typing(
                     function_def.returns.as_string()), globals())
 
-<<<<<<< HEAD
-                self.classes[class_def.name][function_def.name] = (Callable[arg_types, rtype], class_def.name)
-                self.functions[function_def.name].append(Callable[arg_types, rtype])
-=======
                 self.classes[class_def.name][function_def.name] = (create_Callable(arg_types, rtype, poly_vars=poly_tvars), class_def.name)
                 self.functions[function_def.name].append(create_Callable(arg_types, rtype, poly_vars=poly_tvars))
->>>>>>> ad544a27
 
     def lookup_function(self, operator, *args):
         """Helper method to lookup a function type given the operator and types of arguments."""
@@ -83,13 +71,7 @@
                         unified = False
                         break
                 if unified:
-<<<<<<< HEAD
-                    rtype = self.type_constraints.unify_call(func_type, *args)
-                    if rtype == func_type.__args__[-1]:
-                        return func_type
-=======
                     return func_type
->>>>>>> ad544a27
             if not (unified or found):
                 raise KeyError
 
@@ -115,9 +97,5 @@
             base_name = type_name
             tvar_string = ''
 
-<<<<<<< HEAD
-        return base_name + tvar_string
-=======
         return base_name + tvar_string
 
->>>>>>> ad544a27
