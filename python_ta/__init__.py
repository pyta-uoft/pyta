"""Python Teaching Assistant

The goal of this module is to provide automated feedback to students in our
introductory Python courses, using static analysis of their code.

To run the checker, call the check function on the name of the module to check.

> import python_ta
> python_ta.check_all('mymodule')

Or, put the following code in your Python module:

if __name__ == '__main__':
    import python_ta
    python_ta.check_all()
"""
import importlib.util
import os
import sys
import tokenize
import webbrowser

import pylint.lint
import pylint.utils

from astroid import MANAGER, modutils

from .reporters import ColorReporter
from .patches import patch_all

# Local version of website; will be updated later.
HELP_URL = 'http://www.cs.toronto.edu/~david/pyta/'

# check the python version
if sys.version_info < (3, 4, 0):
    print('You need Python 3.4 or later to run this script')


def check_errors(module_name='', reporter=ColorReporter, number_of_messages=5,
                 config=''):
    """Check a module for errors, printing a report.
    """
    _check(module_name=module_name, reporter=reporter, number_of_messages=number_of_messages, level='error', local_config=config)


def check_all(module_name='', reporter=ColorReporter, number_of_messages=5,
              config=''):
    """Check a module for errors and style warnings, printing a report."""
    _check(module_name, reporter, number_of_messages, level='all',
           local_config=config)


def _find_pylintrc_same_locale(curr_dir):
    """Search for a `.pylintrc` configuration file provided in same (user) 
    location as the source file to check.
    Return absolute path to the file, or None.
    `curr_dir` is an absolute path to a directory, containing a file to check.
    For more info see, pylint.config.find_pylintrc
    """
    found_pylintrc_location = None
    if os.path.exists(os.path.join(curr_dir, '.pylintrc')):
        found_pylintrc_location = os.path.join(curr_dir, '.pylintrc')
    elif os.path.exists(os.path.join(curr_dir, 'pylintrc')):
        found_pylintrc_location = os.path.join(curr_path, 'pylintrc')
    return found_pylintrc_location


def _load_pylint_plugins(current_reporter, local_config, pep8):
    """Register checker plugins for pylint. Return linter."""
    linter = pylint.lint.PyLinter(reporter=current_reporter)
    linter.load_default_plugins()
    linter.load_plugin_modules(['python_ta/checkers/forbidden_import_checker',
                                'python_ta/checkers/global_variables_checker',
                                'python_ta/checkers/dynamic_execution_checker',
                                'python_ta/checkers/IO_Function_checker',
                                # TODO: Fix this test
                                #'python_ta/checkers/invalid_range_index_checker',
                                'python_ta/checkers/assigning_to_self_checker',
                                'python_ta/checkers/always_returning_checker',
                                'python_ta/checkers/type_inference_checker'])
    if pep8:
        linter.load_plugin_modules(['python_ta/checkers/pycodestyle_checker'])

    if isinstance(local_config, str) and local_config != '':
        # Use config file at the specified path instead of the default.
        print('### Loaded your configuration file:', local_config)
        linter.read_config_file(local_config)
    else:
        # Use default config file shipped with the python_ta package.
        pylintrc_location = os.path.join(os.path.dirname(__file__), '.pylintrc')
        print('### Loaded default configuration file:', pylintrc_location)
        linter.read_config_file(pylintrc_location)

        # Override part of the default config, with a dict of config options.
        if isinstance(local_config, dict):
            print('### Loaded configuration dictionary.')
            for key in local_config:
                linter.global_set_option(key, local_config[key])

    linter.load_config_file()
    return linter


def _apply_nearest_config(linter=None, file_abs_path=''):
    """Apply the nearest `.pylintrc` config file (options) to files that are
    linted in a recursive call to _check. Don't search parent directories for
    a config file.
    `file_abs_path` is the absolute path to the file being linted.
    Note: all non-overridden values from previously loaded configuration files 
    are used in subsequent files that get linted.
    """
    curr_dir = file_abs_path
    if file_abs_path.endswith('.py'):
        curr_dir = os.path.dirname(file_abs_path)
    pylintrc_location = _find_pylintrc_same_locale(curr_dir)
    if pylintrc_location is not None:
        print('### Loaded local configuration file:', pylintrc_location)
        # Always read and load, even if done already (do not cache).
        linter.read_config_file(pylintrc_location)
        linter.load_config_file()


def _verify_pre_check(filepath):
    """Check student code for certain issues."""

    # Make sure the program doesn't crash for students.
    # Could use some improvement for better logging and error reporting.
    try:
        # Check for inline "pylint:" comment, which may indicate a student
        # trying to disable a check.
        with tokenize.open(filepath) as f:
            for (tok_type, content, _, _, _) in tokenize.generate_tokens(f.readline):
                if tok_type != tokenize.COMMENT:
                    continue
                match = pylint.utils.OPTION_RGX.search(content)
                if match is not None:
                    print('ERROR: string "pylint:" found in comment. ' +
                          'No check run on file `{}`\n'.format(filepath))
                    return False
    except IndentationError as e:
        print('ERROR: python_ta could not check your code due to an ' +
              'indentation error at line {}'.format(e.lineno))
        return False
    except tokenize.TokenError as e:
        print('ERROR: python_ta could not check your code due to a ' +
              'syntax error in your file')
        return False
    return True

def get_file_paths(rel_path):
    """A generator for iterating python files within a directory.
    `rel_path` is a relative path to a file or directory.
    Returns paths to all files in a directory.
    TODO: refactor helpers into a new file, `python_ta/utils.py`
    """
    if not os.path.isdir(rel_path):
        yield rel_path  # Don't do anything; return the file name.
    else:
        for root, _, files in os.walk(rel_path):
            for filename in (f for f in files if f.endswith('.py')):
                yield os.path.join(root, filename)  # Format path, from root.


def get_file_paths(rel_path):
    """A generator for iterating python files within a directory.
    `rel_path` is a relative path to a file or directory.
    Returns paths to all files in a directory.
    TODO: refactor helpers into a new file, `python_ta/utils.py`
    """
    if not os.path.isdir(rel_path):
        yield rel_path  # Don't do anything; return the file name.
    else:
        for root, _, files in os.walk(rel_path):
            for filename in (f for f in files if f.endswith('.py')):
                yield os.path.join(root, filename)  # Format path, from root.


def _check(module_name='', reporter=ColorReporter, number_of_messages=5, level='all',
           local_config='', pep8=False):
    """Check a module for problems, printing a report.

    The `module_name` can take several inputs:
    - a string of the directory, or file to check (`.py` extension is optional). 
    - a list of strings of directories or files.
    - or not provided, to check the current python file.

    `level` is used to specify which checks should be made.

    `local_config` is a dict of config options, or string of a config file name.
    """
    valid_module_names = []

    # Allow call to check with empty args
    if module_name == '':
        m = sys.modules['__main__']
        spec = importlib.util.spec_from_file_location(m.__name__, m.__file__)
        module_name = [spec.origin]
    # Enforce API to expect 1 file or directory if type is list
    elif isinstance(module_name, str):
        module_name = [module_name]
    # otherwise, enforce API to expect `module_name` type as list
    elif not isinstance(module_name, list):
        print('No checks run. Input to check, `{}`, has invalid type, must be a list of strings.\n'.format(module_name))
        return

    current_reporter = reporter(number_of_messages)
    linter = _load_pylint_plugins(current_reporter, local_config, pep8)
    
    patch_all()  # Monkeypatch pylint

    # Filter valid files to check.
    for item in module_name:
        if not isinstance(item, str):  # Issue errors for invalid types
            current_reporter.show_file_linted(item)
            print('No check run on file `{}`, with invalid type. Must be type: str.\n'.format(item))
        elif os.path.isdir(item):
            valid_module_names.append(item)
        elif not os.path.exists(item):
            # For files with dot notation, e.g., `examples.<filename>`
<<<<<<< HEAD
            filepath = modutils.file_from_modpath(item.split('.'))
            if os.path.exists(filepath):
                valid_module_names.append(filepath)
            else:
=======
            try:
                filepath = modutils.file_from_modpath(item.split('.'))
                if os.path.exists(filepath):
                    valid_module_names.append(filepath)
                else:
                    current_reporter.show_file_linted(item)
                    print('Could not find the file called, `{}`\n'.format(item))
            except ImportError:
                current_reporter.show_file_linted(item)
>>>>>>> 2feec47e
                print('Could not find the file called, `{}`\n'.format(item))
        else:
            valid_module_names.append(item)  # Check other valid files.

    # Try to check file, issue error message for invalid files.
    try:
        for locations in valid_module_names:
            for file_py in get_file_paths(locations):
<<<<<<< HEAD
                # Load config file in user location
                _apply_nearest_config(linter, os.path.abspath(file_py))
=======
>>>>>>> 2feec47e
                current_reporter.show_file_linted(file_py)
                if not _verify_pre_check(file_py):
                    continue  # Check the other files
                linter.check(file_py)  # Lint !
                current_reporter.print_messages(level)
                current_reporter.reset_messages()  # Clear lists for any next file.

    except Exception as e:
        print('Unexpected error encountered - please report this to david@cs.toronto.edu!')
        print('Error message: "{}"'.format(e))
        raise e


def doc(msg_id):
    """Open a webpage explaining the error for the given message."""
    msg_url = HELP_URL + '#' + msg_id
    print('Opening {} in a browser.'.format(msg_url))
    webbrowser.open(msg_url)<|MERGE_RESOLUTION|>--- conflicted
+++ resolved
@@ -147,19 +147,6 @@
         return False
     return True
 
-def get_file_paths(rel_path):
-    """A generator for iterating python files within a directory.
-    `rel_path` is a relative path to a file or directory.
-    Returns paths to all files in a directory.
-    TODO: refactor helpers into a new file, `python_ta/utils.py`
-    """
-    if not os.path.isdir(rel_path):
-        yield rel_path  # Don't do anything; return the file name.
-    else:
-        for root, _, files in os.walk(rel_path):
-            for filename in (f for f in files if f.endswith('.py')):
-                yield os.path.join(root, filename)  # Format path, from root.
-
 
 def get_file_paths(rel_path):
     """A generator for iterating python files within a directory.
@@ -217,22 +204,10 @@
             valid_module_names.append(item)
         elif not os.path.exists(item):
             # For files with dot notation, e.g., `examples.<filename>`
-<<<<<<< HEAD
             filepath = modutils.file_from_modpath(item.split('.'))
             if os.path.exists(filepath):
                 valid_module_names.append(filepath)
             else:
-=======
-            try:
-                filepath = modutils.file_from_modpath(item.split('.'))
-                if os.path.exists(filepath):
-                    valid_module_names.append(filepath)
-                else:
-                    current_reporter.show_file_linted(item)
-                    print('Could not find the file called, `{}`\n'.format(item))
-            except ImportError:
-                current_reporter.show_file_linted(item)
->>>>>>> 2feec47e
                 print('Could not find the file called, `{}`\n'.format(item))
         else:
             valid_module_names.append(item)  # Check other valid files.
@@ -241,11 +216,8 @@
     try:
         for locations in valid_module_names:
             for file_py in get_file_paths(locations):
-<<<<<<< HEAD
                 # Load config file in user location
                 _apply_nearest_config(linter, os.path.abspath(file_py))
-=======
->>>>>>> 2feec47e
                 current_reporter.show_file_linted(file_py)
                 if not _verify_pre_check(file_py):
                     continue  # Check the other files
