--- conflicted
+++ resolved
@@ -25,14 +25,7 @@
         )
     }
 
-<<<<<<< HEAD
-    def __init__(self, linter=None):
-=======
-    # this is important so that your checker is executed before others
-    priority = -1
-
     def __init__(self, linter=None) -> None:
->>>>>>> 5f2d9226
         super().__init__(linter)
         self.import_names = []
 
@@ -111,11 +104,6 @@
     return node_list
 
 
-<<<<<<< HEAD
-def register(linter):
+def register(linter: PyLinter) -> None:
     """Required method to auto-register this checker to the linter"""
-=======
-def register(linter: PyLinter) -> None:
-    """required method to auto register this checker"""
->>>>>>> 5f2d9226
     linter.register_checker(GlobalVariablesChecker(linter))