import astroid
import nose
from hypothesis import settings, given, HealthCheck
import tests.custom_hypothesis_support as cs
settings.load_profile("pyta")


@given(cs.simple_homogeneous_dict_node(min_size=1))
@settings(suppress_health_check=[HealthCheck.too_slow])
def test_dict_comprehension_reproduce_homogeneous(node):
    """Test DictComp node visitor representing a comprehension expression reproducing the the key, value pairs
    of a homogeneous Dictionary."""
    dictionary = node.as_string()
    program = f'{{key: {dictionary}[key] for key in {dictionary}}}'
    module, _ = cs._parse_text(program)
    dictcomp_node = list(module.nodes_of_class(astroid.DictComp))[0]
    # reproducing the dict with dict. comprehension; the type of the expression will be same as original iterable
<<<<<<< HEAD
    assert dictcomp_node.inf_type.type == dictcomp_node.generators[0].iter.inf_type.type
=======
    assert dictcomp_node.inf_type.getValue() == dictcomp_node.generators[0].iter.inf_type.getValue()
>>>>>>> 6bd24e43


@given(cs.dict_node(min_size=1))
@settings(suppress_health_check=[HealthCheck.too_slow])
def test_dict_comprehension_reproduce_heterogeneous(node):
    """Test DictComp node visitor representing a comprehension expression reproducing the the key, value pairs
    of a heterogeneous Dictionary."""
    dictionary = node.as_string()
    program = f"{{key: {dictionary}[key] for key in {dictionary}}}"
    module, _ = cs._parse_text(program)
    dictcomp_node = list(module.nodes_of_class(astroid.DictComp))[0]
<<<<<<< HEAD
    assert dictcomp_node.inf_type.type == dictcomp_node.generators[0].iter.inf_type.type
=======
    assert dictcomp_node.inf_type.getValue() == dictcomp_node.generators[0].iter.inf_type.getValue()
>>>>>>> 6bd24e43


if __name__ == '__main__':
    nose.main()<|MERGE_RESOLUTION|>--- conflicted
+++ resolved
@@ -15,11 +15,7 @@
     module, _ = cs._parse_text(program)
     dictcomp_node = list(module.nodes_of_class(astroid.DictComp))[0]
     # reproducing the dict with dict. comprehension; the type of the expression will be same as original iterable
-<<<<<<< HEAD
-    assert dictcomp_node.inf_type.type == dictcomp_node.generators[0].iter.inf_type.type
-=======
     assert dictcomp_node.inf_type.getValue() == dictcomp_node.generators[0].iter.inf_type.getValue()
->>>>>>> 6bd24e43
 
 
 @given(cs.dict_node(min_size=1))
@@ -31,11 +27,7 @@
     program = f"{{key: {dictionary}[key] for key in {dictionary}}}"
     module, _ = cs._parse_text(program)
     dictcomp_node = list(module.nodes_of_class(astroid.DictComp))[0]
-<<<<<<< HEAD
-    assert dictcomp_node.inf_type.type == dictcomp_node.generators[0].iter.inf_type.type
-=======
     assert dictcomp_node.inf_type.getValue() == dictcomp_node.generators[0].iter.inf_type.getValue()
->>>>>>> 6bd24e43
 
 
 if __name__ == '__main__':
