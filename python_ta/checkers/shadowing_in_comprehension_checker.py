"""Checker for variable shadowing in a comprehension.
"""
from astroid import nodes
from pylint.checkers import BaseChecker
from pylint.checkers.utils import only_required_for_messages
from pylint.lint import PyLinter


class ShadowingInComprehensionChecker(BaseChecker):
    """A checker class that reports a comprehension variable shadowing a variable in outer scope"""

    name = "shadowing_in_comprehension"
    msgs = {
        "E9988": (
            "Comprehension variable '%s' shadows a variable in an outer scope",
            "shadowing-in-comprehension",
            "Used when there is shadowing inside a comprehension",
        )
    }

    @only_required_for_messages("shadowing-in-comprehension")
<<<<<<< HEAD
    def visit_comprehension(self, node: nodes.Comprehension):
        """Visit the comprehension node"""
=======
    def visit_comprehension(self, node: nodes.Comprehension) -> None:
>>>>>>> 5f2d9226
        if isinstance(node.target, nodes.Tuple):
            for target in node.target.elts:
                if target.name in node.parent.frame().locals and target.name != "_":
                    args = target.name
                    self.add_message("shadowing-in-comprehension", node=target, args=args)
        elif isinstance(node.target, nodes.AssignName):
            if node.target.name in node.parent.frame().locals and node.target.name != "_":
                args = node.target.name
                self.add_message("shadowing-in-comprehension", node=node.target, args=args)


<<<<<<< HEAD
def register(linter):
    """Required method to auto-register this checker to the linter"""
=======
def register(linter: PyLinter) -> None:
>>>>>>> 5f2d9226
    linter.register_checker(ShadowingInComprehensionChecker(linter))<|MERGE_RESOLUTION|>--- conflicted
+++ resolved
@@ -19,12 +19,8 @@
     }
 
     @only_required_for_messages("shadowing-in-comprehension")
-<<<<<<< HEAD
-    def visit_comprehension(self, node: nodes.Comprehension):
+    def visit_comprehension(self, node: nodes.Comprehension) -> None:
         """Visit the comprehension node"""
-=======
-    def visit_comprehension(self, node: nodes.Comprehension) -> None:
->>>>>>> 5f2d9226
         if isinstance(node.target, nodes.Tuple):
             for target in node.target.elts:
                 if target.name in node.parent.frame().locals and target.name != "_":
@@ -36,10 +32,6 @@
                 self.add_message("shadowing-in-comprehension", node=node.target, args=args)
 
 
-<<<<<<< HEAD
-def register(linter):
+def register(linter: PyLinter) -> None:
     """Required method to auto-register this checker to the linter"""
-=======
-def register(linter: PyLinter) -> None:
->>>>>>> 5f2d9226
     linter.register_checker(ShadowingInComprehensionChecker(linter))