import astroid
<<<<<<< HEAD
import nose
from nose import SkipTest
from nose.tools import eq_
from python_ta.typecheck.base import TypeConstraints


def test_unify_typevar_concrete():
    tc = TypeConstraints()
    tvar = tc.fresh_tvar(None)
    res = tc.unify(tvar, bool)
    eq_(res, bool)
    eq_(tc.resolve(tvar), bool)

def test_unify_two_typevar_concrete():
    tc = TypeConstraints()
    tvar1 = tc.fresh_tvar(None)
    tc.unify(tvar1, bool)
    res = tc.unify(tvar1, bool)
    tvar2 = tc.fresh_tvar(None)
    res = tc.unify(tvar1, tvar2)
    eq_(res, bool)
    eq_(tc.resolve(tvar2), bool)

def test_unify_nested_tuples():
    tc = TypeConstraints()
    res = tc.unify(Tuple[str, Tuple[str, bool]], Tuple[str, Tuple[str, bool]])
    eq_(res, Tuple[str, Tuple[str, bool]])

def test_unify_typevars_in_tuple():
    tc = TypeConstraints()
    tvar1 = tc.fresh_tvar(None)
    tvar2 = tc.fresh_tvar(None)
    res = tc.unify(Tuple[tvar1, tvar2], Tuple[str, bool])
    eq_(res, Tuple[str, bool])
    eq_(tc.resolve(tvar1), str)
    eq_(tc.resolve(tvar2), bool)

def test_unify_typevars_nested_tuples():
    raise SkipTest('resolve needs to be recursive for this test to work')
    tc = TypeConstraints()
    tvar1 = tc.fresh_tvar(None)
    tvar2 = Tuple[tvar1, bool]
    res = tc.unify(tvar2, Tuple[Tuple[str, bool], bool])
    eq_(res, Tuple[Tuple[str, bool], bool])
    eq_(tc.resolve(tvar1), Tuple[str, bool])
    eq_(tc.resolve(tvar2), Tuple[Tuple[str, bool], bool])


# error cases

def test_diff_concrete_types():
    tc = TypeConstraints()
    eq_(tc.unify(str, bool),
        'Incompatible types <class \'str\'> <class \'bool\'>')
=======
from typing import *
from typing import TupleMeta, CallableMeta, _ForwardRef
from python_ta.transforms.type_inference_visitor import main
from python_ta.typecheck.base import TypeConstraints, _TNode
from nose import SkipTest
from nose.tools import eq_

skip_msg = "Skipped"
error_msg = "Error"
tc = TypeConstraints()


# Helper functions
def unify_helper(arg1, arg2, exp_result):
    unify_result = tc.unify(arg1, arg2)
    if exp_result == error_msg:
        eq_(type(unify_result), str)  # TODO: check for error messages
    elif isinstance(exp_result, TypeVar):
        eq_(unify_result, tc.resolve(exp_result))
    else:
        eq_(unify_result, exp_result)


def setup_typevar(t: type):
    tv = tc.fresh_tvar(None)
    tc.unify(tv, t)
    return tv


# Unify primitives
def test_same_prim():
    unify_helper(bool, bool, bool)
    unify_helper(int, int, int)
    unify_helper(str, str, str)


def test_diff_prim():
    unify_helper(bool, str, error_msg)
    unify_helper(int, str, error_msg)
    unify_helper(bool, int, error_msg)
    unify_helper(float, int, error_msg)
    unify_helper(float, str, error_msg)


def test_subclasses():
    raise SkipTest(skip_msg)
    # Currently no support for subclasses
    unify_helper(int, bool, bool)
    unify_helper(bool, int, bool)


# Unify TypeVars
def test_same_typevars():
    tc.reset()
    tv1 = setup_typevar(str)
    tv2 = setup_typevar(str)

    eq_(tc.resolve(tv1), str)
    eq_(tc.resolve(tv2), str)
    unify_helper(tv1, tv2, tv1)


def test_same_typevars_flipped():
    tc.reset()
    tv1 = setup_typevar(str)
    tv2 = setup_typevar(str)

    eq_(tc.resolve(tv1), str)
    eq_(tc.resolve(tv2), str)
    unify_helper(tv1, tv2, tv2)


def test_diff_typevars():
    tc.reset()
    tv_str = setup_typevar(str)
    tv_int = setup_typevar(int)

    eq_(tc.resolve(tv_str), str)
    eq_(tc.resolve(tv_int), int)
    unify_helper(tv_int, tv_str, error_msg)


def test_one_typevar():
    tc.reset()
    tv = setup_typevar(str)

    eq_(tc.resolve(tv), str)
    unify_helper(tv, str, str)
    unify_helper(str, tv, str)
    unify_helper(tv, int, error_msg)
    unify_helper(int, tv, error_msg)


def test_one_typevar_bool_int():
    raise SkipTest("skip_msg")
    # Currently no support for subclasses
    tc.reset()
    tv = setup_typevar(bool)

    eq_(tc.resolve(tv), bool)
    unify_helper(tv, int, bool)
    unify_helper(int, tv, bool)
    unify_helper(tv, str, error_msg)


def test_two_typevar():
    tc.reset()
    tv1 = setup_typevar(bool)
    tv2 = tc.fresh_tvar(None)
    unify_helper(tv1, tv2, bool)


# Unify ForwardRefs
def test_same_forward_ref():
    fr1 = _ForwardRef('a')
    fr2 = _ForwardRef('a')
    unify_helper(fr1, fr2, fr1)
    unify_helper(fr1, fr2, fr2)


def test_diff_forward_ref():
    fr1 = _ForwardRef('a')
    fr2 = _ForwardRef('b')
    unify_helper(fr1, fr2, error_msg)


def test_one_forward_ref():
    fr = _ForwardRef('a')
    unify_helper(fr, str, error_msg)


# Unify Tuples
def test_same_tuple():
    unify_helper(Tuple[int, int], Tuple[int, int], Tuple[int, int])
    unify_helper(Tuple[str, str], Tuple[str, str], Tuple[str, str])


def test_tuple_subclass():
    raise SkipTest(skip_msg)
    # Currently no support for subclasses
    unify_helper(Tuple[bool, bool], Tuple[int, int], Tuple[bool, bool])
    unify_helper(Tuple[int, int], Tuple[bool, bool], Tuple[bool, bool])


def test_diff_tuple():
    raise SkipTest(skip_msg)
    # _unify_generic not properly checking for error messages, instead attempts
    # to make invalid ForwardRef
    unify_helper(Tuple[int, int], Tuple[str, str], error_msg)


def test_nested_tuples():
    unify_helper(Tuple[str, Tuple[str, bool]], Tuple[str, Tuple[str, bool]],
                 Tuple[str, Tuple[str, bool]])


def test_typevars_tuple():
    tv1 = tc.fresh_tvar(None)
    tv2 = tc.fresh_tvar(None)
    unify_helper(Tuple[tv1, tv2], Tuple[str, bool], Tuple[str, bool])
    eq_(tc.resolve(tv1), str)
    eq_(tc.resolve(tv2), bool)


def test_typevars_nested_tuples():
    raise SkipTest('resolve needs to be recursive for this test to work')
    t1 = tc.fresh_tvar(None)
    t2 = Tuple[tv1, bool]
    unify_helper(tv2, Tuple[Tuple[str, bool], bool],
                 Tuple[Tuple[str, bool], bool])
    eq_(tc.resolve(tv1), Tuple[str, bool])
    eq_(tc.resolve(tv2), Tuple[Tuple[str, bool], bool])

>>>>>>> 860c0c89

def test_diff_nested_tuples():
    raise SkipTest('error propagation must be implemented for this to work')
    unify_helper(Tuple[str, Tuple[str, str]],
                 Tuple[str, Tuple[bool, str]], error_msg)


# Unify list
def test_same_list():
    unify_helper(List[str], List[str], List[str])
    unify_helper(List[int], List[int], List[int])


def test_diff_list():
    raise SkipTest(skip_msg)
    # _unify_generic not properly checking for error messages, instead attempts
    # to make invalid ForwardRef
    unify_helper(List[str], List[int], error_msg)


# Unify callables
def test_callable_subclass():
    c1 = Callable[[bool], bool]
    c2 = Callable[[int], int]

    eq_(tc.resolve(c1), Callable[[bool], bool])
    eq_(tc.resolve(c2), Callable[[int], int])
    unify_helper(c1, c2, c1)


def test_callable_subclass_flipped():
    raise SkipTest(skip_msg)
    # Should be returning Callable[[bool], bool]
    c1 = Callable[[bool], bool]
    c2 = Callable[[int], int]

    unify_helper(c2, c1, c1)


def test_diff_callable():
    raise SkipTest(skip_msg)
    # _unify_generic not properly checking for error messages, instead attempts
    # to make invalid ForwardRef
    c1 = Callable[[bool], bool]
    c2 = Callable[[str], str]

    unify_helper(c1, c2, error_msg)<|MERGE_RESOLUTION|>--- conflicted
+++ resolved
@@ -1,60 +1,4 @@
 import astroid
-<<<<<<< HEAD
-import nose
-from nose import SkipTest
-from nose.tools import eq_
-from python_ta.typecheck.base import TypeConstraints
-
-
-def test_unify_typevar_concrete():
-    tc = TypeConstraints()
-    tvar = tc.fresh_tvar(None)
-    res = tc.unify(tvar, bool)
-    eq_(res, bool)
-    eq_(tc.resolve(tvar), bool)
-
-def test_unify_two_typevar_concrete():
-    tc = TypeConstraints()
-    tvar1 = tc.fresh_tvar(None)
-    tc.unify(tvar1, bool)
-    res = tc.unify(tvar1, bool)
-    tvar2 = tc.fresh_tvar(None)
-    res = tc.unify(tvar1, tvar2)
-    eq_(res, bool)
-    eq_(tc.resolve(tvar2), bool)
-
-def test_unify_nested_tuples():
-    tc = TypeConstraints()
-    res = tc.unify(Tuple[str, Tuple[str, bool]], Tuple[str, Tuple[str, bool]])
-    eq_(res, Tuple[str, Tuple[str, bool]])
-
-def test_unify_typevars_in_tuple():
-    tc = TypeConstraints()
-    tvar1 = tc.fresh_tvar(None)
-    tvar2 = tc.fresh_tvar(None)
-    res = tc.unify(Tuple[tvar1, tvar2], Tuple[str, bool])
-    eq_(res, Tuple[str, bool])
-    eq_(tc.resolve(tvar1), str)
-    eq_(tc.resolve(tvar2), bool)
-
-def test_unify_typevars_nested_tuples():
-    raise SkipTest('resolve needs to be recursive for this test to work')
-    tc = TypeConstraints()
-    tvar1 = tc.fresh_tvar(None)
-    tvar2 = Tuple[tvar1, bool]
-    res = tc.unify(tvar2, Tuple[Tuple[str, bool], bool])
-    eq_(res, Tuple[Tuple[str, bool], bool])
-    eq_(tc.resolve(tvar1), Tuple[str, bool])
-    eq_(tc.resolve(tvar2), Tuple[Tuple[str, bool], bool])
-
-
-# error cases
-
-def test_diff_concrete_types():
-    tc = TypeConstraints()
-    eq_(tc.unify(str, bool),
-        'Incompatible types <class \'str\'> <class \'bool\'>')
-=======
 from typing import *
 from typing import TupleMeta, CallableMeta, _ForwardRef
 from python_ta.transforms.type_inference_visitor import main
@@ -228,7 +172,6 @@
     eq_(tc.resolve(tv1), Tuple[str, bool])
     eq_(tc.resolve(tv2), Tuple[Tuple[str, bool], bool])
 
->>>>>>> 860c0c89
 
 def test_diff_nested_tuples():
     raise SkipTest('error propagation must be implemented for this to work')
