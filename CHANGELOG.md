# Changelog

All notable changes to this project will be documented in this file.

The format is based on [Keep a Changelog](https://keepachangelog.com/en/1.0.0/),
and adheres to [Semantic Versioning](https://semver.org/spec/v2.0.0.html).

## Unreleased

### ✨ Enhancements

- Support `x in` and `x not in` preconditions involving `set()`, `list()`, and `tuple()` function calls in the Z3 parser.
- Update the `output-format` configuration option to take reporter aliases rather than the plugin path.
- Integrated Watchdog to enable automatic re-checking of Python files when changes are detected.
- Added `autoformat-options` configuration option to let users specify command-line arguments to the Black formatting tool
- Update `check_all` and `check_error` functions to let users pass in `typing.IO` objects to the `output` argument
- Update the `forbidden-io-function-checker` to check functions from imported modules as well as methods (according to their qualified name)
- Update the `forbidden-io-function-checker` to flag aliases of forbidden functions
- Update how error messages are overridden such that section headers are no longer required within the config file
- Added `presistent_server` which recives the watch property changes through websockets and updates the HTML report
- Added optional `on_verify_fail` argument to `check_all` and `check_error`, allowing users to raise a `ValueError` and immediately stop execution when a file cannot be checked.
- Enhanced CFG generation to support `match` statements.
- Added the optional `format` argument to the `AccumulationTable` class, allowing users to select between csv or table formatted outputs.
- Added optional `z3_enabled` argument (default False) to `generate_cfg`, allowing users to enable `z3` functionalities and providing extra safeguard to prevent z3 (and z3 related) imports from being executed when z3 is not enabled.
- Added a dark mode toggle with system detection for the html reporter
- Replaced icons on the html reporter using the heroicons library, adding hover effects
<<<<<<< HEAD
- Extended `infinite-loop` check to flag while loops with constant conditions and no exit statements (e.g.: `return`, `break`, `raise`, `yield`, `sys.exit()`)
=======
- Added command-line interface for CFG generation, allowing users to run `python -m python_ta.cfg <file>` with options for auto-open and visitor configuration
>>>>>>> 90198a5f

### 💫 New checkers

- `infinite-loop`: Provide an error message when a `while` loop never terminates, indicating an infinite loop.

### 🐛 Bug fixes

- Introduced the IDTracker class to track unique IDs in memory model diagrams across multiple snapshots.
- `check_contracts` no longer makes methods immediately enforce Representation Invariant checks when setting attributes of instances with the same type (one `Node` modifies another `Node` instance) and only checks RIs for these instances after the method returns.
- Fixed error in `contracts` where comments in docstring assertions are not removed while parsing
- Improved error message in `patches/transforms.py` where CFGVisitor is run
- Fixed a bug in AccumulationTable where loop variable names weren't being captured for all nested targets.
- Fixed a bug in the `infinite-loop` checker where function and method names were incorrectly included in the set of condition variables.

### 📚 Documentation Updates

- Linked the contributions list (README.md) in the pull request template

### 🔧 Internal changes

- Refactored custom checker tests to group repeated tests using pytest.mark.parametrize.
- Dynamically loaded only the reporter specified in the configuration
- Added test case for `check_all` function ensuring proper behaviour when handling inputs in package notation.
- Improved `get_valid_files_to_check` function by removing unreachable code.
- Refactored `test_check.py` to use `pytest.mark.parametrize` annotation, improving test isolation and extracting inputs from test functions
- Added test case to `test_check.py` for better coverage of `colour_messages_by_type`
- Removed unused imports from `python_ta` module
- Wrapped type-only imports in if `TYPE_CHECKING` guards
- Refactored `render_pep8_errors` to use a dict that maps error codes to error functions instead of repeated conditional statements
- Added two test cases to `test_accumulation_table.py` to verify that `AccumulationTable` correctly extracts loop variables from nested tuple structures.
- Refactored `condition_logic_checker.py`, `cfg_generator.py` and `graph.py` by removing top-level `z3` (and z3 related) imports and moving them inside of functions where needed.
- Wrapped type-only `z3` (and z3 related) imports in a `TYPE_CHECKING` guard in `condition_logic_checker.py`, `graph.py` and `cfg_generator.py`.
- Added tests to improve coverage in `condition_logic_checker.py`, `graph.py` and `cfg_generator.py`, verifying behaviour in case of failed `z3` (and z3 related) import via import patching.
- Added `z3_enabled` optional initializer argument (default False) to `ControlFlowGraph` class in `graph.py` and `CFGVisitor` class in `visitor.py`.
- Updated `transforms.py` to ensure the patched version of `patch_ast_transforms` dynamically reads the `z3` option from linter config to reflect correct runtime setting.
- Simplified combined Z3 preconditions in `set_function_def_z3_constraints` using `z3.simplify`

## [2.10.1] - 2025-02-19

### 🐛 Bug fixes

- Fix import error when `graphviz` is not installed

## [2.10.0] - 2025-02-18

### ✨ Enhancements

- Added custom error message for `comparison-with-callable`
- Changed `pyta-template-file` argument to now resolve the file path relative to the CWD.
- Added a watch configuration option to the HTML reporter for persistent server mode.
- Added `server-port` configuration option to specify the port number to use when serving the PyTA HTML report.
- Added new checker option `mypy-options` in `static-type-checker` to let users override default mypy command-line arguments
- Added documentation for overriding messages
- Improved `check_contracts` error messages by ensuring a consistent format and phrasing
- Improved rendering of if/while/for syntax blocks in control flow graphs
- Ensured GraphViz-generated files have `.gv` extension
- Export `generate_cfg` from `python_ta.cfg`
- Move `check_all` configuration info to logging DEBUG level (was INFO)
- Update list of "error" checks

### 💫 New checkers

- `redundant-condition`: Provide error message when a conditional statement within a function is guaranteed true. This checker requires `z3` option to be turned on.
- `impossible-condition`: Provide error message when a conditional statement within a function is guaranteed false. This checker requires `z3` option to be turned on.
- `incompatible-argument-type`: Provide an error message when a function argument has an incompatible type.
- `incompatible-assignment`: Provide an error message when there is an incompatible assignment.
- `list-item-type-mismatch`: Provide an error message when a list item has an incompatible type.
- `unsupported-operand-types`: Provide an error message when an operation is attempted between incompatible types.
- `union-attr-error`: Provide an error message when accessing an attribute that may not exist on a Union type.
- `dict-item-type-mismatch`: Provide an error message when a dictionary entry has an incompatible key or value type.

### 🐛 Bug fixes

- Fixed issue in `static-type-checker` such that mypy no longer checks imported modules in the file being checked
- Fixed issue in `autoformat` where the default `max-line-length` value was not used
- Fixed issue in contract-checking `new_setattr` where an instance attribute was not always reset when reassigning it to an invalid value
- Fixed issue in `AccumulationTable` where accumulation expressions could not refer to loop variables
- Fixed issue in `snapshot` where some imported objects were being included in the output
- Fixed issue in `snapshot` where `None` was not being rendered in SVG correctly

### 🔧 Internal changes

- Configured CI tests to run on environments with and without `z3` dependency.
- Refactored `script.js` to avoid using jQuery, and instead use vanilla Javascript functionality.
- Configured CI to upload coverage report for both base and `z3` test environments
- Remove unnecessary calls to `node.stream()` in raw file checkers (pycodestyle and static type checkers)

## [2.9.2] - 2025-01-16

### 🐛 Bug fixes

- Ignore annotation-only assignment statements in `redundant-assignment` check

## [2.9.1] - 2024-12-09

### 🐛 Bug fixes

- Added `python_ta/debug/webstepper` to project `MANIFEST.in`

## [2.9.0] - 2024-12-09

### ✨ Enhancements

- Added `include_frames` filter to `snapshot`
- Added `exclude_frames` filter to `snapshot`
- Added `exclude_vars` filter to `snapshot`
- Added new `python_ta.debug` module with an `SnapshotTracer` context manager for generating memory models
- Added `z3` option to `inconsistent-or-missing-returns`, `redundant-assignment`, and `possibly-undefined` checkers to only check for feasible code blocks based on edge z3 constraints
- Included the name of redundant variable in `E9959 redundant-assignment` message
- Update to pylint v3.3 and and astroid v3.3. This added support for Python 3.13 and dropped support for Python 3.8. (No new checkers are enabled by default.)
- Added a STRICT_NUMERIC_TYPES configuration to `python_ta.contracts` allowing to enable/disable stricter type checking of numeric types
- Added integration with MemoryViz Webstepper
- Added `z3` option to `one-iteration-checker` to only check for feasible code blocks based on edge z3 constraints
- Added reporting for errors raised by custom transforms (`Z3Visitor`, `CFGVisitor`)
- Ensured `SnapshotTracer` does not include the `_trace_func` stack frame
- Enabled `SnapshotTracer` to create its `output_directory` argument if it doesn't already exist
- Changed `SnapshotTracer`'s Webstepper code line number to align with the source code line number

### 💫 New checkers

- `unmentioned-parameter`: Provide error message when a function parameter is not mentioned by name in the function's docstring. By default, this checker is disabled.

### 🐛 Bug fixes

- Fixed issue where `snapshot` errors on unserializable values
- Fixed issue within `Snapshot.py` where the `memory_viz_version` parameter was not respected
- Fixed issue where parallel assignment statements and assignment to multiple targets were not checked by `redundant_assignment_checker`
- Fixed issue where annotated assignment statements were not checked by `redundant_assignment_checker`
- Fixed issue where empty preconditions were preventing CFGs from being generated
- Added strict numeric type checking to enforce type distinctions across the entire numeric hierarchy, including complex numbers.
- Added strict type checking support for nested and union types (e.g., `list[int]`, `dict[float, int]`, `Union[int, float]`)
- Fixed issue where CFG edges from loop body to loop condition block was ignored during augmenting edge z3 constraints
- Fixed issue in `one-iteration-checker` where the message was not correctly reported for `while` loops when `z3` option is on
- Fixed crash when z3-solver is not installed
- Fixed crash when an inline comment had no spaces after the `#`

### 🔧 Internal changes

- Renamed `ExprWrapper` class to `Z3Parser`
- Renamed `ExprWrapper` module to `z3_parser` and moved it to new directory `python_ta.z3`
- Removed `node` attribute for `Z3Parser`
- Renamed `reduce` method of `Z3Parser` to `parse`
- Renamed `test_expr_wrapper` to `test_z3_parser`
- Added `is_feasible` attribute for `CFGEdge` and implemented update to edge feasibility based on lists of Z3 constraints
- Refactored codebase to use modern type annotations. Replaced `List` with `list`, `Dict` with `dict`, `Set` with `set`, and `Tuple` with `tuple`
- Checked for variable reassignment in `AugAssign` and `AnnAssign` node in parsing edge Z3 constraints
- Rendered logically infeasible control flow graph edges in light grey
- Modified `test_snapshot_to_json_sets_primitive` for Python 3.8 compatibility
- Added unit tests for `one_iteration_checker`
- Added mock `webbrowser.open` in tests to prevent browser tabs and HTTP requests during `python_ta.check_all()` executions.
- Added `pytest-mock` as a development dependency
- Make `test_snapshot.py::test_snapshot_serializes_unserializable_value` able to run on Windows.
- Added GitHub Action workflow for automatically publishing releases to PyPI
- Update `SnapshotTracer` tests to use `memory-viz@0.5.0` and prevent browser from opening
- Updated bundled webstepper version and removed source map, and excluded the bundle from prettier pre-commit check

## [2.8.1] - 2024-08-19

### 🐛 Bug fixes

- Fix loading of setendings plugin when z3-solver is not installed

## [2.8.0] - 2024-08-19

### ✨ Enhancements

- Add new boolean configuration `allow-local-imports` to allow for local imports
- Extended the `snasphot` function to include the relevant variables defined at the top level (global variables).
- Include the pycodestyle error code to the error message for PEP8 style errors
- Added date and time display to `PlainReporter` and `ColorReporter`
- Allowed specifying allowed names in configurations `allowed-import-modules` and `extra-imports` instead of just modules
- Improved error display for pycodestyle (E9989) errors E123, E203, E222, E226, and E262
- Added the configuration option to ignore naming convention violations (C9103 and C9104) for names matching the provided regular expression.
- Update to pylint v3.1 and and astroid v3.1
- Stored actual AST condition node in edges leading out of If/While blocks in generated control flow graphs.
- Stored valid Python function preconditions in initial edge to function code in generated function control flow graphs.
- Report warning when control flow graph creation encounters a syntax error related to control flow
- Added autoformat option that runs black formatting tool to python_ta.check_all()
- Extended the `snapshot` function to optionally generate a svg of the snapshot using MemoryViz when save parameter is true.

### 💫 New checkers

Pylint checkers v3.1:

- `use-yield-from`
- `deprecated-attribute`

For more information on these checkers, please see the
[Pylint release notes](http://pylint.pycqa.org/en/latest/whatsnew/index.html). Note that the above
list only contains the Pylint checkers enabled by default in PythonTA.

Custom checkers:

- `inconsistent-returns` and `missing-return-statement`: Provide clearer error messages when reporting missing return statements. This replaces pylint's [R1710](https://pylint.pycqa.org/en/latest/user_guide/messages/refactor/inconsistent-return-statements.html) check.

### 🐛 Bug fixes

- Fixed issue with error message of C0410 by reformating it to properly fit with the list of modules imported that are provided to it
- Fixed bug where `_` was marked as a built-in when running PythonTA after running doctest
- Fixed issue where annotated constant variable assignment was not considered as permissible top level code and triggered error E9992
- Fixed issue where top level class attribute assignment was considered as permissible top level code
- Fixed issue where `check_contracts` fails silently when function preconditions contain precondition violations, and when a representation invariant contains a call to a top-level function (not built-in or imported library).
- Fixed issue where methods called in representation invariants lead to infinite recursion.
- Fixed issue where `PossiblyUndefinedChecker` raised an error if the control flow graph was invalid due to syntax error

### 🔧 Internal changes

- Updated changelog and pull request template formats
- Added unit tests for PEP8 errors E115, E122, E125, E127, E129, E131 for `PycodestyleChecker`
- Added unit tests for PEP8 errors E223, E224, E227, E228, E265 for `PycodestyleChecker`
- Refactored `test_check_on_dir` in `test_check.py` module to test on `sample_dir`, a subset of `examples`
- Added unit test `test_examples_files_pyta` in `test_examples.py` to check every file in `examples` with PythonTA
- Added unit tests for PEP8 errors E266, E275, E301, E303, E304 for `PycodestyleChecker`
- Moved tests related to `__main__.py` from `test_check.py` to `test_main.py`
- Added more unit tests to `test_main.py` to increase coverage of `__main__.py` to 100%
- Updated `README.md` to reflect updated folder structure
- Added unit test `test_pycodestyle_errors_pyta` in `test_examples.py` to check every file in `e9989_pycodestyle` with PythonTA for PEP8 errors
- Parametrized tests for `PycodestyleChecker`
- Moved tests related to `snapshot.py` out of `test_accumulation_table.py` and into new module `test_snapshot.py`
- Updated GitHub Action tests to avoid running `test_accumulation_table.py` and `test_recursion_table.py` with coverage and add verbose output for debug testing
- Allowed GitHub Action tests to run on _all_ pull requests, including drafts
- Updated dependencies for GitHub Actions to use the latest versions
- Updated dependabot configuration to auto-update dependencies for GitHub Actions in the future
- Updated usage messages in `examples/sample_usage/` of `draw_cfg.py` and `print_ast.py` to be accurate on all operating systems
- Removed redundant line from `tests/test_examples.py`
- Fixed minor typo in an error message in `python_ta/cfg/visitor.py`
- Updated `ExprWrapper` to support `set/list/tuple` literals and `in/not in` operators
- Updated `snapshot.py` and `test_snapshot.py` to align with MemoryViz 0.2.0 updates
- Updated `ExprWrapper` to support string variables and `==`, `in/not in`, indexing and slicing operators
- Added protected `_z3_vars` attribute to `ControlFlowGraph` to store variables to be used in Z3 solver
- Removed unused imports from `python_ta/cfg/graph.py`
- Extended functionality of `ExprWrapper` class to include function definitions' arguments and name assignments
- Added `z3` to dependencies installed as part of the `docs` job in the GitHub Actions workflow
- Added tests to maintain/increase coverage of `visitor.py`, `graph.py`, and `ExprWrapper.py`
- Removed deprecated and redundant `future` argument from `node.frame()` call in `invalid_name_checker.py`
- Updated pylint to v3.2.6 and astroid to v3.2.4 (no new checks were enabled by default)
- Excluded `node_modules/` folder from package autodiscovery
- Updated `graph.py` to augment control flow graph edges with z3 constraints
- Added support for the `!=` operator and replaced dictionary indexing with `.get` in `ExprWrapper`.
- Refactored `Z3Visitor` to use `safe_infer()` instead of `inferred()` and added handling of `AstroidError`.
- Add `negate` attribute to `CFGEdge`

## [2.7.0] - 2023-12-14

### ✨ Enhancements

- Added new configuration option `use-pyta-error-messages` to let users choose whether PythonTA should overwrite pylint's error messages.
- Both PlainReporter and ColorReporter emphasize specific code chunks by using overline characters under any part that is highlighted as ERROR.
- Added snapshot function for deriving a list of dictionaries containing local variables from relevant functions and/or stack frames.
- Added new configuration option `allow-pylint-comments` to let users choose whether PythonTA should allow comments beginning with pylint: or not.
- `AccumulationTable` can now track variables initialized within the `for` loop. Prior, only variables initialized before the `for` loop could be tracked.
- `AccumulationTable` now stores deep copies of objects rather than shallow copies, thus fixing issues that come up in case of mutation during loop.
- `AccumulationTable` can now take in any accumulator expressions, for eg. `x * 2`, instead of just variables.
- `AccumulationTable` now has an optional initialization argument `output` which allows the users to choose whether they want to write the Accumulation Table to a file.
- Created a `RecursionTable` context manager for recursive tracing using a tabular output.
- Support Python 3.12 (requiring upgrade to pylint and astroid 3.0)

### 🐛 Bug fixes

- Fix bug in ending location setting for `Attribute` and `DelAttr` nodes when the same attribute
  was accessed twice on the same line.
- Fix bug where the `naming-convention-violation` checker was checking variables defined in a module's main block. This was inconsistent with the `forbidden-global-variables` checker.
- Fixed bug with `invalid-range-index`: do not attempt any inference of variables in `range` expressions. All range arguments involving variables will be ignored by this checker.

### 💫 New checkers

Pylint checkers v3.0:

- `invalid-field-call`
- `return-in-finally`
- `kwarg-superseded-by-positional-arg`
- `unnecessary-negation` (renamed from `unneeded-not`)

For more information on these checkers, please see the
[Pylint release notes](http://pylint.pycqa.org/en/latest/whatsnew/index.html). Note that the above
list only contains the Pylint checkers enabled by default in PythonTA.

### 🔧 Internal changes

- Remove experimental type inference code.

## [2.6.4] - 2023-11-10

### 🐛 Bug fixes

- Fixed bug with `invalid-range-index` when variables are used in `range` expressions.

## [2.6.3] - 2023-10-09

### 🐛 Bug fixes

- Ensure pycodestyle W503, line break before binary operator, is disabled (regression from 2.6.2).
- Fix `check_contracts` typings so PyCharm static checking will work
- Fix `invalid-range-index` bug where valid range calls were flagged as invalid

## [2.6.2] - 2023-09-22

### 🐛 Bug fixes

- Fix `naming-convention-violation` bug where `_` was considered an invalid variable name.
- Fix `naming-convention-violation` bug where top-level constants were being checked as regular variable names.

### ✨ Enhancements

- Created many custom renderers to make the code snippets for `pep8-errors` easier to understand.

## [2.6.1] - 2023-08-13

### 🐛 Bug fixes

- Make `graphviz` an optional dependency, and clarify the installation requirements for visualizing
  control flow graphs.
- Fix `check_contrats` handling of forward references in class type annotations when using `check_contracts` decorator.
- Fix handling of `|` in type annotations (by updating to `typeguard` v4.1.0).

## [2.6.0] - 2023-08-06

### ✨ Enhancements

- Can now create control flow graphs using `python_ta.control_flow_graphs` to visualize the
  execution paths of Python code.
- `forbidden-top-level-code` and `forbidden-global-variables` now allow top-level type alias
  assignment statements.
- The `trailing-whitespace` error message now highlights the trailing whitespace.
- The `unnecessary-indexing` error now checks for a greater variety of loop/comprehension indexes.
- Provided configuration files are now merged with PythonTA defaults, so you now only
  need to specify options that you want to be overridden. To ignore PythonTA defaults (the
  old behaviour), pass `load_default_config=False` to `check_errors` and `check_all`.
- Improved the code snippets for the `pep8-errors` "blank line" messages.
  Extra blank lines are now highlighted, and suggestions are added when blank lines are missing.
- The default value of the `pyta-number-of-messages` configuration option is now 0 (changed from 5).
  This causes all error occurrences to be displayed.
- Improved efficiency of the contract-checking custom `setattr` for classes.
- Added new function `python_ta.contracts.validate_invariants` to manually check contracts
  for an object.
- Updated to [pycodestyle v2.11](https://github.com/PyCQA/pycodestyle/blob/main/CHANGES.txt).

### 🐛 Bug fixes

- Fixed bug where running `python3 -m python_ta --generate-config` yields a `FileNotFoundError`.
- Fixed bug in how PythonTA reports error messages that occur when parsing configuration files.
- Ensured some config file parsing errors no longer display incorrect lines in the error report.
- Fixed bug where the `HTMLReporter` and `JSONReporter` would ignore the `pyta-number-of-messages`
  option and always display all error occurrences.
- Fixed bug in `check_contracts` where imported classes were not correctly resolved when checking
  types.
- Fixed bug for class contract-checking when assigning an instance attribute that violates a class
  type constraint or representation invariant. Previously, the instance attribute changed to the
  new value after the error was raised, but now is correctly restored to the original value.
- Remove line double-spacing in PlainReporter and ColorReporter output code snippets.

### 💫 New checkers

Custom checkers:

- `invalid-name-checker`: Provide beginner-friendly error messages when reporting variable names
  that violate Python naming conventions. This replaces pylint's
  [C0103](https://pylint.pycqa.org/en/latest/user_guide/messages/convention/invalid-name.html)
  check.

Pylint checkers v2.16:

- `pointless-exception-statement`
- `shadowed-import`
- `unbalanced-dict-unpacking`
- `nested-min-max`
- `invalid-slice-step`

Pylint checkers v2.17:

- `bad-chained-comparison`

For more information on these checkers, please see the
[Pylint release notes](http://pylint.pycqa.org/en/latest/whatsnew/index.html). Note that the above
list only contains the Pylint checkers enabled by default in PythonTA.

## [2.5.0] - 2023-04-27

### 🐛 Bug fixes

- Fixed bug in possibly-undefined checker where a comprehension variable is falsely flagged as possibly undefined.
- Fixed bug where `check_errors` and `check_all` opens a webpage when a nonexistent or unreadable path is passed as an argument.
- Fixed the CFG implementation to resolve a bug in the possibly-undefined checker where variables were falsely flagged as possibly undefined when the code conditionally raises an exception and the variable was referenced afterwards.
- Fixed bug where the generated CFGs will highlight the except block as unreachable if the same exception it is handling was raised in the body of the tryexcept.

### 💫 New checkers

Custom checkers:

- `forbidden-python-syntax`: Flag code that is not permitted to be used on an assessment.

### 🔧 Internal changes

- Pin dependency versions

## [2.4.2] - 2023-1-31

### 🐛 Bug fixes

- Fixed custom message formats based on Pylint 2.15 updates.
- Fixed bug in shadowing-in-comprehension checker when target is a subscript node.
- Ensured `check_contracts` and `check_all_contracts` do nothing when `ENABLE_CONTRACT_CHECKING` is `False`.

## [2.4.1] - 2023-1-13

### 🐛 Bug fixes

- Fixed PyTA contract checking for method calls when running modules in PyCharm using the "Run File in Python Console" action.

## [2.4.0] - 2022-12-21

### ✨ Enhancements

- `unnecessary_indexing_checker` has now been extended to check comprehensions in addition to for loops.
- `invalid_for_target_checker` has now been extended to check comprehensions in addition to for loops.
- `forbidden_io_function_checker` is now able to check for calls to IO functions written at the top-level of a module, but outside the main block.
- `python_ta.debug.AccumulationTable` is extended to support printing loop iterations for while loops.
- Violated representation invariant error message now includes the class name and current values of the instance attributes.
- Added constant `python_ta.contracts.ENABLE_CONTRACT_CHECKING` to only check contracts when its value is set to `True`.
- `python_ta.debug.AccumulationTable` has extended loop detection to allow the loop to appear anywhere inside the with statement.

### 🐛 Bug fixes

- Fixed Issue #831: Contract Checker Bug. Now raises `AssertionError` when the expected type is `float` but got `int` instead.
- PyTA contracts' type checking now raises `AssertionError` when the expected type is `int` but got `bool` instead.
- Fixed PyTA contract checking when running modules in PyCharm using the "Run File in Python Console" action.

### 💫 New checkers

Custom checkers:

- `forbidden-top-level-code`: Flag code written at the top level when it is not one of the four acceptable types.

## [2.3.3] - 2022-09-05

### 🐛 Bug fixes

- Restored 'line_end', 'column_end', and 'snippet' fields in JSON reporter output.

## [2.3.2] - 2022-08-30

### 🐛 Bug fixes

- Updated jsonreporter to get data from the new pylint Message class (#840)

### 🥽 Experimental

- Added preliminary support for translation of constraints into Z3 solver.
  (This is currently not enabled by default in PythonTA.)

## [2.3.1] - 2022-08-08

### 🐛 Bug fixes

- Add missing `toml` package to library dependencies.
- Improve formatting of `None` and `float`s in `AccumulationTable` display.
  Also make minor improvements to the documentation.

## [2.3.0] - 2022-08-08

### ✨ Enhancements

- Added new command line argument `-v/--version`. User can print out current PythonTA version using `python -m python_ta -v`.
- Preconditions, postconditions, and representation invariants are now parsed only once and compiled.
- Can configure custom error messages for pylint in a toml file.
- `missing_space_in_doctest_checker` is now able to check doctests in python modules and classes.
- Updated to Pylint v2.14. See "New checks" below for the new checkers enabled by default.
- Added new `python_ta.debug` module with an `AccumulationTable` context manager for loop print debugging.
- Improve message for R1710 (inconsistent-return-statements)

### 🐛 Bug fixes

- Function `check_all_contracts` skips contract checks for functions and classes which are not defined in a module whose name is passed as an argument. If `decorate_main` argument is `True`, functions and classes defined in `__main__` module will be checked without needing to pass in additional arguments.

### 💫 New checkers

Custom checkers:

- `type-is-assigned`: Flag when a type is not annotated but rather assigned in a function or class definition.

Pylint checkers v2.13:

- `modified-iterating-list`
- `modified-iterating-dict`
- `modified-iterating-set`
- `unnecessary-ellipsis`
- `bad-file-encoding`

Pylint checkers v2.14:

- `comparison-of-constants`
- `potential-index-error`
- `unnecessary-list-index-lookup`
- `duplicate-value`
- `super-without-brackets`

For more information on these checkers, please see the
[Pylint release notes](http://pylint.pycqa.org/en/latest/whatsnew/index.html). Note that the above
list only contains the Pylint checkers enabled by default in PythonTA.

## [2.2.0] - 2021-12-09

### ✨ Enhancements

- Added support for postconditions in function docstring.
- Improve error message of `unncessary-indexing` checker.
- Added CLI for `python_ta.contracts` module for executing a file with contract checking
  (`$ python -m python_ta.contracts FILE`)
- Added two new command line interfaces. User can print out the default PythonTA configuration file in the command line using `python -m python_ta -g` and can specify the output format of the reporter using `python -m python_ta --output-format FILE`.
- Updated to Pylint v2.12. See "New checks" below for the new checkers enabled by default.
- Register ending location setter as pylint plugin.

### 🐛 Bug fixes

- Fix bugs in `unnecessary-indexing` checker:
  1. False positive when the same loop variable is used in two loops in sequence.
  2. False negative when the loop variable can be simplified, but is also shadowed in the
     the loop body.
- Fix HTML report to link correctly to specific errors on the PythonTA documentation website.
- Fix bug when setting ending locations for `ClassDef`s that have no decorators.

### 💫 New checkers

Pylint checkers v2.12:

- `use-implicit-booleaness-not-len` (renamed from `len-as-condition`)

Pylint checkers v2.11:

- `consider-using-f-string`

For more information on these checkers, please see the
[Pylint release notes](http://pylint.pycqa.org/en/latest/whatsnew/index.html). Note that the above
list only contains the Pylint checkers enabled by default in PythonTA.

## [2.1.1] - 2021-09-23

### 🐛 Bug fixes

- Fix HTML report to display file even when no errors are found.
- Fix pylint cache directory creation (backport of change from pylint 2.11)

## [2.1.0] - 2021-09-16

### ✨ Enhancements

- Added `line_end` and `column_end` to `JSONReporter` output.

## [2.0.0] - 2021-08-24

PythonTA's adopting semantic versioning as of this release, so we've bumped the version to 2.0.

### ✨ Enhancements

- Added basic CLI. Users can now run PythonTA in the command line either as a standalone
  script (`$ python_ta my_file`) or as a Python module (`$ python -m python_ta my_file`).
- Added new documentation website, hosted at <https://www.cs.toronto.edu/~david/pyta>.
- Added support for relative paths in `output` argument to `check_all`.
- Added new configuration option `pycodestyle-ignore` to customize the pycodestyle errors
  checked by `pep8-errors`.

### ✨ Changes

- Changed HTML report template to make it more user-friendly.
- Changed default HTML report output: by default now loads in a web browser without creating
  a temporary file (previously, `pyta_report.html`). This file can still be generated by passing
  `output='pyta_report.html'` to calls to `check_all`.
- Added new `output-format` option to specify reporter class.
- Changed API of PythonTA custom reporters.
- Updated to Pylint v2.10. See "New checks" below for the new checks enabled by default.
- Renamed `for-target-subscript` checker to `invalid-for-target`, and added support checking for
  loop targets that are attributes (e.g., `for obj.x in [1, 2, 3]`).
  ([#701](https://github.com/pyta-uoft/pyta/issues/701))

### 🐛 Bug fixes

- Fixed bug with `python_ta.contracts`: do not check representation invariants
  when a helper method is called within an initializer.
- Fixed bug with `python_ta.contracts`: do not check class representation invariants in the
  initializer of a superclass.
- Fixed bug with `shadowing-in-comprehension` checker: do not treat `_` as a shadowed variable.
- Fixed bug with `unnecessary-indexing` checker: handle case where loop variable is first assigned
  before the for loop.
  ([#699](https://github.com/pyta-uoft/pyta/issues/699))
- Fixed bug where PythonTA would crash on files that used encodings other than UTF-8.
  PythonTA now reports an error and displays the invalid characters to the user.

### 🚧 Deprecations

- Deprecated `pyta-reporter` option; use `output-format` instead.

### 💫 New checkers

Custom checkers:

- `missing-space-in-doctest`: Flag when a doctest prompt (`>>>`) is not followed by a space.
  E.g., `>>>my_function(1)`.

Pylint checkers v2.10:

- `forgotten-debug-statement`
- `format-string-without-interpolation`
- `use-dict-literal`
- `use-list-literal`

Pylint checkers v2.9:

- `consider-using-from-import`
- `unnecessary-dict-index-lookup`

Pylint checkers v2.8:

- `consider-using-with`

For more information on these checkers, please see the
[Pylint release notes](http://pylint.pycqa.org/en/latest/whatsnew/index.html).
Note that the above list only contains the Pylint checkers enabled by default in PythonTA.

### 🔧 Internal changes

- Adopted semantic versioning.
- Created a Changelog.
- Added pre-commit hooks using pre-commit, black, isort, and prettier.
- Adopted Sphinx for documentation generation, using a Read the Docs template.
- Adopted `setup.cfg` file for configuration.<|MERGE_RESOLUTION|>--- conflicted
+++ resolved
@@ -24,11 +24,8 @@
 - Added optional `z3_enabled` argument (default False) to `generate_cfg`, allowing users to enable `z3` functionalities and providing extra safeguard to prevent z3 (and z3 related) imports from being executed when z3 is not enabled.
 - Added a dark mode toggle with system detection for the html reporter
 - Replaced icons on the html reporter using the heroicons library, adding hover effects
-<<<<<<< HEAD
 - Extended `infinite-loop` check to flag while loops with constant conditions and no exit statements (e.g.: `return`, `break`, `raise`, `yield`, `sys.exit()`)
-=======
 - Added command-line interface for CFG generation, allowing users to run `python -m python_ta.cfg <file>` with options for auto-open and visitor configuration
->>>>>>> 90198a5f
 
 ### 💫 New checkers
 
