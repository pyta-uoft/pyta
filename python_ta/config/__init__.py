--- conflicted
+++ resolved
@@ -76,21 +76,11 @@
         try:
             merge_from = toml.load(path)
         except FileNotFoundError:
-            print(f"[WARNING] Could not find messages config file at {str(Path(path).resolve())}.")
+            logging.warning(f"Could not find messages config file at {str(Path(path).resolve())}. ")
             merge_from = {}
 
-<<<<<<< HEAD
-    try:
-        merge_from = toml.load(path)
-    except FileNotFoundError:
-        logging.warning(
-            f"Could not find messages config file at {str(Path(path).resolve())}. Using default messages config file at {str(Path(default_path).resolve())}."
-        )
-        return merge_into
-=======
     if not use_pyta_error_messages:
         return merge_from
->>>>>>> 4c858623
 
     merge_into = toml.load(default_path)
     for category in merge_from:
