"""
Test suite for the AccumulationTable class on different
types of accumulator loops
"""

import pytest

from python_ta.debug import AccumulationTable
from python_ta.debug.snapshot import snapshot


def test_one_accumulator() -> None:
    test_list = [10, 20, 30]
    sum_so_far = 0
    with AccumulationTable(["sum_so_far"]) as table:
        for number in test_list:
            sum_so_far = sum_so_far + number

    assert table.loop_variables == {"number": ["N/A", 10, 20, 30]}
    assert table.loop_accumulators == {"sum_so_far": [0, 10, 30, 60]}


def test_one_accumulator_while_loop() -> None:
    number = 10
    test_list = [10, 20, 30]
    sum_so_far = 0
    with AccumulationTable(["number", "sum_so_far"]) as table:
        while number in test_list:
            sum_so_far = sum_so_far + number
            number += 10

    assert table.loop_accumulators == {"number": [10, 20, 30, 40], "sum_so_far": [0, 10, 30, 60]}


def test_two_accumulator_while_loop() -> None:
    number = 10
    test_list = [10, 20, 30]
    sum_so_far = 0
    list_so_far = []
    with AccumulationTable(["number", "sum_so_far", "list_so_far"]) as table:
        while number in test_list:
            sum_so_far = sum_so_far + number
            list_so_far = list_so_far + [number]
            number += 10

    assert table.loop_accumulators == {
        "number": [10, 20, 30, 40],
        "sum_so_far": [0, 10, 30, 60],
        "list_so_far": [[], [10], [10, 20], [10, 20, 30]],
    }


def test_two_accumulators() -> None:
    test_list = [10, 20, 30]
    sum_so_far = 0
    list_so_far = []
    with AccumulationTable(["sum_so_far", "list_so_far"]) as table:
        for number in test_list:
            sum_so_far = sum_so_far + number
            list_so_far = list_so_far + [number]

    assert table.loop_variables == {"number": ["N/A", 10, 20, 30]}
    assert table.loop_accumulators == {
        "sum_so_far": [0, 10, 30, 60],
        "list_so_far": [[], [10], [10, 20], [10, 20, 30]],
    }


def test_empty_accumulators_and_variables() -> None:
    with pytest.raises(AssertionError):
        number = 10
        test_list = [10, 20, 30]
        sum_so_far = 0
        with AccumulationTable([]) as table:
            while number in test_list:
                sum_so_far = sum_so_far + number
                number += 10


def test_three_different_loop_lineno() -> None:
    test_list = [10, 20, 30]
    list_so_far = []
    with AccumulationTable(["sum_so_far", "list_so_far"]) as table:
        sum_so_far = 0
        for number in test_list:
            sum_so_far = sum_so_far + number
            list_so_far = list_so_far + [number]
    assert table.loop_variables == {"number": ["N/A", 10, 20, 30]}
    assert table.loop_accumulators == {
        "sum_so_far": [0, 10, 30, 60],
        "list_so_far": [[], [10], [10, 20], [10, 20, 30]],
    }


def test_four_different_loop_lineno() -> None:
    test_list = [10, 20, 30]
    sum_so_far = 0
    list_so_far = []
    with AccumulationTable(["sum_so_far", "list_so_far"]) as table:
        for number in test_list:
            sum_so_far = sum_so_far + number
            list_so_far = list_so_far + [number]
        b = ""
    assert table.loop_variables == {"number": ["N/A", 10, 20, 30]}
    assert table.loop_accumulators == {
        "sum_so_far": [0, 10, 30, 60],
        "list_so_far": [[], [10], [10, 20], [10, 20, 30]],
    }


def test_five_nested_for_loop() -> None:
    test_list = [10, 20, 30]
    sum_so_far = 0
    list_so_far = []
    with AccumulationTable(["sum_so_far", "list_so_far"]) as table:
        i = 0
        if True:
            for number in test_list:
                sum_so_far = sum_so_far + number
                list_so_far = list_so_far + [number]
        while i < 5:
            i += 1
    assert table.loop_variables == {"number": ["N/A", 10, 20, 30]}
    assert table.loop_accumulators == {
        "sum_so_far": [0, 10, 30, 60],
        "list_so_far": [[], [10], [10, 20], [10, 20, 30]],
    }


def test_five_nested_while_loop() -> None:
    number = 10
    test_list = [10, 20, 30]
    sum_so_far = 0
    list_so_far = []
    with AccumulationTable(["number", "sum_so_far", "list_so_far"]) as table:
        if True:
            while number in test_list:
                sum_so_far = sum_so_far + number
                list_so_far = list_so_far + [number]
                number += 10
        for number in test_list:
            sum_so_far = sum_so_far + number
            list_so_far = list_so_far + [number]

    assert table.loop_accumulators == {
        "number": [10, 20, 30, 40],
        "sum_so_far": [0, 10, 30, 60],
        "list_so_far": [[], [10], [10, 20], [10, 20, 30]],
    }


class MyClass:
    items: list
    sum_so_far: int
    difference_so_far = 0

    def __init__(self, items: list):
        self.items = items
        self.sum_so_far = 0

    def get_total(self) -> None:
        sum_so_far = 0
        with AccumulationTable(["sum_so_far"]) as table:
            for item in self.items:
                sum_so_far = sum_so_far + item

        assert table.loop_variables == {"item": ["N/A", 10, 20, 30]}
        assert table.loop_accumulators == {"sum_so_far": [0, 10, 30, 60]}

    def accumulate_instance_var(self) -> None:
        with AccumulationTable(["self.sum_so_far"]) as table:
            for item in self.items:
                self.sum_so_far = self.sum_so_far + item

        assert table.loop_variables == {"item": ["N/A", 10, 20, 30]}
        assert table.loop_accumulators == {"self.sum_so_far": [0, 10, 30, 60]}

    def accumulate_class_var(self) -> None:
        with AccumulationTable(["MyClass.difference_so_far"]) as table:
            for item in self.items:
                MyClass.difference_so_far = MyClass.difference_so_far - item

        assert table.loop_variables == {"item": ["N/A", 10, 20, 30]}
        assert table.loop_accumulators == {"MyClass.difference_so_far": [0, -10, -30, -60]}


def test_class_var() -> None:
    my_class = MyClass([10, 20, 30])
    my_class.get_total()


def test_instance_var_accumulator() -> None:
    my_class = MyClass([10, 20, 30])
    my_class.accumulate_instance_var()


def test_class_var_accumulator() -> None:
    my_class = MyClass([10, 20, 30])
    my_class.accumulate_class_var()


def test_expression_accumulator() -> None:
    test_list = [10, 20, 30]
    sum_so_far = 0
    with AccumulationTable(["sum_so_far * 2"]) as table:
        for item in test_list:
            sum_so_far = sum_so_far + item

    assert table.loop_variables == {"item": ["N/A", 10, 20, 30]}
    assert table.loop_accumulators == {"sum_so_far * 2": [0, 20, 60, 120]}


def test_invalid_accumulator() -> None:
    test_list = [10, 20, 30]
    sum_so_far = 0
    with pytest.raises(NameError):
        with AccumulationTable(["invalid"]) as table:
            for number in test_list:
                sum_so_far = sum_so_far + number


def test_two_loop_vars_one_accumulator() -> None:
    test_list = [10, 20, 30]
    sum_so_far = 0
    with AccumulationTable(["sum_so_far"]) as table:
        for index, item in enumerate(test_list):
            sum_so_far = sum_so_far + item

    assert table.loop_variables == {"index": ["N/A", 0, 1, 2], "item": ["N/A", 10, 20, 30]}
    assert table.loop_accumulators == {"sum_so_far": [0, 10, 30, 60]}


def test_two_loop_vars_two_accumulators() -> None:
    test_dict = {1: "I lo", 2: "ve CS", 3: "C110"}
    keys_so_far = 0
    values_so_far = ""
    with AccumulationTable(["keys_so_far", "values_so_far"]) as table:
        for key, value in test_dict.items():
            keys_so_far = keys_so_far + key
            values_so_far = values_so_far + value

    assert table.loop_variables == {
        "key": ["N/A", 1, 2, 3],
        "value": ["N/A", "I lo", "ve CS", "C110"],
    }
    assert table.loop_accumulators == {
        "keys_so_far": [0, 1, 3, 6],
        "values_so_far": ["", "I lo", "I love CS", "I love CSC110"],
    }


<<<<<<< HEAD
# The functions below are for snapshot() testing purposes ONLY
def func1() -> list:
    """
    Function for snapshot() testing.
    """
    test_var1a = "David is cool!"
    test_var2a = "Students Developing Software"
    return snapshot()


def func2() -> list:
    """
    Function for snapshot() testing.
    """
    test_var1b = {"SDS_coolest_project": "PyTA"}
    test_var2b = ("Aina", "Merrick", "Varun", "Utku")
    return func1()


def func3() -> list:
    """
    Function for snapshot() testing.
    """
    test_var1c = []
    for i in range(5):
        test_var1c.append(i)

    return func2()


def test_snapshot_one_level() -> None:
    """
    Examines whether the snapshot() function accurately captures
    the local variables of a singular function call,
    devoid of any nested levels.
    """
    local_vars = func1()

    assert {
        "func1": {"test_var2a": "Students Developing Software", "test_var1a": "David is cool!"}
    } == local_vars[0]


def test_snapshot_two_levels() -> None:
    """
    Evaluates the precision of the snapshot() function in capturing
    local variables during a two-level nested function call.
    """
    local_vars = func2()

    assert {
        "func1": {"test_var2a": "Students Developing Software", "test_var1a": "David is cool!"}
    } == local_vars[0]
    assert {
        "func2": {
            "test_var1b": {"SDS_coolest_project": "PyTA"},
            "test_var2b": ("Aina", "Merrick", "Varun", "Utku"),
        }
    } == local_vars[1]


def test_snapshot_three_levels() -> None:
    """
    Evaluates the precision of the snapshot() function in capturing
    local variables during a three-level nested function call.
    """

    local_vars = func3()

    assert {
        "func1": {"test_var2a": "Students Developing Software", "test_var1a": "David is cool!"}
    } == local_vars[0]
    assert {
        "func2": {
            "test_var1b": {"SDS_coolest_project": "PyTA"},
            "test_var2b": ("Aina", "Merrick", "Varun", "Utku"),
        }
    } == local_vars[1]
    assert {"func3": {"i": 4, "test_var1c": [0, 1, 2, 3, 4]}} == local_vars[2]
=======
def test_loop_variable_initialized_in_loop() -> None:
    with AccumulationTable(["i"]) as table:
        for number in [10, 20, 30, 40, 50, 60]:
            i = number

    assert table.loop_variables == {"number": ["N/A", 10, 20, 30, 40, 50, 60]}
    assert table.loop_accumulators == {"i": ["N/A", 10, 20, 30, 40, 50, 60]}


def test_loop_variable_conditionally_initialized_in_loop() -> None:
    with AccumulationTable(["i"]) as table:
        for number in [10, 20, 30, 40, 50, 60]:
            if number == 30:
                i = number

    assert table.loop_variables == {"number": ["N/A", 10, 20, 30, 40, 50, 60]}
    assert table.loop_accumulators == {"i": ["N/A", "N/A", "N/A", 30, 30, 30, 30]}


def test_uninitialized_loop_accumulators() -> None:
    with pytest.raises(NameError):
        with AccumulationTable(["i"]) as table:
            for number in [10, 20, 30, 40, 50, 60]:
                _ = number
>>>>>>> 10370bdb
<|MERGE_RESOLUTION|>--- conflicted
+++ resolved
@@ -247,9 +247,32 @@
         "keys_so_far": [0, 1, 3, 6],
         "values_so_far": ["", "I lo", "I love CS", "I love CSC110"],
     }
-
-
-<<<<<<< HEAD
+    
+def test_loop_variable_initialized_in_loop() -> None:
+    with AccumulationTable(["i"]) as table:
+        for number in [10, 20, 30, 40, 50, 60]:
+            i = number
+
+    assert table.loop_variables == {"number": ["N/A", 10, 20, 30, 40, 50, 60]}
+    assert table.loop_accumulators == {"i": ["N/A", 10, 20, 30, 40, 50, 60]}
+
+
+def test_loop_variable_conditionally_initialized_in_loop() -> None:
+    with AccumulationTable(["i"]) as table:
+        for number in [10, 20, 30, 40, 50, 60]:
+            if number == 30:
+                i = number
+
+    assert table.loop_variables == {"number": ["N/A", 10, 20, 30, 40, 50, 60]}
+    assert table.loop_accumulators == {"i": ["N/A", "N/A", "N/A", 30, 30, 30, 30]}
+
+
+def test_uninitialized_loop_accumulators() -> None:
+    with pytest.raises(NameError):
+        with AccumulationTable(["i"]) as table:
+            for number in [10, 20, 30, 40, 50, 60]:
+                _ = number
+                
 # The functions below are for snapshot() testing purposes ONLY
 def func1() -> list:
     """
@@ -328,30 +351,4 @@
             "test_var2b": ("Aina", "Merrick", "Varun", "Utku"),
         }
     } == local_vars[1]
-    assert {"func3": {"i": 4, "test_var1c": [0, 1, 2, 3, 4]}} == local_vars[2]
-=======
-def test_loop_variable_initialized_in_loop() -> None:
-    with AccumulationTable(["i"]) as table:
-        for number in [10, 20, 30, 40, 50, 60]:
-            i = number
-
-    assert table.loop_variables == {"number": ["N/A", 10, 20, 30, 40, 50, 60]}
-    assert table.loop_accumulators == {"i": ["N/A", 10, 20, 30, 40, 50, 60]}
-
-
-def test_loop_variable_conditionally_initialized_in_loop() -> None:
-    with AccumulationTable(["i"]) as table:
-        for number in [10, 20, 30, 40, 50, 60]:
-            if number == 30:
-                i = number
-
-    assert table.loop_variables == {"number": ["N/A", 10, 20, 30, 40, 50, 60]}
-    assert table.loop_accumulators == {"i": ["N/A", "N/A", "N/A", 30, 30, 30, 30]}
-
-
-def test_uninitialized_loop_accumulators() -> None:
-    with pytest.raises(NameError):
-        with AccumulationTable(["i"]) as table:
-            for number in [10, 20, 30, 40, 50, 60]:
-                _ = number
->>>>>>> 10370bdb
+    assert {"func3": {"i": 4, "test_var1c": [0, 1, 2, 3, 4]}} == local_vars[2]