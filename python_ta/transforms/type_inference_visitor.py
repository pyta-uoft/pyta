import astroid.inference
import astroid
from astroid.node_classes import *
from typing import *
import typing
from typing import CallableMeta, TupleMeta, Union, _ForwardRef
from astroid.transforms import TransformVisitor
<<<<<<< HEAD
from ..typecheck.base import Environment, TypeConstraints, parse_annotations, create_Callable,_node_to_type, TypeResult, TypeInfo, TypeFail
from ..typecheck.errors import BINOP_TO_METHOD, UNARY_TO_METHOD, binop_error_message, unaryop_error_message, subscript_error_message
=======
from ..typecheck.base import Environment, TypeConstraints, parse_annotations, \
    create_Callable,_node_to_type, TypeResult, TypeInfo, TypeFail, failable_collect, accept_failable
from ..typecheck.errors import BINOP_TO_METHOD, UNARY_TO_METHOD, binop_error_message, unaryop_error_message
>>>>>>> 539d9cee
from ..typecheck.type_store import TypeStore


class NoType:
    pass


class TypeErrorInfo:
    """Class representing an error in type inference."""
    def __init__(self, msg, node):
        self.msg = msg
        self.node = node

    def __str__(self):
        return self.msg


class TypeInferer:
    """The class responsible for inferring types given an astroid AST.
    """
    type_constraints = TypeConstraints()
    type_store = TypeStore(type_constraints)

    def __init__(self):
        self.type_constraints.reset()

    def reset(self):
        self.type_store = TypeStore(self.type_constraints)

    ###########################################################################
    # Setting up the environment
    ###########################################################################
    def environment_transformer(self) -> TransformVisitor:
        """Return a TransformVisitor that sets an environment for every node."""
        visitor = TransformVisitor()
        visitor.register_transform(astroid.FunctionDef, self._set_function_def_environment)
        visitor.register_transform(astroid.ClassDef, self._set_classdef_environment)
        visitor.register_transform(astroid.Module, self._set_module_environment)
        visitor.register_transform(astroid.ListComp, self._set_comprehension_environment)
        visitor.register_transform(astroid.DictComp, self._set_comprehension_environment)
        visitor.register_transform(astroid.SetComp, self._set_comprehension_environment)
        visitor.register_transform(astroid.GeneratorExp, self._set_comprehension_environment)
        return visitor

    def _set_module_environment(self, node: astroid.Module) -> None:
        """Method to set environment of a Module node."""
        node.type_environment = Environment(
            globals_={name: self.type_constraints.fresh_tvar(node.globals[name][0])
                      for name in node.globals})
        self._populate_local_env(node)

    def _set_classdef_environment(self, node):
        """Method to set environment of a ClassDef node."""
        node.type_environment = Environment()
        for name in node.instance_attrs:
            node.type_environment.locals[name] = self.type_constraints.fresh_tvar(node.instance_attrs[name][0])
            self.type_store.classes[node.name][name] = [node.type_environment.locals[name]]
        for name in node.locals:
            node.type_environment.locals[name] = self.type_constraints.fresh_tvar(node.locals[name][0])

    def _set_function_def_environment(self, node):
        """Method to set environment of a FunctionDef node."""
        node.type_environment = Environment()
        # self is a special case
        if node.args.args and node.args.args[0].name == 'self' and isinstance(node.parent, astroid.ClassDef):
            node.type_environment.locals['self'] = _ForwardRef(node.parent.name)
        self._populate_local_env(node)
        node.type_environment.locals['return'] = self.type_constraints.fresh_tvar(node)

    def _set_comprehension_environment(self, node):
        """Set the environment of a comprehension expression.

        Covers ListComp, SetComp, DictComp, and GeneratorExp."""
        node.type_environment = Environment()
        for name in node.locals:
            node.type_environment.locals[name] = self.type_constraints.fresh_tvar(node)

    def _populate_local_env(self, node):
        """Helper to populate locals attributes in type environment of given node."""
        for var_name in node.locals:
            try:
                var_value = node.type_environment.lookup_in_env(var_name)
            except KeyError:
                var_value = self.type_constraints.fresh_tvar(node.locals[var_name][0])
            node.type_environment.locals[var_name] = var_value

    ###########################################################################
    # Type inference methods
    ###########################################################################
    def type_inference_transformer(self) -> TransformVisitor:
        """Instantiate a visitor to perform type inference on an AST.
        """
        type_visitor = TransformVisitor()
        for klass in astroid.ALL_NODE_CLASSES:
            if hasattr(self, f'visit_{klass.__name__.lower()}'):
                type_visitor.register_transform(klass, getattr(self, f'visit_{klass.__name__.lower()}'))
        return type_visitor

    ##############################################################################
    # Literals
    ##############################################################################
    def visit_const(self, node: astroid.Const) -> None:
        node.inf_type = TypeInfo(type(node.value))

    def visit_list(self, node: astroid.List) -> None:
        if node.ctx == astroid.Store:
            # List is the target of an assignment; do not give it a type.
            node.inf_type = TypeInfo(NoType)
        elif not node.elts:
            node.inf_type = TypeInfo(List[Any])
        else:
            elt_inf_type = self.unify_elements(node.elts, node)
            node.inf_type = self.wrap_container(List, elt_inf_type)

    def visit_set(self, node: astroid.Set) -> None:
        if not node.elts:
            node.inf_type = TypeInfo(Set[Any])
        else:
            elt_inf_type = self.unify_elements(node.elts, node)
            node.inf_type = self.wrap_container(Set, elt_inf_type)

    def visit_dict(self, node: astroid.Dict) -> None:
        if not node.items:
            node.inf_type = TypeInfo(Dict[Any, Any])
        else:
            key_list, val_list = zip(*node.items)
            key_inf_type = self.unify_elements(key_list, node)
            val_inf_type = self.unify_elements(val_list, node)
            node.inf_type = self.wrap_container(Dict, key_inf_type, val_inf_type)

    def visit_tuple(self, node):
        if node.ctx == astroid.Store:
            # Tuple is the target of an assignment; do not give it a type.
            node.inf_type = TypeInfo(NoType)
        else:
            node.inf_type = self.wrap_container(Tuple, *(e.inf_type for e in node.elts))

    def unify_elements(self, lst: List[NodeNG], node: NodeNG) -> TypeInfo:
        lst = list(lst)
        elt_inf_type = lst[0].inf_type
        for cur_elt in lst:
            elt_inf_type = self.type_constraints.unify(elt_inf_type, cur_elt.inf_type, node)
        if isinstance(elt_inf_type, TypeFail):
            return TypeInfo(Any)
        return elt_inf_type

    @accept_failable
    def wrap_container(self, container_type: GenericMeta, *args: List[type]) -> TypeInfo:
        return TypeInfo(container_type[tuple(args)])

    ##############################################################################
    # Expression types
    ##############################################################################
    def visit_ifexp(self, node: astroid.IfExp) -> None:
        node.inf_type = self.type_constraints.unify(node.body.inf_type, node.orelse.inf_type, node)

    def visit_expr(self, node):
        """Expr nodes take the type of their child
        """
        node.inf_type = node.value.inf_type

    def _closest_frame(self, node, name):
        """Helper method to find the closest ancestor node containing name relative to the given node."""
        closest_scope = node
        if hasattr(closest_scope, 'type_environment') and (
                        name in closest_scope.type_environment.locals or
                        name in closest_scope.type_environment.globals or
                        name in closest_scope.type_environment.nonlocals):
            return closest_scope
        if node.parent:
            closest_scope = node.parent
            if hasattr(closest_scope, 'type_environment') and (
                            name in closest_scope.type_environment.locals or
                            name in closest_scope.type_environment.globals or
                            name in closest_scope.type_environment.nonlocals):
                return closest_scope
            else:
                return self._closest_frame(closest_scope, name)
        else:
            return closest_scope

    ##############################################################################
    # Name lookup and assignment
    ##############################################################################
    def visit_name(self, node: astroid.Name) -> None:
        try:
            node.inf_type = TypeInfo(self.lookup_type(node, node.name))
        except KeyError:
            if node.name in self.type_store.classes:
                node.inf_type = TypeInfo(Type[__builtins__[node.name]])
            elif node.name in self.type_store.functions:
                node.inf_type = TypeInfo(self.type_store.functions[node.name][0])
            else:
                # This is an unbound identifier. Ignore it.
                node.inf_type = TypeInfo(Any)

    def visit_assign(self, node: astroid.Assign) -> None:
        """Update the enclosing scope's type environment for the assignment's binding(s)."""
        # the type of the expression being assigned
        if isinstance(node.value, astroid.Name):
            expr_inf_type = TypeInfo(self.lookup_typevar(node, node.value.name))
        else:
            expr_inf_type = node.value.inf_type

        node.inf_type = TypeInfo(NoType)

        for target in node.targets:
            type_result = self._assign_type(target, expr_inf_type, node)
            if isinstance(type_result, TypeFail):
                node.inf_type = type_result

    @accept_failable
    def _assign_type(self, target: NodeNG, expr_type: type, node: astroid.Assign) -> TypeResult:
        """Update the type environment so that the target is bound to the given type."""
        if isinstance(target, astroid.AssignName):
            # A single identifier, e.g. x = ...
            target_type_var = self.lookup_type(target, target.name)
            return self.type_constraints.unify(target_type_var, expr_type, node)
        elif isinstance(target, astroid.AssignAttr):
            # Attribute mutation, e.g. x.y = ...
            attr_type = self._lookup_attribute_type(target, target.expr.name, target.attrname)
            return self.type_constraints.unify(attr_type, expr_type, node)
        elif isinstance(target, astroid.Tuple):
            # Unpacking assignment, e.g. x, y = ...
            if isinstance(expr_type, typing.TupleMeta):
                return self.type_constraints.unify(
                    Tuple[tuple(self.lookup_type(subtarget, subtarget.name) for subtarget in target.elts)],
                    expr_type, node
                )
            else:
                iter_type_result = self._handle_call(target, '__iter__', expr_type)
                for subtarget in target.elts:
                    target_tvar = self.lookup_type(subtarget, subtarget.name)
                    iter_type_result >> (
                        lambda t: self.type_constraints.unify(target_tvar, t.__args__[0], node)
                    )
                return iter_type_result
        elif isinstance(target, astroid.Subscript):
            # TODO: previous case must recursively handle this one
            return self._handle_call(target, '__setitem__', target.value.inf_type, target.slice.inf_type, expr_type)

    def _lookup_attribute_type(self, node, instance_name, attribute_name):
        """Given the node, class name and attribute name, return the type of the attribute."""
        class_type = self.lookup_type(node, instance_name)
        class_name = class_type.__forward_arg__
        class_env = self._closest_frame(node, class_name).locals[class_name][0].type_environment
        return self.type_constraints.resolve(class_env.lookup_in_env(attribute_name)).getValue()

    def lookup_type(self, node, name):
        """Given a variable name, return its concrete type in the closest scope relative to given node."""
        tvar = self._closest_frame(node, name).type_environment.lookup_in_env(name)
        return self.type_constraints.resolve(tvar).getValue()

    def lookup_typevar(self, node: NodeNG, name: str):
        return self._closest_frame(node, name).type_environment.lookup_in_env(name)

    ##############################################################################
    # Operation nodes
    ##############################################################################
    def visit_call(self, node: astroid.Call) -> None:
        callable_t = node.func.inf_type.getValue()
        is_union = hasattr(callable_t, '__origin__') and callable_t.__origin__ is Union

        # case when callable_t is the type of a class
        if hasattr(callable_t, '__name__') and callable_t.__name__ == 'Type':
            callable_t = callable_t.__args__[0]

        if not isinstance(callable_t, (CallableMeta, list)) and not is_union:
            if isinstance(callable_t, _ForwardRef):
                func_name = callable_t.__forward_arg__
            else:
                func_name = callable_t.__args__[0].__name__
            if '__init__' in self.type_store.classes[func_name]:
                init_type = self.type_store.classes[func_name]['__init__'][0]
            else:
                init_type = Callable[[callable_t], None]
            # TODO: handle method overloading (through optional parameters)
            arg_types = [callable_t] + [arg.inf_type.getValue() for arg in node.args]
            # TODO: Check for number of arguments if function is an initializer
            type_result = self.type_constraints.unify_call(init_type, *arg_types, node=node)
            if isinstance(type_result, TypeFail):
                node.inf_type = type_result
            else:
                node.inf_type = TypeInfo(callable_t)
        else:
            # TODO: resolve this case (from method lookup) more gracefully
            if isinstance(callable_t, list):
                callable_t = callable_t[0]
                arg_types = [node.func.expr.inf_type.getValue()]
            else:
                arg_types = []
            arg_types += [arg.inf_type.getValue() for arg in node.args]
            node.inf_type = self.type_constraints.unify_call(callable_t, *arg_types, node=node)

    def visit_binop(self, node: astroid.BinOp) -> None:
        method_name = BINOP_TO_METHOD[node.op]
        node.inf_type = self._handle_call(node, method_name, node.left.inf_type, node.right.inf_type, error_func=binop_error_message)

    def visit_unaryop(self, node: astroid.UnaryOp) -> None:
        # 'not' is not a function, so this handled as a separate case.
        if node.op == 'not':
            node.inf_type = TypeInfo(bool)
        else:
            method_name = UNARY_TO_METHOD[node.op]
            node.inf_type = self._handle_call(node, method_name, node.operand.inf_type, error_func=unaryop_error_message)

    def visit_boolop(self, node: astroid.BoolOp) -> None:
        node.inf_type = self.unify_elements(node.values, node)
        if isinstance(node.inf_type, TypeFail):
            node.inf_type = TypeInfo(Any)

    def visit_compare(self, node: astroid.Compare) -> None:
        return_types = set()
        left = node.left
        for comparator, right in node.ops:
            if comparator == 'is':
                return_types.add(bool)
            elif comparator == 'in':
                resolved_type = self._handle_call(
                    node,
                    BINOP_TO_METHOD[comparator],
                    right.inf_type,
                    left.inf_type
                )
                if isinstance(resolved_type, TypeFail):
                    node.inf_type = resolved_type
                    return
                resolved_type >> return_types.add
            else:
                resolved_type = self._handle_call(
                    node,
                    BINOP_TO_METHOD[comparator],
                    left.inf_type,
                    right.inf_type
                )
                if isinstance(resolved_type, TypeFail):
                    node.inf_type = resolved_type
                    return
                resolved_type >> return_types.add
        if len(return_types) == 1:
            node.inf_type = TypeInfo(return_types.pop())
        else:
            node.inf_type = TypeInfo(Any)

    ##############################################################################
    # Subscripting
    ##############################################################################
    def visit_index(self, node: astroid.Index) -> None:
        node.inf_type = node.value.inf_type

    def visit_slice(self, node: astroid.Slice) -> None:
        lower_type = node.lower.inf_type.getValue() if node.lower else type(None)
        upper_type = node.upper.inf_type.getValue() if node.upper else type(None)
        step_type = node.step.inf_type.getValue() if node.step else type(None)
        node.inf_type = self._handle_call(node, '__init__', slice, lower_type,
                                          upper_type, step_type)
        if node.inf_type.getValue() == type(None):
            node.inf_type = TypeInfo(slice)

    def visit_extslice(self, node: astroid.ExtSlice):
        unif_res = failable_collect(dim.inf_type for dim in node.dims)
        if isinstance(unif_res, TypeFail):
            return unif_res
        node.inf_type = TypeInfo(Tuple[tuple(unif_res.getValue())])

    def visit_subscript(self, node: astroid.Subscript) -> None:
<<<<<<< HEAD
        if node.ctx == astroid.Load:
            node.inf_type = self._handle_call(node, '__getitem__', node.value.inf_type.getValue(),
                                              node.slice.inf_type.getValue(), error_func=subscript_error_message)
=======
        if isinstance(node.slice.inf_type, TypeFail):
            node.inf_type = node.slice.inf_type
        elif node.ctx == astroid.Load:
            node.inf_type = self._handle_call(node, '__getitem__', node.value.inf_type, node.slice.inf_type)
>>>>>>> 539d9cee
        elif node.ctx == astroid.Store:
            node.inf_type = TypeInfo(NoType)
        elif node.ctx == astroid.Del:
<<<<<<< HEAD
            node.inf_type = self._handle_call(node, '__delitem__', node.value.inf_type.getValue(),
                                              node.slice.inf_type.getValue(), error_func=subscript_error_message)
=======
            node.inf_type = self._handle_call(node, '__delitem__', node.value.inf_type, node.slice.inf_type)
>>>>>>> 539d9cee

    ##############################################################################
    # Loops
    ##############################################################################
    def visit_for(self, node):
        iter_type_result = self._handle_call(node, '__iter__', node.iter.inf_type)
        if isinstance(node.target, astroid.AssignName):
            target_type = self.lookup_type(node.target, node.target.name)
        else:
            target_type = Tuple[tuple(self.lookup_type(subtarget, subtarget.name) for subtarget in node.target.elts)]
        iter_type_result >> (
            lambda t: self.type_constraints.unify(t.__args__[0], target_type, node))
        node.inf_type = iter_type_result if isinstance(iter_type_result, TypeFail) else TypeInfo(NoType)

    ##############################################################################
    # Comprehensions
    ##############################################################################
    def visit_comprehension(self, node: astroid.Comprehension) -> None:
        self.visit_for(node)

    def visit_dictcomp(self, node: astroid.DictComp) -> None:
        key_inf_type = self.type_constraints.resolve(node.key.inf_type)
        val_inf_type = self.type_constraints.resolve(node.value.inf_type)
        node.inf_type = self.wrap_container(Dict, key_inf_type, val_inf_type)

    def visit_generatorexp(self, node: astroid.GeneratorExp) -> None:
        elt_inf_type = self.type_constraints.resolve(node.elt.inf_type)
        node.inf_type = self.wrap_container(Generator, elt_inf_type, None, None)

    def visit_listcomp(self, node: astroid.ListComp) -> None:
        val_inf_type = self.type_constraints.resolve(node.elt.inf_type)
        node.inf_type = self.wrap_container(List, val_inf_type)

    def visit_setcomp(self, node: astroid.SetComp) -> None:
        elt_inf_type = self.type_constraints.resolve(node.elt.inf_type)
        node.inf_type = self.wrap_container(Set, elt_inf_type)

    @accept_failable
    def _handle_call(self, node: NodeNG, function_name: str, *arg_types: List[type],
                     error_func: Optional[Callable[[NodeNG], str]] = None) -> TypeResult:
        """Helper to lookup a function and unify it with given arguments.
           Return the return type of unified function call.
        """
        arg_types = [self.type_constraints.resolve(arg).getValue() for arg in arg_types]

        try:
            func_type = self.type_store.lookup_method(function_name, *arg_types)
        except KeyError as e:
            # No match.
            if error_func is None:
                return TypeFail(f'Function {function_name} not found with given args: {arg_types}')
            else:
                return TypeFail(error_func(node))
        return self.type_constraints.unify_call(func_type, *arg_types, node=node)

    ##############################################################################
    # Definitions
    ##############################################################################
    def visit_functiondef(self, node: astroid.FunctionDef) -> None:
        node.inf_type = TypeInfo(NoType)

        # Get the inferred type of the function.
        inferred_args = [self.lookup_type(node, arg) for arg in node.argnames()]

        if isinstance(node.parent, astroid.ClassDef) and isinstance(inferred_args[0], TypeVar):
            # first argument is special in these cases
            if node.type == 'method':
                self.type_constraints.unify(inferred_args[0], _ForwardRef(node.parent.name), node)
            elif node.type == 'classmethod':
                self.type_constraints.unify(inferred_args[0], Type[_ForwardRef(node.parent.name)], node)

        if any(node.nodes_of_class(astroid.Return)):
            inferred_return = self.type_constraints.resolve(node.type_environment.lookup_in_env('return')).getValue()
        elif node.name == '__init__':
            inferred_return = inferred_args[0]
        else:
            inferred_return = type(None)

        # Get any function type annotations.
        if any(annotation is not None for annotation in node.args.annotations):
            annotated_type = parse_annotations(node)
        else:
            annotated_type = None

        # Combine inferred and annotated types.
        if annotated_type:
            combined_args = []
            for inferred, annotated in zip(inferred_args, annotated_type.__args__[:-1]):
                if annotated is None:
                    annotated = type(None)
                t = self.type_constraints.unify(inferred, annotated, node).getValue()
                combined_args.append(t)

            annotated_rtype = annotated_type.__args__[-1]
            if node.name == '__init__':
                annotated_rtype = inferred_args[0]
            elif annotated_rtype is None:
                annotated_rtype = type(None)
            combined_return = self.type_constraints.unify(
                inferred_return, annotated_rtype, node).getValue()
        else:
            combined_args, combined_return = inferred_args, inferred_return

        # Update the environment storing the function's type.
        polymorphic_tvars = [arg for arg in combined_args if isinstance(arg, TypeVar)]
        func_type = create_Callable(combined_args, combined_return, polymorphic_tvars)
        num_defaults = len(node.args.defaults)
        if num_defaults > 0:
            for i in range(num_defaults):
                opt_args = inferred_args[:-1-i]
                opt_func_type = create_Callable(opt_args, combined_return, polymorphic_tvars)
                func_type = Union[func_type, opt_func_type]
        self.type_constraints.unify(
            self.lookup_type(node.parent, node.name), func_type, node)

    def visit_arguments(self, node: astroid.Arguments) -> None:
        node.inf_type = TypeInfo(NoType)
        for i in range(len(node.annotations)):
            if node.annotations[i] is not None:
                arg_tvar = self.lookup_type(node, node.args[i].name)
                self.type_constraints.unify(
                    arg_tvar, _node_to_type(node.annotations[i]), node)

    def visit_return(self, node: astroid.Return) -> None:
        val_inf_type = self.type_constraints.unify(node.value.inf_type, self.lookup_type(node, 'return'), node)
        node.inf_type = val_inf_type if isinstance(val_inf_type, TypeFail) else TypeInfo(NoType)

    def visit_classdef(self, node: astroid.ClassDef) -> None:
        node.inf_type = TypeInfo(NoType)
        self.type_constraints.unify(self.lookup_type(node.parent, node.name),
                                    Type[_ForwardRef(node.name)], node)

        # Update type_store for this class.
        # TODO: include node.instance_attrs as well?
        for attr in node.locals:
            attr_inf_type = self.type_constraints.resolve(node.type_environment.lookup_in_env(attr))
            attr_inf_type >> self.type_store.classes[node.name][attr].append
            attr_inf_type >> (
                lambda a: self.type_store.methods[attr].append(a) if isinstance(a, CallableMeta) else None)

    ##############################################################################
    # Statements
    ##############################################################################
    def visit_attribute(self, node: astroid.Attribute) -> None:
        expr_type = node.expr.inf_type.getValue()
        if isinstance(expr_type, _ForwardRef):
            type_name =  expr_type.__forward_arg__
        elif hasattr(expr_type, '__name__'):
            type_name = expr_type.__name__
        else:
            type_name = None
        if type_name not in self.type_store.classes:
            node.inf_type = TypeFail('Invalid attribute type')
        else:
            attribute_type = self.type_store.classes[type_name].get(node.attrname)
            if attribute_type is None:
                node.inf_type = TypeFail(f'Attribute {node.attrname} not found for type {type_name}')
            else:
                attribute_type = attribute_type[0]
                # Detect an instance method call, and create a bound method signature (first argument removed).
                # TODO: handle classmethod calls differently.
                if isinstance(attribute_type, CallableMeta):
                    attribute_type = Callable[list(attribute_type.__args__[1:-1]), attribute_type.__args__[-1]]
                node.inf_type = TypeInfo(attribute_type)

    def visit_annassign(self, node):
        var_inf_type = self.type_constraints.resolve(
            self._closest_frame(node, node.target.name).type_environment.lookup_in_env(node.target.name))
        self.type_constraints.unify(var_inf_type, _node_to_type(node.annotation.name), node)
        node.inf_type = TypeInfo(NoType)

    def visit_module(self, node):
        node.inf_type = TypeInfo(NoType)
        # print('All sets:', self.type_constraints._nodes)
        # print('Global bindings:', {k: self.type_constraints.resolve(t) for k, t in node.type_environment.locals.items()})


# Main function (useful for quick debugging)
def main(source: str) -> Tuple[astroid.Module, TypeInferer]:
    """Parse a string representing source text, and perform a typecheck.

    Return the astroid Module node (with the type_constraints attribute set
    on all nodes in the tree) and TypeInferer object.
    """
    module = astroid.parse(source)
    type_inferer = TypeInferer()
    type_inferer.environment_transformer().visit(module)
    type_inferer.type_inference_transformer().visit(module)
    return module, type_inferer<|MERGE_RESOLUTION|>--- conflicted
+++ resolved
@@ -5,14 +5,9 @@
 import typing
 from typing import CallableMeta, TupleMeta, Union, _ForwardRef
 from astroid.transforms import TransformVisitor
-<<<<<<< HEAD
-from ..typecheck.base import Environment, TypeConstraints, parse_annotations, create_Callable,_node_to_type, TypeResult, TypeInfo, TypeFail
-from ..typecheck.errors import BINOP_TO_METHOD, UNARY_TO_METHOD, binop_error_message, unaryop_error_message, subscript_error_message
-=======
 from ..typecheck.base import Environment, TypeConstraints, parse_annotations, \
     create_Callable,_node_to_type, TypeResult, TypeInfo, TypeFail, failable_collect, accept_failable
 from ..typecheck.errors import BINOP_TO_METHOD, UNARY_TO_METHOD, binop_error_message, unaryop_error_message
->>>>>>> 539d9cee
 from ..typecheck.type_store import TypeStore
 
 
@@ -379,25 +374,14 @@
         node.inf_type = TypeInfo(Tuple[tuple(unif_res.getValue())])
 
     def visit_subscript(self, node: astroid.Subscript) -> None:
-<<<<<<< HEAD
-        if node.ctx == astroid.Load:
-            node.inf_type = self._handle_call(node, '__getitem__', node.value.inf_type.getValue(),
-                                              node.slice.inf_type.getValue(), error_func=subscript_error_message)
-=======
         if isinstance(node.slice.inf_type, TypeFail):
             node.inf_type = node.slice.inf_type
         elif node.ctx == astroid.Load:
-            node.inf_type = self._handle_call(node, '__getitem__', node.value.inf_type, node.slice.inf_type)
->>>>>>> 539d9cee
+            node.inf_type = self._handle_call(node, '__getitem__', node.value.inf_type, node.slice.inf_type, error_func=subscript_error_message)
         elif node.ctx == astroid.Store:
             node.inf_type = TypeInfo(NoType)
         elif node.ctx == astroid.Del:
-<<<<<<< HEAD
-            node.inf_type = self._handle_call(node, '__delitem__', node.value.inf_type.getValue(),
-                                              node.slice.inf_type.getValue(), error_func=subscript_error_message)
-=======
-            node.inf_type = self._handle_call(node, '__delitem__', node.value.inf_type, node.slice.inf_type)
->>>>>>> 539d9cee
+            node.inf_type = self._handle_call(node, '__delitem__', node.value.inf_type, node.slice.inf_type, error_func=subscript_error_message)
 
     ##############################################################################
     # Loops
