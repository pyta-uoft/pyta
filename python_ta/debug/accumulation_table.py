--- conflicted
+++ resolved
@@ -95,13 +95,11 @@
 
         for accumulator in self.loop_accumulators:
             if accumulator in frame.f_locals:
-<<<<<<< HEAD
                 value = copy.copy(frame.f_locals[accumulator])
-=======
                 self.loop_accumulators[accumulator].append(copy.copy(frame.f_locals[accumulator]))
             elif accumulator in frame.f_code.co_varnames or accumulator in frame.f_code.co_names:
                 self.loop_accumulators[accumulator].append(NO_VALUE)
->>>>>>> 863b549b
+
             else:
                 # name error wil be raised if accumulator cannot be found
                 value = eval(accumulator, frame.f_globals, frame.f_locals)
