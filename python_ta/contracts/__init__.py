--- conflicted
+++ resolved
@@ -177,10 +177,6 @@
             try:
                 compiled = compile(precondition, "<string>", "eval")
             except:
-<<<<<<< HEAD
-=======
-                print(f"compile() failed at ${precondition}")  # TODO: remove this after finished
->>>>>>> bd5f9be9
                 continue
             wrapped._preconditions.append((precondition, compiled, {}))
 
@@ -366,13 +362,9 @@
         assertion_str, compiled, return_val_dict = assertion
         try:
             _debug(f"Checking {condition_type} for {wrapped.__qualname__}: {assertion_str}")
-<<<<<<< HEAD
             check = eval(
                 compiled, {**wrapped.__globals__, **function_locals, **return_val_dict}
             )
-=======
-            check = eval(compiled, eval_args)
->>>>>>> bd5f9be9
             print(assertion_str)
             print(check)
         except:
