"""
Contains tests for the black formatting tool integration to python_ta.check_all.
"""

import contextlib
import io
import subprocess
import sys

import pytest

import python_ta
from python_ta import check_all

error_params = [
    (
        """def foo():print("Hello, world!")\n""",
        {"output-format": "python_ta.reporters.JSONReporter"},
        True,
        """def foo():\n    print("Hello, world!")\n""",
    ),
    (
        """def foo():print("Hello, world!" + "This line is too long and should be split by black.")""",
        {"output-format": "python_ta.reporters.JSONReporter", "max-line-length": 50},
        True,
        """def foo():\n    print(\n        "Hello, world!"\n        + "This line is too long and should be split by black."\n    )\n""",
    ),
    (
        """def foo():print("Hello, world!")\n""",
        {"output-format": "python_ta.reporters.JSONReporter"},
        False,
        """def foo():print("Hello, world!")\n""",
    ),
    (
<<<<<<< HEAD
        """def foo():print("Hello, world!")\n""",
        {"output-format": "python_ta.reporters.JSONReporter", "autoformat-options": []},
        False,
        """def foo():print("Hello, world!")\n""",
    ),
    (
        """def foo():print("Hello, world!" + "Although this line is too long, it is not split by black as it is outside of the line range.")\n""",
        {
            "output-format": "python_ta.reporters.JSONReporter",
            "max-line-length": 50,
            "autoformat-options": ["line-ranges=2-3"],
        },
        False,
        """def foo():print("Hello, world!" + "Although this line is too long, it is not split by black as it is outside of the line range.")\n""",
=======
        # This line is between 80-88 characters; it should be reformatted because the default
        # max-line-len is 80.
        """CONST = ['aaaaaaaaaaaaaaaaaaaaaaaaaaaaaaaaaaaaaaaaaaaaaaaaaaaaaaaaaaaaaaaa', 'b']""",
        {"output-format": "python_ta.reporters.JSONReporter"},
        True,
        "CONST = [\n    'aaaaaaaaaaaaaaaaaaaaaaaaaaaaaaaaaaaaaaaaaaaaaaaaaaaaaaaaaaaaaaaa',\n"
        "    'b',\n]\n",
>>>>>>> 238ed031
    ),
]


@pytest.fixture
@pytest.mark.parametrize("source", error_params)
def unformatted_file(tmp_path, source):
    # Create a temporary file with unformatted Python code
    file_path = tmp_path / "sample_code.py"
    with open(file_path, "w") as f:
        f.write(source)
    return file_path


@pytest.mark.parametrize("source, config, pep8_check, expected_code", error_params)
def test_black_formatting(source, config, pep8_check, expected_code, unformatted_file):
    output = io.StringIO()

    with contextlib.redirect_stdout(output):
        python_ta.check_all(str(unformatted_file), config=config, autoformat=pep8_check)

    # Check for pep8_errors in reporter
    if pep8_check:
        num_pep8 = output.getvalue().count('"symbol": "pep8-errors"')
        assert num_pep8 == 0, f"Expected:\n{0}\nBut got:\n{num_pep8}"

    # Check if black formatted the file correctly
    with open(unformatted_file, "r") as f:
        formatted_code = f.read()

    assert (
        formatted_code == expected_code
    ), f"Expected:\n{expected_code}\nBut got:\n{formatted_code}"<|MERGE_RESOLUTION|>--- conflicted
+++ resolved
@@ -32,22 +32,25 @@
         """def foo():print("Hello, world!")\n""",
     ),
     (
-<<<<<<< HEAD
         """def foo():print("Hello, world!")\n""",
         {"output-format": "python_ta.reporters.JSONReporter", "autoformat-options": []},
-        False,
-        """def foo():print("Hello, world!")\n""",
+        True,
+        """def foo():\n    print("Hello, world!")\n""",
     ),
     (
-        """def foo():print("Hello, world!" + "Although this line is too long, it is not split by black as it is outside of the line range.")\n""",
+        # Specify that Black skip reformatting the first line in autoformat-options
+        """def foo():print("Although this line is too long, it is not split by black as it is skipped.")\n""",
         {
             "output-format": "python_ta.reporters.JSONReporter",
             "max-line-length": 50,
-            "autoformat-options": ["line-ranges=2-3"],
+            # pep8_errors remain as the line is not reformatted
+            "pycodestyle-ignore": ["E231", "E501", "E704"],
+            "autoformat-options": ["skip-source-first-line"],
         },
-        False,
-        """def foo():print("Hello, world!" + "Although this line is too long, it is not split by black as it is outside of the line range.")\n""",
-=======
+        True,
+        """def foo():print("Although this line is too long, it is not split by black as it is skipped.")\n""",
+    ),
+    (
         # This line is between 80-88 characters; it should be reformatted because the default
         # max-line-len is 80.
         """CONST = ['aaaaaaaaaaaaaaaaaaaaaaaaaaaaaaaaaaaaaaaaaaaaaaaaaaaaaaaaaaaaaaaa', 'b']""",
@@ -55,7 +58,6 @@
         True,
         "CONST = [\n    'aaaaaaaaaaaaaaaaaaaaaaaaaaaaaaaaaaaaaaaaaaaaaaaaaaaaaaaaaaaaaaaa',\n"
         "    'b',\n]\n",
->>>>>>> 238ed031
     ),
 ]
 
