--- conflicted
+++ resolved
@@ -95,15 +95,12 @@
 
         for accumulator in self.loop_accumulators:
             if accumulator in frame.f_locals:
-<<<<<<< HEAD
                 self.loop_accumulators[accumulator].append(
                     copy.deepcopy(frame.f_locals[accumulator])
                 )
-=======
                 self.loop_accumulators[accumulator].append(copy.copy(frame.f_locals[accumulator]))
             elif accumulator in frame.f_code.co_varnames or accumulator in frame.f_code.co_names:
                 self.loop_accumulators[accumulator].append(NO_VALUE)
->>>>>>> 5c7cc11a
             else:
                 raise NameError
 
