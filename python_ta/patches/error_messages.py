"""Patch pylint error messages."""
from importlib import import_module

# global
patch_data = {
    'pylint.checkers.base':
<<<<<<< HEAD
        {'PassChecker':
             {'W0107': 'Unnecessary pass statement (you should remove this)'}
         },
    'pylint.checkers.refactoring':
        {'RefactoringChecker':
             {'R1710': 'Since this function can return a non-None value, you should '
                       'explicitly write "return None" whenever None is returned by '
                       'this function. (Possibly including possibly at the end of the function body.)'
              }
         }
}
=======
        {'PassChecker': {'W0107': 'Unnecessary pass statement (you should remove this)'}},
    'pylint.checkers.design_analysis':
        {'MisdesignChecker': {'R0913': 'Too many parameters (%s/%s)'}}
    }
>>>>>>> 71dfcd27


# We are assuming only the first elements of the tuple values in <msgs> are being patched.
def patch_error_messages():
    """Patch <msgs> in pylint checkers to make them more helpful for python_ta clients."""
    for file_name, file_data in patch_data.items():
        for checker_name, checker_data in file_data.items():
            # only access the specific variable being changed
            checker = getattr(import_module(file_name), checker_name)
            if hasattr(checker, 'msgs'):
                for error_id, new_msg in checker_data.items():
                    lst_msg = list(checker.msgs[error_id])
                    # first element of the tuple value changed
                    lst_msg[0] = new_msg
                    checker.msgs[error_id] = tuple(lst_msg)
            else:
                print('no msgs attribute!')


# TODO: patch more pylint error messages<|MERGE_RESOLUTION|>--- conflicted
+++ resolved
@@ -3,25 +3,21 @@
 
 # global
 patch_data = {
-    'pylint.checkers.base':
-<<<<<<< HEAD
-        {'PassChecker':
+    'pylint.checkers.base': {
+        'PassChecker':
              {'W0107': 'Unnecessary pass statement (you should remove this)'}
-         },
-    'pylint.checkers.refactoring':
-        {'RefactoringChecker':
+    },
+    'pylint.checkers.refactoring': {
+        'RefactoringChecker':
              {'R1710': 'Since this function can return a non-None value, you should '
                        'explicitly write "return None" whenever None is returned by '
                        'this function. (Possibly including possibly at the end of the function body.)'
-              }
-         }
+             }
+    },
+    'pylint.checkers.design_analysis': {
+        'MisdesignChecker': {'R0913': 'Too many parameters (%s/%s)'}
+    }
 }
-=======
-        {'PassChecker': {'W0107': 'Unnecessary pass statement (you should remove this)'}},
-    'pylint.checkers.design_analysis':
-        {'MisdesignChecker': {'R0913': 'Too many parameters (%s/%s)'}}
-    }
->>>>>>> 71dfcd27
 
 
 # We are assuming only the first elements of the tuple values in <msgs> are being patched.
@@ -38,7 +34,4 @@
                     lst_msg[0] = new_msg
                     checker.msgs[error_id] = tuple(lst_msg)
             else:
-                print('no msgs attribute!')
-
-
-# TODO: patch more pylint error messages+                print('no msgs attribute!')