import astroid
import nose
from hypothesis import given, settings, assume, HealthCheck
import hypothesis.strategies as hs
import tests.custom_hypothesis_support as cs
from typing import Any
settings.load_profile("pyta")


@given(cs.boolop_node(value=cs.const_node(hs.integers())))
@settings(suppress_health_check=[HealthCheck.too_slow])
def test_homogeneous_binary_boolop(node):
    """Test type setting of binary BoolOp node(s) representing expression with homogeneous operands."""
    module, _ = cs._parse_text(node)
    boolop_node = list(module.nodes_of_class(astroid.BoolOp))[0]
<<<<<<< HEAD
    assert boolop_node.inf_type.type == boolop_node.values[0].inf_type.type
=======
    assert boolop_node.inf_type.getValue() == boolop_node.values[0].inf_type.getValue()
>>>>>>> 6bd24e43


@given(cs.boolop_node())
@settings(suppress_health_check=[HealthCheck.too_slow])
def test_heterogeneous_binary_boolop(node):
    """Test type setting of binary BoolOp node(s) representing expression with heterogeneous operands."""
    assume(type(node.values[0].value) != type(node.values[1].value))
    module, _ = cs._parse_text(node)
    boolop_node = list(module.nodes_of_class(astroid.BoolOp))[0]
<<<<<<< HEAD
    assert boolop_node.inf_type.type == Any
=======
    assert boolop_node.inf_type.getValue() == Any
>>>>>>> 6bd24e43


if __name__ == '__main__':
    nose.main()<|MERGE_RESOLUTION|>--- conflicted
+++ resolved
@@ -13,11 +13,7 @@
     """Test type setting of binary BoolOp node(s) representing expression with homogeneous operands."""
     module, _ = cs._parse_text(node)
     boolop_node = list(module.nodes_of_class(astroid.BoolOp))[0]
-<<<<<<< HEAD
-    assert boolop_node.inf_type.type == boolop_node.values[0].inf_type.type
-=======
     assert boolop_node.inf_type.getValue() == boolop_node.values[0].inf_type.getValue()
->>>>>>> 6bd24e43
 
 
 @given(cs.boolop_node())
@@ -27,11 +23,7 @@
     assume(type(node.values[0].value) != type(node.values[1].value))
     module, _ = cs._parse_text(node)
     boolop_node = list(module.nodes_of_class(astroid.BoolOp))[0]
-<<<<<<< HEAD
-    assert boolop_node.inf_type.type == Any
-=======
     assert boolop_node.inf_type.getValue() == Any
->>>>>>> 6bd24e43
 
 
 if __name__ == '__main__':
