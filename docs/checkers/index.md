# PythonTA Checks

This page describes in greater detail the errors that PythonTA checks for.
If anything is unclear, incorrect, or missing, please don't hesitate to send an
email to \[david at cs dot toronto dot edu\].

## Improper Python usage

These errors generally indicate a misuse of variables, control flow, or other Python features in our
code.

(E0601)=

### Used before assignment (E0601)

This error occurs when we are using a variable before it has been assigned a value.

```{literalinclude} /../examples/pylint/e0601_used_before_assignment.py

```

(E0602)=

### Undefined variable (E0602)

This error occurs when we are using a variable that has not been defined.

```{literalinclude} /../examples/pylint/e0602_undefined_variable.py

```

(W0631)=

### Undefined loop variable (W0631)

This error occurs when a loop variable is used outside the `for` loop where it was defined.

```{literalinclude} /../examples/pylint/w0631_undefined_loop_variable.py

```

Python, unlike many other languages (e.g. C, C++, Java), allows loop variables to be accessed
outside the loop in which they were defined. However, this practice is discouraged, as it can lead
to obscure and hard-to-detect bugs.

**See also**:

- [The scope of index variables in Python's for loops]

(E0103)=

### Not in loop (E0103)

This error occurs when the `break` or `continue` keyword is used outside of a loop. The
keyword `break` is used to exit a loop early and the keyword `continue` is used to skip an iteration
in a loop. Hence, both keywords only belong inside loops.

```{literalinclude} /../examples/pylint/e0103_not_in_loop.py

```

A common source of this error is when the `break` or `continue` is not indented properly (it must be
indented to be considered part of the loop body).

(E0104)=

### Return outside function (E0104)

This error occurs when a `return` statement is found outside a function or method.

```{literalinclude} /../examples/pylint/e0104_return_outside_function.py

```

A common source of this error is when the `return` is not indented properly (it must be indented to
be considered part of the loop body).

(W0101)=

### Unreachable (W0101)

This error occurs when there is some code after a `return` or `raise` statement. This code will
never be run, so either it should be removed, or the function is returning too early.

```{literalinclude} /../examples/pylint/w0101_unreachable.py

```

(W0109)=

### Duplicate key (W0109)

This error occurs when a dictionary literal sets the same key multiple times.

```{literalinclude} /../examples/pylint/w0109_duplicate_key.py

```

Dictionaries map unique keys to values. When different values are assigned to the same key, the last
assignment takes precedence. This is rarely what the user wants when they are constructing a
dictionary.

(E1123)=

### Unexpected keyword arg (E1123)

This error occurs when a function call passes a keyword argument which does not match the signature
of the function being called.

```{literalinclude} /../examples/pylint/e1123_unexpected_keyword_arg.py

```

Corrected version:

```python
print_greeting(name="Arthur")
```

## Type errors

These errors are some of the most common errors we encounter in Python. They generally have to do
with using a value of one type where another type is required.

(E1101)=

### No member (E1101)

This error occurs when we use dot notation (`my_var.x`) to access an attribute or to call a method
which does not exist for the given object. This can happen both for built-in types like `str` and
for classes that we define ourselves. This error often results in
an [`AttributeError`][attributeerror] when we run the code.

```{literalinclude} /../examples/pylint/e1101_no_member.py

```

(E1102)=

### Not callable (E1102)

This error occurs when we try to call a value which is not a function, method, or callable object.
In the following example, we should not call `x()` because `x` refers to an integer, and calling an
integer has no meaning.

```{literalinclude} /../examples/pylint/e1102_not_callable.py

```

(E1111)=

### Assignment from no return (E1111)

This error occurs when we assign a variable to the return value of a function call, but the function
never returns anything. In the following example, `add_fruit` mutates `fruit_basket` instead of
returning a new list. As a result, `new_fruit_basket` always gets the value `None`.

```{literalinclude} /../examples/pylint/e1111_assignment_from_no_return.py

```

We should either modify `add_fruit` to return a new list, or call `add_fruit` without assigning the
return value to a variable.

(E1128)=

### Assignment from None (E1128)

This error occurs when we assign a variable the return value of a function call, but the function
always returns `None`. In the following example, `add_fruit` always returns `None`. As a
result, `new_fruit_basket` will always get the value `None`.

```{literalinclude} /../examples/pylint/e1128_assignment_from_none.py

```

(E1120)=

### No value for parameter (E1120)

A function must be called with one argument value per parameter in its header. This error indicates
that we called a function with too few arguments. In the following example, there should be _three_
values passed to the function instead of two.

```{literalinclude} /../examples/pylint/e1120_no_value_for_parameter.py

```

Corrected version:

```python
get_sum(1, 2, 3)
```

(E1121)=

### Too many function args (E1121)

A function must be called with one argument value per parameter in its header. This error indicates
that we called a function with too many arguments. In the following example, there should be _two_
values passed to the function instead of three.

```{literalinclude} /../examples/pylint/e1121_too_many_function_args.py

```

Corrected version:

```python
get_sum(1, 2)
```

(E1126)=

### Invalid sequence index (E1126)

This error occurs when a list or tuple is indexed using the square bracket notation `my_list[...]`,
but the value of the index is not an integer.

Remember that the index indicates the _position_ of the item in the list/tuple.

```{literalinclude} /../examples/pylint/e1126_invalid_sequence_index.py

```

Corrected version:

```python
a = ['p', 'y', 'T', 'A']
print(a[0])
```

(E1127)=

### Invalid slice index (E1127)

This error occurs when a list or tuple is sliced using the square bracket
notation `my_list[... : ...]`, but the two values on the left and right of the colon are not
integers.

Remember that the slice numbers indicate the _start_ and _stop_ positions for the slice in the
list/tuple.

```{literalinclude} /../examples/pylint/e1127_invalid_slice_index.py

```

Corrected version:

```python
a = ['p', 'y', 'T', 'A']
print(a[0:3])
```

(E1130)=

### Invalid unary operand type (E1130)

This error occurs when we use a [unary operator][unary arithmetic and bitwise operations] (`+`, `-`
, `~`) on an object which does not support this operator. For example, a list does not support
negation.

```{literalinclude} /../examples/pylint/e1130_invalid_unary_operand_type.py

```

(E1131)=

### Unsupported binary operation (E1131)

This error occurs when we use a [binary arithmetic operator][binary arithmetic operations] like `+`
or `*`, but the left and right sides are not compatible types. For example, a dictionary cannot be
added to a list.

```{literalinclude} /../examples/pylint/e1131_unsupported_binary_operation.py

```

(E1135)=

### Unsupported membership test (E1135)

This error occurs when we use the membership test `a in b`, but the type of `b` does not support
membership tests.

The standard Python types which support membership tests are strings, lists, tuples, and
dictionaries.

```{literalinclude} /../examples/pylint/e1135_unsupported_membership_test.py

```

(E1136)=

### Unsubscriptable object (E1136)

This error occurs when we try to index a value using square brackets (`a[...]`), but the type of `a`
does not support indexing (or "subscripting").

The standard Python types which support indexing are strings, lists, tuples, and dictionaries.

```{literalinclude} /../examples/pylint/e1136_unsubscriptable_object.py

```

(E1137)=

### Unsupported assignment operation (E1137)

This error occurs when we assign something to an object which does not support assignment (i.e. an
object which does not define the `__setitem__` method).

```{literalinclude} /../examples/pylint/e1137_unsupported_assignment_operation.py

```

(E1138)=

### Unsupported delete operation (E1138)

This error occurs when the `del` keyword is used to delete an item from an object which does not
support item deletion (i.e. an object that does not define the `__delitem__` special method).

```{literalinclude} /../examples/pylint/e1138_unsupported_delete_operation.py

```

Corrected version:

```python
class NamedList:

    ...  # Same as in the code above

    def __delitem__(self, name: str) -> None:
        idx = self._names.index(name)
        del self._names[idx]
        del self._values[idx]


named_list = NamedList(['a', 'b', 'c'], [1, 2, 3])
print('c' in named_list)  # Prints True
del named_list['c']
print('c' in named_list)  # Prints False
```

(E0632)=

### Unbalanced tuple unpacking (E0632)

This error occurs when we are trying to assign to multiple variables at once, but the right side has
too few or too many values in the sequence.

```{literalinclude} /../examples/pylint/e0632_unbalanced_tuple_unpacking.py

```

(E0633)=

### Unpacking non-sequence (E0633)

This error occurs when we are trying to assign to multiple variables at once, but the right side is
not a sequence, and so can't be unpacked.

```{literalinclude} /../examples/pylint/e0633_unpacking_non_sequence.py

```

(E1133)=

### Not an iterable (E1133)

This error occurs when a non-iterable value is used in a place where an iterable is expected.
An [iterable][python documentation: iterable] is an object capable of returning its members one at a
time. Examples of iterables include sequence types such as `list`, `str`, and `tuple`, some
non-sequence types such as `dict`, and instances of other classes which define the `__iter__`
or `__getitem__` special methods.

```{literalinclude} /../examples/pylint/e1133_not_an_iterable.py

```

Corrected version:

```python
for number in [1, 2, 3]:
    print(number)
```

(E1134)=

### Not a mapping (E1134)

This error occurs when a non-mapping value is used in a place where mapping is expected. This is a result of unpacking a non-dict with `**` in a function call meaning that the parameters are unfilled.

`**` can only be used on a `dict` to unpack the values.

```{literalinclude} /../examples/pylint/e1134_not_a_mapping.py

```

## Code complexity

(C0113)=

### Unneeded not (C0113)

This error occurs when a boolean expression contains an unneeded negation. If we are getting this
error, the expression can be simplified to not use a negation.

```{literalinclude} /../examples/pylint/c0113_unneeded_not.py

```

The above can be modified to:

```python
number = 5
if number < 0:
    number_category = 'negative'
else:
    number_category = 'non-negative'
```

(C0209)=

### Consider using f-string (C0209)

This error occurs when a string is formatted with `%` or `format()`.
The preferred way to include Python values in strings is with f-strings.

```{literalinclude} /../examples/pylint/c0209_consider_using_f_string.py

```

The above can be changed to:

```python
name = "Bob"
print(f"Hi! My name is {name}!")
print(f"{name} is my name!")
```

(R1726)=

### Simplifiable condition (R1726)

This error occurs when a boolean test condition can be simplified.
Test conditions are expressions evaluated inside of statements such as `if`, `while`, or `assert`.

```{literalinclude} /../examples/pylint/r1726_simplifiable_condition.py

```

The above can be modified to:

```python
if a:  # Error was on this line
  pass
```

(R1727)=

### Condition evals to constant (R1727)

This error occurs when a boolean test condition always evaluates to a constant.
Test conditions are expressions evaluated inside of statements such as `if`, `while`, or `assert`.

```{literalinclude} /../examples/pylint/r1727_condition_evals_to_constant.py

```

The above can be modified to:

```python
if True:  # Error was on this line
  pass
```

(C0121)=

### Singleton comparison (C0121)

This error occurs when an expression is compared to a singleton value like `True`, `False` or `None`
.

Here is an example involving a comparison to `None`:

```{literalinclude} /../examples/pylint/c0121_singleton_comparison.py

```

The above can be modified to:

```python
def square(number: Optional[float]) -> Optional[float]:
    """Return the square of the number."""
    if number is None:
        return None
    else:
        return number ** 2
```

On the other hand, if you are comparing a boolean value to `True` or `False`, you can actually omit
the comparison entirely:

```python
# Bad
def square_if_even(number: int) -> int:
    if (number % 2 == 0) == True:
        return number ** 2
    else:
        return number


# Good
def square_if_even(number: int) -> int:
    if number % 2 == 0:
        return number ** 2
    else:
        return number
```

**See also**:

- [The story of None, True and False (and an explanation of literals, keywords and builtins thrown in)][the story of none, true and false]

(W0125)=

### Using constant test (W0125)

This error occurs when a conditional statement (like an `if` statement) uses a constant value for
its test. In such a case, a conditional statement is not necessary, as it will always result in the
same path of execution.

```{literalinclude} /../examples/pylint/w0125_using_constant_test.py

```

(W0128)=

### Redeclared Assigned Name (W0128)

This error occurs when a variable is redeclared on the same line it was assigned.

```{literalinclude} /../examples/pylint/w0128_redeclared_assigned_name.py

```

(R0912)=

### Too many branches (R0912)

The function or method has too many branches, making it hard to follow. This is a sign that the
function/method is too complex, and should be split up.

**Note**: The checker limit is 12 branches.

```{literalinclude} /../examples/pylint/r0912_too_many_branches.py

```

(R1702)=

### Too many nested blocks (R1702)

This error occurs when we have more than three levels of nested blocks in our code. Deep nesting is
a sign that our function or method is too complex, and should be broken down using helper functions
or rewritten as a [list comprehension][list comprehensions tutorial].

**Note**: This checker does not count function, method, or class definitions as blocks, so the
example below is considered to have _six_ nested blocks, not seven.

```{literalinclude} /../examples/pylint/r1702_too_many_nested_blocks.py

```

The code above can be fixed using a helper function:

```python
def drop_none(lst: List[Optional[int]]) -> List[int]:
    """Return a copy of `lst` with all `None` elements removed."""
    new_lst = []
    for element in lst:
        if element is not None:
            new_lst.append(element)
    return new_lst


def cross_join(x_list: List[Optional[int]], y_list: List[Optional[int]],
               z_list: List[Optional[int]]) -> List[Tuple[int, int, int]]:
    """Perform an all-by-all join of all elements in the input lists."""
    cross_join_list = []
    for x in drop_none(x_list):
        for y in drop_none(y_list):
            for z in drop_none(z_list):
                cross_join_list.append((x, y, z))
    return cross_join_list
```

or using list comprehension:

```python
def cross_join(x_list: List[Optional[int]], y_list: List[Optional[int]],
               z_list: List[Optional[int]]) -> List[Tuple[int, int, int]]:
    """Perform an all-by-all join of all elements in the input lists."""
    cross_join_list = [
        (x, y, z)
        for x in x_list
        if x is not None
        for y in y_list
        if y is not None
        for z in z_list
        if z is not None
    ]
    return cross_join_list
```

(C0302)=

### Too many lines (C0302)

This error occurs when the file has too many lines. The limit for too many lines is specified
through the `max-module-lines` configuration option.

**Note**: The default value is `1000`.

(R0913)=

### Too many arguments (R0913)

The function or method is defined with too many arguments. This is a sign that the function/method
is too complex, and should be split up, or that some of the arguments are related, and should be
combined and passed as a single object.

**Note**: The checker limit is 5 arguments.

```{literalinclude} /../examples/pylint/r0913_too_many_arguments.py

```

(R0914)=

### Too many locals (R0914)

The function or method has too many local variables.

**Note**: The checker limit is 15 local variables.

```{literalinclude} /../examples/pylint/r0914_too_many_locals.py

```

(R0915)=

### Too many statements (R0915)

The function or method has too many statements. We should split it into smaller functions/methods.

**Note**:

- The checker limit is 50 statements.
- Comments do not count as statements.

```{literalinclude} /../examples/pylint/r0915_too_many_statements.py

```

(W0612)=

### Unused variable (W0612)

This error occurs when we have a defined variable that is never used.

```{literalinclude} /../examples/pylint/w0612_unused_variable.py

```

(W0613)=

### Unused argument (W0613)

This error occurs when a function argument is never used in the function.

```{literalinclude} /../examples/pylint/w0613_unused_argument.py

```

(W0104)=

### Pointless statement (W0104)

This error occurs when a statement does not have any effect. This means that the statement could be
removed without changing the behaviour of the program.

```{literalinclude} /../examples/pylint/w0104_pointless_statement.py

```

(W0105)=

### Pointless string statement (W0105)

This error occurs when a string statement does not have any effect. Very similar to error `W0104`, but
for strings.

```{literalinclude} /../examples/pylint/w0105_pointless_string_statement.py

```

(R1733)=

### Unnecessary dict index lookup (R1733)

This error occurs when values for a dictionary are accessed using an index lookup (that is, through
`dictionary_name[key]`) instead of directly while iterating over key-value pairs of the dictionary.

```{literalinclude} /../examples/pylint/r1733_unnecessary_dict_index_lookup.py

```

The code above can be fixed by accessing the dictionary values directly:

```python
sample_dict = {"key_one": "value_one", "key_two": "value_two"}

for key, value in sample_dict.items():
    print(key, value)  # Direct access instead of an index lookup
```

(W0107)=

### Unnecessary pass (W0107)

This error occurs when a [`pass` statement][`pass` statements] is used that can be avoided (or has
no effect). `pass` statements should only be used to fill what would otherwise be an empty code
block, since code blocks cannot be empty in Python.

```{literalinclude} /../examples/pylint/w0107_unnecessary_pass.py

```

In the above example, the `pass` statement is "unnecessary" as the program's effect is not changed
if `pass` is removed.

**See also:**

- [StackOverflow: How To Use The Pass Statement In Python]

(R1710)=

### Inconsistent return statements (R1710)

This error occurs when you have a function that sometimes returns a non-`None` value and sometimes _
implicitly_ returns `None`. This is an issue because in Python, we prefer making code explicit
rather than implicit.

```{literalinclude} /../examples/pylint/r1710_inconsistent_return_statements.py

```

In `add_sqrts`, we should change `return` into `return None` to make better contrast the return
value with the other branch. In the other two functions, it's possible that none of the `return`
statements will execute, and so the end of the function body will be reached, causing a `None` to be
returned implicitly.
(Forgetting about this behaviour actually is a common source of bugs in student code!)
In both cases, you can fix the problem by adding an explicit `return None` to the end of the
function body.

In CSC148, you may sometimes choose resolve this error by instead _raising an error_ rather than
returning `None`.

(R1732)=

### Consider using with (R1732)

This error occurs when a resource allocating operation such as opening a file can be replaced by a `with` block. By using `with`, the file is closed automatically which saves resources.

```{literalinclude} /../examples/pylint/r1732_consider_using_with.py

```

Corrected version:

```python
with open('my_file.txt', 'r') as file:
    ... # No need to manually close the file
```

(R1734)=

### Use list literal (R1734)

This error occurs when `list()` is used instead of `[]` to create an empty list.

```{literalinclude} /../examples/pylint/r1734_use_list_literal.py

```

The above can be modified to:

```python
lst = [1, 2, 3, 4]
even_lst = []  # This is a fixed version.

for x in lst:
    if x % 2 == 0:
        even_lst.append(x)
```

(R1735)=

### Use dict literal (R1735)

This error occurs when `dict()` is used instead of `{}` to create an empty dictionary.

```{literalinclude} /../examples/pylint/r1735_use_dict_literal.py

```

Corrected version:

```python
students_info = [[1002123, "Alex H", "CS"], [1001115, "Jack K", "PSY"]]

cs_student_dict = {}  # This is a fixed version.

for student in students_info:
    if student[2] == "CS":
        cs_student_dict[student[0]] = student[1]
```

## Documentation and naming

Good documentation and identifiers are essential for writing software. PyTA helps check to make sure
we haven't forgotten to document anything, as well as a basic check on the formatting of our
identifiers.

(C0112)=

### Empty Docstring (C0112)

This error occurs when a module, function, class or method has an empty docstring.

```{literalinclude} /../examples/pylint/c0112_empty_docstring.py

```

(C0103)=

### Invalid name (C0103)

This error occurs when a name does not follow
the [Python Naming Convention][pep8: naming conventions] associated with its role (constant,
variable, etc.).

- Names of variables, attributes, methods, and arguments should be
  in **`lowercase_with_underscores`**.
- Names of constants should be in **`ALL_CAPS_WITH_UNDERSCORES`**.
- Names of classes should be in **`CamelCase`**.

A special character accepted in all types of names is `_`. Numbers are allowed in all names, but
names must not begin with a number.

```{literalinclude} /../examples/pylint/c0103_invalid_name.py

```

(C0104)=

### Disallowed name (C0104)

This error occurs when a variable name is chosen to be a typical generic name, rather than a
meaningful one. Here are some of the disallowed names to avoid:

- `foo`
- `bar`
- `baz`
- `toto`
- `tutu`
- `tata`

```{literalinclude} /../examples/pylint/c0104_disallowed_name.py

```

(E0102)=

### Function redefined (E0102)

This error occurs when a function, class or method is redefined. If we are getting this error, we
should make sure all the functions, methods and classes that we define have different names.

```{literalinclude} /../examples/pylint/e0102_function_redefined.py

```

(E0108)=

### Duplicate argument name (E0108)

This error occurs if there are duplicate parameter names in function definitions. All parameters
must have distinct names, so that we can refer to each one separately in the function body.

```{literalinclude} /../examples/pylint/e0108_duplicate_argument_name.py

```

(R1704)=

### Redefined argument from local (R1704)

This error occurs when a local name is redefining the name of a parameter.

```{literalinclude} /../examples/pylint/r1704_redefined_argument_from_local.py

```

Corrected version:

```python
def greet_person(name, friends) -> None:
    """Print the name of a person and all their friends."""
    print("My name is {}".format(name))
    for friend in friends:
        print("I am friends with {}".format(friend))
```

**See also**: [W0621](#W0621)

(W0621)=

### Redefined outer name (W0621)

This error occurs when we are redefining a variable name that has already been defined in the outer
scope.

For example, this error will occur when we have a local name identical to a global name. The local
name takes precedence, but it hides the global name, making it no longer accessible. Note that the
global name is not accessible _anywhere_ in the function where it is redefined, even before the
redefinition.

```{literalinclude} /../examples/pylint/w0621_redefined_outer_name.py

```

(W0622)=

### Redefined builtin (W0622)

This error occurs when we are redefining a built-in function, constant, class, or exception.

```{literalinclude} /../examples/pylint/w0622_redefined_builtin.py

```

The following is a list of [builtin functions][built-in functions] in Python 3.6.

```text
abs                 all                 any                 ascii               bin
bool                bytearray           bytes               callable            chr
classmethod         compile             complex             copyright           credits
delattr             dict                dir                 divmod              dreload
enumerate           eval                exec                filter              float
format              frozenset           get_ipython         getattr             globals
hasattr             hash                help                hex                 id
input               int                 isinstance          issubclass          iter
len                 license             list                locals              map
max                 memoryview          min                 next                object
oct                 open                ord                 pow                 print
property            range               repr                reversed            round
set                 setattr             slice               sorted              staticmethod
str                 sum                 super               tuple               type
vars                zip
```

## Imports

There are standards governing how we should organize our imports, or even possibly which modules we
may import at all.

(E9999)=

### Forbidden imports (E9999)

This error occurs when your code imports a module which is not allowed (usually for the purpose of
an assignment/exercise).

```{literalinclude} /../examples/custom_checkers/e9999_forbidden_import.py
---
lines: 1-3
---
```

(E0401)=

### Import error (E0401)

The module is unable to be imported. Check the spelling of the module name, or whether the module is
in the correct directory.

```{literalinclude} /../examples/pylint/e0401_import_error.py

```

There are other forms of import statements that may cause this error. For example:

```python
import missing_module as foo  # This module does not exist
```

(E0611)=

### No name in module (E0611)

This error occurs when we are trying to access a variable from an imported module, but that variable
name could not be found in that referenced module.

```{literalinclude} /../examples/pylint/e0611_no_name_in_module.py

```

(W0401)=

### Wildcard import (W0401)

We should only import what we need. Wildcard imports (shown below) are generally discouraged, as
they add all objects from the imported module into the global namespace. This makes it difficult to
tell in which module a particular class, function or constant is defined, and may cause problems,
for example, when multiple modules have objects with identical names.

```{literalinclude} /../examples/pylint/w0401_wildcard_import.py

```

Rather than importing everything with wildcard `*`, we should specify the names of the objects which
we would like to import:

```python
from module_name import SOME_CONSTANT, SomeClass, some_function
```

Or, if we need to import many objects from a particular module, we can import the module itself, and
use it as a namespace for the required objects:

```python
import module_name

c = module_name.SomeClass()
```

(W0404)=

### Reimported (W0404)

A module should not be imported more than once.

```{literalinclude} /../examples/pylint/w0404_reimported.py

```

(W0406)=

### Import self (W0406)

A module should not import itself. For example, if we have a module named `W0406_import_self`, it
should not import a module with the same name.

```{literalinclude} /../examples/pylint/w0406_import_self.py

```

This error can occur when the name of our Python file conflicts with the name of a module which we
would like to import. For example, if we have a Python file named `math.py`, calling `import math`
from within that file (or from within _any_ Python file in the same directory) will import _
our_ `math.py` file, and not the [`math` module] from the standard library.

(R0401)=

### Cyclic import (R0401)

A module should not import a file which results in an import of the original module.

Example File 1

```{literalinclude} /../examples/pylint/r0401_cyclic_import.py

```

Example File 2

```{literalinclude} /../examples/pylint/cyclic_import_helper.py

```

(R0402)=

### Consider using from import (R0402)

Some imports are long and go through multiple layers of packages or modules. It's common to want to
rename these imports as the last imported module or package using the `as` keyword.
Consider using the `from` import syntax instead.

```{literalinclude} /../examples/pylint/R0402_consider_using_from_import.py

```

Corrected version:

```python
from python_ta import contracts
```

(C0410)=

### Multiple imports (C0410)

Different modules should not be imported on a single line.

```{literalinclude} /../examples/pylint/c0410_multiple_imports.py

```

Rather, each module should be imported on a separate line.

```python
import sys
import math
```

Note, however, that we can import multiple functions, classes, or constants on one line, as long as
they are from the same module.

```python
from shutil import copy, SameFileError
```

(C0411)=

### Wrong import order (C0411)

This error occurs when the [PEP8 import order][pep8 imports] is not respected. We should do standard
library imports first, then third-party libraries, then local imports.

```{literalinclude} /../examples/pylint/c0411_wrong_import_order.py

```

(C0412)=

### Ungrouped imports (C0412)

Imports should be grouped by package.

```{literalinclude} /../examples/pylint/c0412_ungrouped_imports.py

```

Corrected version:

```python
from sys import byteorder, stdin  # Same packages should be grouped
from math import floor
```

(C0413)=

### Wrong import position (C0413)

Imports should be placed at the top of the module, above any other code, but below the module
docstring.

```{literalinclude} /../examples/pylint/c0413_wrong_import_position.py

```

(C0415)=

### Import outside toplevel (C0415)

Imports should be placed at the top-level of the module, not inside function or class bodies.

```{literalinclude} /../examples/pylint/c0415_import_outside_toplevel.py

```

(W0611)=

### Unused import (W0611)

This error occurs when we import a module which is not used anywhere in our code.

```{literalinclude} /../examples/pylint/w0611_unused_import.py

```

## Classes and objects

(R0902)=

### Too many instance attributes (R0902)

The class has too many instance attributes, which suggests that it is too complicated and tries to
do too many things.

**Note**: The checker limit is 7 instance attributes.

```{literalinclude} /../examples/pylint/r0902_too_many_instance_attributes.py

```

One solution is to logically decompose the class into multiple classes, each with fewer instance
attributes. We can then use composition to access those attributes in a different class.

```python
class Edible(object):
    """Class with a few instance attributes."""

    def __init__(self) -> None:
        self.bread = "Sourdough"
        self.liquid = "Water"


class Ownership(object):
    """Class with a few instance attributes."""

    def __init__(self) -> None:
        self.animal = "Dog"
        self.clothing = "Shirt"


class Description(object):
    """Class with a few instance attributes."""

    def __init__(self) -> None:
        self.colour = "Black"
        self.shape = "Circle"
        self.direction = "Up"
        self.number = 3


class Composition(object):
    """Class using composition to leverage other classes."""

    def __init__(self) -> None:
        self.edible = Edible()
        self.ownership = Ownership()
        self.description = Description()
```

**See also**: [R0914](#R0914)

(W0223)=

### Abstract method (W0223)

This error occurs when an abstract method (i.e. a method with a `raise NotImplementedError`
statement) is not overridden inside a subclass of the abstract class.

```{literalinclude} /../examples/pylint/w0223_abstract_method.py

```

Corrected version:

```python
class Cat(Animal):
    """A worthy companion."""

    def make_sound(self) -> str:
        return 'Miew...'
```

(W0221)=

### Arguments differ (W0221)

This error occurs when a method takes a different number of arguments than the interface that it
implements or the method that it overrides.

```{literalinclude} /../examples/pylint/w0221_arguments_differ.py

```

Corrected version:

```python
class Dog(Animal):
    """A man's best friend."""

    def make_sound(self, mood: str) -> None:
        if mood == 'happy':
            print("Woof Woof!")
        elif mood == 'angry':
            print("Grrrrrrr!!")
```

(W0222)=

### Different method signature (W0222)

When a child class overrides a method of the parent class, the new method should have the same
signature as the method which it is overriding. In other words, the names and the order of the
parameters should be the same in the two methods. Furthermore, if a parameter in the parent method
has a default argument, it must also have a default argument in the child method.

```{literalinclude} /../examples/pylint/w0222_signature_differs.py

```

Corrected version:

```python
class PremiumBankAccount(StandardBankAccount):
    ...

    def withdraw(self, amount: float = 200) -> float:  # Note the default argument
        ...
```

(E0101)=

### Return in `__init__` (E0101)

This error occurs when the [`__init__`] method contains a return statement.

The purpose of the `__init__` method is to initialize the attributes of an object. `__init__` is
called by the special method [`__new__`] when a new object is being instantiated, and `__new__` will
raise a `TypeError` if `__init__` returns anything other than `None`.

```{literalinclude} /../examples/pylint/e0101_return_in_init.py

```

(W0212)=

### Protected member access (W0212)

Attributes and methods whose name starts with an underscore should be considered "private" and
should not be accessed outside of the class in which they are defined.

```{literalinclude} /../examples/pylint/w0212_protected_access.py

```

Private attributes and methods can be modified, added, or removed by the maintainer of the class at
any time, which makes external code which uses those attributes or methods fragile. Furthermore,
modifying a private attribute or calling a private method may lead to undefined behavior from the
class.

(W0233)=

### Bad parent init (W0233)

When using inheritance, we should call the `__init__` method of the parent class and not of some
unrelated class.

```{literalinclude} /../examples/pylint/w0233_non_parent_init_called.py

```

To fix this, call the `__init__` method of the parent class.

```python
class Child(Parent):
    """A child class."""

    def __init__(self) -> None:
        Parent.__init__(self)
```

Another option is to use [`super()`][super].

```python
class Child(Parent):
    """A child class."""

    def __init__(self) -> None:
        super().__init__()
```

**See also**:

- [Super considered super!]
- [Python's super considered harmful]
- [StackOverflow: What does 'super' do in Python?]

(R1725)=

### Super with arguments (R1725)

This error occurs when calling `super()` with the class and instance as these can be ommited from
Python 3.

```{literalinclude} /../examples/pylint/r1725_super_with_arguments.py

```

Corrected Version:

```python
class DummyClass:
    def __init__(self):
        super().__init__()  # Error was on this line
```

(W0201)=

### Attribute defined outside init (W0201)

Any attribute we define for a class should be created inside the `__init__` method. Defining it
outside this method is considered bad practice, as it makes it harder to keep track of what
attributes the class actually has.

```{literalinclude} /../examples/pylint/w0201_attribute_defined_outside_init.py

```

We should do this instead:

```python
class SomeNumbers:
    """A class to store some numbers."""

    def __init__(self) -> None:
        self.num = 1
        self.other_num = None

    def set_other_num(self, other_num: int) -> None:
        self.other_num = other_num
```

(E0202)=

### Method hidden (E0202)

If we accidentally hide a method with an attribute, it can cause other code to attempt to invoke
what it believes to be a method, which will fail since it has become an attribute instead. This will
cause the program to raise an error.

```{literalinclude} /../examples/pylint/e0202_method_hidden.py

```

(E0203)=

### Access to member before definition (E0203)

Before trying to use a member of a class, it should have been defined at some point. If we try to
use it before assigning to it, an error will occur.

```{literalinclude} /../examples/pylint/e0203_access_member_before_definition.py

```

(E0302)=

### Unexpected special method signature (E0302)

This error occurs when a special method (also known as
a ["dunder method"][python double-under, double-wonder], because it has double underscores or "
dunders" on both sides) does not have the expected number of parameters. Special methods have an
expected signature, and if we create a method with the same name and a different number of
parameters, it can break existing code and lead to errors.

```{literalinclude} /../examples/pylint/e0302_unexpected_special_method_signature.py

```

Corrected version:

```python
class Animal:
    """A carbon-based life form that eats and moves around."""
    _name: str

    def __init__(self, name: str) -> None:
        self._name = name

    def __str__(self) -> str:
        return '<Animal({})>'.format(self._name)
```

(E0239)=

### Inheriting from a non-class (E0239)

A new class can only inherit from a different class (i.e. a Python object which defines the _type_
of an object). It cannot inherit from an instance of a class or from a Python literal such as a
string, list, or dictionary literal.

```{literalinclude} /../examples/pylint/e0239_inherit_non_class.py

```

Corrected version:

```python
class FancyFloat(float):
    """A fancy floating point number."""
    pass
```

(E0241)=

### Duplicate bases (E0241)

A class should not inherit from a different class multiple times.

```{literalinclude} /../examples/pylint/e0241_duplicate_bases.py

```

(E0211)=

### No method argument (E0211)

Each method in a class needs to have at least one parameter, which by convention we name `self`.
When we create an instance of a class and call an instance method, Python automatically passes the
class instance as the first argument to the method. If a method does not expect any arguments, this
will result in an error.

```{literalinclude} /../examples/pylint/e0211_no_method_argument.py

```

Corrected version:

```python
class Saxophone:
    """A jazzy musical instrument."""

    def __init__(self) -> None:
        self._sound = "Saxamaphone...."

    def make_sound(self) -> None:
        print(self._sound)
```

(E0213)=

### `self` as the first argument (E0213)

The first parameter of a method should always be called `self`. While it is possible to name the
first parameter something else, using the word `self` is a convention that is strongly adhered to by
the Python community and makes it clear that we did not simply forget to add `self` or accidentally
intended a function as a method.

```{literalinclude} /../examples/pylint/e0213_no_self_argument.py

```

Corrected version:

```python
class SecretKeeper:
    """A class which stores a secret as a private attribute."""

    def __init__(self, secret: str) -> None:
        self._secret = secret

    def guess_secret(self, secret) -> bool:
        """Guess the private secret."""
        return self._secret == secret
```

(R0201)=

### No self use (R0201)

If a method does not make use of the first argument `self`, it means that the task that the method
is performing is not linked to the class of which it is a member. In such a case, we should rewrite
the method as a function (by removing the first parameter `self`) and move it outside the class.

In the following example, `add_small_coins` does not make use of the first parameter `self` and so
can be moved outside the class as a function.

```{literalinclude} /../examples/pylint/r0201_no_self_use.py

```

Corrected version:

```python
class CashRegister:
    """A cash register for storing money and making change."""
    _current_balance: float

    def __init__(self, balance: float) -> None:
        self._current_balance = balance


def add_small_coins(nickels: int = 0, dimes: int = 0, quarters: int = 0) -> float:
    """Return the dollar value of the small coins."""
    return 0.05 * nickels + 0.10 * dimes + 0.25 * quarters
```

**See also**:

- [W0211](#W0211)

(W0211)=

### Bad static method argument (W0211)

This error occurs when a static method has `self` as the first parameter. Static methods are methods
that do not operate on instances. If we feel that the logic of a particular function belongs inside
a class, we can move that function into the class and add
a [`@staticmethod`][python documentation: staticmethod] [decorator][python documentation: decorator]
to signal that the method is a static method which does not take a class instance as the first
argument. If such a static method contains `self` as the first parameter, it suggests that we are
erroneously expecting a class instance as the first argument to the method.

```{literalinclude} /../examples/pylint/w0211_bad_staticmethod_argument.py

```

Corrected version:

```python
class CashRegister:
    """A cash register for storing money and making change."""
    _current_balance: float

    def __init__(self, balance: float) -> None:
        self._current_balance = balance

    @staticmethod
    def add_small_coins(nickels: int = 0, dimes: int = 0, quarters: int = 0) -> float:
        """Return the dollar value of the small coins."""
        return 0.05 * nickels + 0.10 * dimes + 0.25 * quarters
```

**See also**:

- [R0201](#R0201)
- [StackOverflow: What is the difference between `@staticmethod` and `@classmethod` in Python?]

## Exceptions

(W0702)=

### Bare exception (W0702)

If the `except` keyword is used without being passed an exception, _all exceptions will be caught_.
This is not good practice, since we may catch exceptions that we do not want to catch. For example,
we typically do not want to catch the [`KeyboardInterrupt`][python documentation: keyboardinterrupt]
exception, which is thrown when a user attempts to exist the program by typing `Ctrl-C`.

```{literalinclude} /../examples/pylint/w0702_bare_except.py

```

(W0703)=

### Exception is too generic (W0703)

Using `except Exception:` is only slightly more specific than `except:` and should also be avoided (
see [W0702](#W0702)). Since most builtin exceptions, and all user-defined exceptions, are derived
from the `Exception` class, using `except Exception:` provides no information regarding which
exception actually occurred. Exceptions which we do not expect can go unnoticed, and this may lead
to bugs.

```{literalinclude} /../examples/pylint/w0703_broad_except.py

```

(W0705)=

### Duplicate except blocks (W0705)

This error occurs when we try to catch the same exception multiple times. Only the first `except`
block for a particular exception will be reached.

```{literalinclude} /../examples/pylint/w0705_duplicate_except.py

```

(E0701)=

### Bad exception order (E0701)

Except blocks are analyzed sequentially (from top to bottom) and the first block that meets the
criteria for catching the exception will be used. This means that if we have a generic exception
type before a specific exception type, the code for the specific exception type will never be
reached.

```{literalinclude} /../examples/pylint/e0701_bad_except_order.py

```

(W0711)=

### Binary op exception (W0711)

The Python `except` statement can catch multiple exceptions, if those exceptions are passed as a
tuple. It is possible (but incorrect!) to pass `except` an expression containing the exception
classes separated by a binary operator such as `and` or `or`. In such a case, only one of the
exceptions will be caught!

```{literalinclude} /../examples/pylint/w0711_binary_op_exception.py

```

Corrected version:

```python
def divide_and_square(numerator: float, denominator: float) -> float:
    """Divide the numerator by the denominator and square the result."""
    try:
        return (numerator / denominator) ** 2
    except (ZeroDivisionError, OverflowError):
        return float('nan')
```

(E0704)=

### Misplaced bare raise (E0704)

The Python `raise` statement can be used without an expression only inside an `except` block. In
this case, it will re-raise the exception that was caught by the `except` block. This may be useful
if, for example, we wish to do some cleanup (e.g. close file handles), or print an error message,
before passing the exception up the call stack.

```{literalinclude} /../examples/pylint/e0704_misplaced_bare_raise.py

```

Corrected version:

```python
def divide(numerator: float, denominator: float) -> float:
    """Divide the numerator by the denominator."""
    try:
        return numerator / denominator
    except ZeroDivisionError:
        print("Can't divide by 0!")
        raise
```

(E0702)=

### Raising bad type (E0702)

The Python `raise` statement expects an object that is derived from
the [`BaseException`][python documentation: baseexception] class. We cannot call `raise` on integers
or strings.

```{literalinclude} /../examples/pylint/e0702_raising_bad_type.py

```

**See also**: [E0710](#E0710)

(E0710)=

### Raising non-exception (E0710)

The Python `raise` statement expects an object that is derived from
the [`BaseException`][python documentation: baseexception] class. All user-defined exceptions should
inherit from the [`Exception`][python documentation: exception] class (which will make them indirect
descendents of the `BaseException` class). Attempting to raise any other object will lead to an
error.

```{literalinclude} /../examples/pylint/e0710_raising_non_exception.py

```

(E0711)=

### NotImplemented raised (E0711)

[`NotImplemented`][python documentation: notimplemented] should only be used as a return value for
binary special methods, such as `__eq__`, `__lt__`, `__add__`, etc., to indicate that the operation
is not implemented with respect to the other type. It is _not interchangeable_
with [`NotImplementedError`][python documentation: notimplementederror], which should be used to
indicate that the abstract method must be implemented by the derived class.

```{literalinclude} /../examples/pylint/e0711_notimplemented_raised.py

```

(E0712)=

### Catching non-exception (E0712)

The Python `raise` statement expects an object that is derived from
the [`BaseException`][python documentation: baseexception] class (see [E0710](#E0710)). Accordingly,
the Python `except` statement also expects objects that are derived from
the [`BaseException`][python documentation: baseexception] class. Attempting to call `except` on any
other object will lead to an error.

```{literalinclude} /../examples/pylint/e0712_catching_non_exception.py

```

## Custom errors

(E9997)=

### Global variables (E9997)

When writing Python programs, your variables should always be defined within functions.
(A _global variable_ is a variable that isn't defined within a function.)

Example:

```{literalinclude} /../examples/custom_checkers/E9997_global_variables.py
---
lines: 16-20
---
```

Global variables should be avoided because they can be changed by other functions, which causes
unpredictable behaviour in your program. You can indicate that a global variable shouldn't be
changed by naming it using the `ALL_CAPS` naming style:

```python
EX = 1


def add_ex(n: int) -> int:
  """Add EX to n."""
  return EX + n
```

We call variables that are named using this style **constants**, and expect that they don't change
when we run our code. PythonTA allows global constants, and so would not report the
`forbidden-global-variables` error on our second example.

**See also**: [Global Variables Are Bad]

(E9998)=

### Forbidden IO function (E9998)

Input / output functions ([`input`], [`open`] and [`print`]) should not be used unless explicitly
required. If `print` calls are used to debug the code, they should be removed prior to submission.

Example:

```{literalinclude} /../examples/custom_checkers/E9998_forbidden_io_function.py

```

(E9996)=

### Loop iterates only once (E9996)

This error occurs when a loop will only ever iterate once. This occurs when every possible
execution path through the loop body ends in a `return` statement (or another type of statement
that ends the loop, like `break`).

Example:

```python
def all_even(nums: list[int]) -> bool:
    """Return whether nums contains only even numbers."""
    for num in nums:      # This loop will only ever run for one iteration before returning.
        if num % 2 == 0:
            return True
        else:
            return False
```

In this example, the return value of `all_even` is based only on the first number in `nums`, and none
of the other list elements are checked. This version would incorrectly return `True` on the list `[2, 3]`.
Here is a corrected version of this function:

```python
def all_even(nums: list[int]) -> bool:
    """Return whether nums contains only even numbers."""
    for num in nums:      # This loop will only ever run for one iteration before returning.
        if num % 2 != 0:
            return False

    return True
```

By moving the `return True` to outside the loop, we ensure that the only way `True` is returned is
when there are only even numbers in the list.

(E9993)=

### Invalid Range Index (E9993)

This error occurs when we call the `range` function but with argument(s) that would cause the range
to be empty or only have one element.

Examples:

```{literalinclude} /../examples/custom_checkers/e9993_invalid_range_index.py

```

When such `range`s are used with a loop, the loop will iterate either zero or one time, which is
almost certainly not what we intended! This usually indicates an error with how `range` is called.

(E9994)=

### Unnecessary Indexing (E9994)

This error occurs when we use a for loop that goes over a range of indexes for a list, but only use
those indexes to access elements from the list.

Example:

```{literalinclude} /../examples/custom_checkers/e9994_unnecessary_indexing.py
---
lines: 5-11
---
```

We can simplify the above code by changing the loop to go over the elements of the list directly:

```python
def sum_items(lst: List[int]) -> int:
    """Return the sum of a list of numbers."""
    s = 0
    for x in lst:
        s += x

    return s
```

In general, we should only loop over indexes (`for i in range(len(lst))`) if we are using the index
for some purpose other than indexing into the list.
One common example is if we want to loop over two lists in parallel:

```python
def print_sum(lst1: List[int], lst2: List[int]) -> None:
    """Print the sums of each corresponding pair of items in lst1 and lst2.
    Precondition: lst1 and lst2 have the same length.
    """
    for i in range(len(lst1)):
        print(lst1[i] + lst2[i])
```

(E9984)=

### For Target Subscript (E9984)

This error occurs when a for loop variable uses indexing notation, which can occur if you mix up the
loop variable and the list being iterated over.

Examples:

```{literalinclude} /../examples/custom_checkers/e9984_invalid_for_target.py
---
lines: 5-10
---
```

To fix this, always use a brand-new variable name with a for loop.
For example:

```python
def example1(lst: List[int]) -> int:
    s = 0
    for number in lst:  # Fixed
        s += number
    return s
```

(E9969)=

### Possibly undefined variable (E9969)

This error occurs when we use a variable that might not be defined prior to its use.
The most common cause is when we define a variable in one branch of an if statement, but not another.

Example:

```{literalinclude} /../examples/custom_checkers/e9969_possibly_undefined.py

```

(E9959)=

### Redundant assignment (E9959)

This error occurs when we have two assignment statements to the same variable, without using that
variable in between the assignment statement. In this case, the first statement is redundant, since
it gets overridden by the second.

Example:

```python
x = 10  # This assignment statement is redundant
y = 5
x = 1
print(x)
```

(E9988)=

### Shadowing in comprehension (E9988)

This error occurs when a variable in a comprehension shadows (i.e., has the same name as) a variable
from an outer scope, such as a local variable in the same function.
In general you should avoid reusing variable names within the same function, and so you can fix this
error by renaming the variable in the comprehension.

Example:

```{literalinclude} /../examples/custom_checkers/e9988_shadowing_in_comprehension.py
---
lines: 10-12
---
```

(E9970)=

### Missing parameter type (E9970)

This error occurs when we have written a function definition but are missing a type annotation for
a parameter.

Example:

```{literalinclude} /../examples/custom_checkers/e9970_missing_param_type.py
---
lines: 2-4
---
```

(E9971)=

### Missing return type (E9971)

This error occurs when we have written a function definition but are missing a type annotation for
the return value. Use `None` as the type annotation if the function does not return anything.

Example:

```{literalinclude} /../examples/custom_checkers/e9971_missing_return_type.py
---
lines: 2-4
---
```

(E9972)=

### Missing attribute type (E9972)

This error occurs when we have written a class but are missing a type annotation for an
instance attribute assigned in the class initializer.

Example:

```{literalinclude} /../examples/custom_checkers/e9972_missing_attribute_type.py
---
lines: 4-9
---
```

These type annotations should be written at the top of the class body.
For example:

```python
class ExampleClass:
    """Class docstring."""
    inst_attr: str
    inst_attr2: bool

    def __init__(self):  # Missing return type annotation
        """Initialize a new instance of this class."""
        self.inst_attr = 'hi'
        self.inst_attr2 = True
```

(E9973)=

### Missing space in doctest (E9973)

This error occurs when a doctest found in the docstring of a function is not followed by a space.
In this case the doctest will not actually be parsed.

Example:

```{literalinclude} /../examples/custom_checkers/e9973_missing_space_in_doctest.py
---
lines: 4-9
---
```

This can simply be corrected by adding a space before the code be executed:

```
def f(x: int) -> int:
    """Return one plus x.

    >>> f(10)  # Adding a space will allow the doctest to be parsed.
    11
    """
```

(E9989)=

### Pycodestyle errors (E9989)

These errors are based on the Python code style guidelines ("PEP8") published by the Python team.
These errors do not affect the functionality of your code, but can affect its readability.
The error messages display how to fix them (e.g., by adding spaces or adding/removing blank lines).

See also: [PEP 8 -- Style Guide for Python Code](https://www.python.org/dev/peps/pep-0008/)

## Miscellaneous

(E1305)=

### Too many format args (E1305)

This error occurs when we use the `format` method on a string, but call it with more arguments than
the number of `{}` in the string.

```{literalinclude} /../examples/pylint/e1305_too_many_format_args.py

```

Corrected version:

```python
name = "Amy"
age = "17"
country = "England"

s = "{} who is {} lives in {}".format(name, age, country)
```

**See also**: [E1121](#E1121)

(E1306)=

### Too few format args (E1306)

This error occurs when we use the `format` method on a string, but call it with fewer arguments than
the number of `{}` in the string.

```{literalinclude} /../examples/pylint/e1306_too_few_format_args.py

```

Corrected version:

```python
s = "{} and {}".format("first", "second")
```

**See also**: [E1120](#E1120)

(W1309)=

### F-string without interpolation (W1309)

This error occurs when there are no interpolation variables present in an f-string. This might indicate that there is
either a bug in the code (that is, there should be an interpolation variable in the f-string) or the f-string can be a
normal string.

```{literalinclude} /../examples/pylint/w1309_f_string_without_interpolation.py

```

The issue above can be resolved in 2 ways - either the f-string can be converted into a normal string, or the missing
interpolation variable can be added to the f-string. The snippet below shows both these solutions.

```python
# Using a normal string instead of an f-string
print('Hello World!')

# Adding an interpolation to the f-string
entity = "World"
print(f'Hello {entity}!')
```

**See also**: [W1310](#W1310)

(W1310)=

### Format string without interpolation (W1310)

This error occurs when a format string does not have **any** interpolation variables. This can be an issue as it can
mean that either the string can be a normal string which does not need any formatting, or there is a bug in the code
and there should be interpolation variables in the string.

```{literalinclude} /../examples/pylint/w1310_format_string_without_interpolation.py

```

The error above can be resolved as follows:

```python
greeting = 'Hello There, {name}'.format(name='person')
```

**See also**: [W1309](#W1309)

(W1303)=

### Missing format argument key (W1303)

This error occurs when a format string that uses named fields does not receive the required
keywords. In the following example, we should assign three values for `last_name`, `first_name`,
and `age`.

```{literalinclude} /../examples/pylint/w1303_missing_format_argument_key.py

```

Corrected version:

```python
s = '{last_name}, {fist_name} - {age}'.format(last_name='bond', first_name='james', age=37)
```

**See also**: [E1120](#E1120), [E1306](#E1120)

(E1310)=

### Bad str strip call (E1310)

This error occurs when we call [`strip`][str.strip], [`lstrip`][str.lstrip],
or [`rstrip`][str.rstrip], but pass an argument string which contains duplicate characters. The
argument string should contain the _distinct_ characters that we want to remove from the end(s) of a
string.

```{literalinclude} /../examples/pylint/e1310_bad_str_strip_call.py

```

It is a common mistake to think that `mystring.strip(chars)` removes the substring `chars` from the
beginning and end of `mystring`. It actually removes all characters in `chars` from the beginning
and end of `mystring`, _irrespective of their order_! If we pass an argument string with duplicate
characters to `mystring.strip`, we are likely misinterpreting what this method is doing.

(W1305)=

### Format combined specification (W1305)

This error occurs when a format string contains both automatic field numbering (e.g. `{}`) and
manual field specification (e.g. `{0}`).

For example, we should not use `{}` and `{index}` at the same time.

```{literalinclude} /../examples/pylint/w1305_format_combined_specification.py

```

Corrected version:

```python
s = "{} and {}".format("a", "b")
```

or:

```python
s = "{0} and {1}".format("a", "b")
```

(W1401)=

### Anomalous backslash in string (W1401)

This error occurs when a string literal contains a backslash that is not part of an escape sequence.

```{literalinclude} /../examples/pylint/w1401_anomalous_backslash_in_string.py

```

The following is a [list of recognized escape sequences][string and bytes literals] in Python string
literals.

```
\newline    \a          \r          \xhh
\\          \b          \t          \N{name}
\'          \f          \v          \uxxxx
\"          \n          \ooo        \Uxxxxxxxx
```

If a backslash character is not used to start one of the escape sequences listed above, we should
make this explicit by escaping the backslash with another backslash.

```python
print('This is a tab: \t')
print('This is a newline: \n')
print('This is not an escape sequence: \\d')
```

(W1503)=

### Redundant unittest assert (W1503)

The first argument of `assertTrue` and `assertFalse` is a "condition", which should evaluate
to `True` or `False`. These methods evaluate the condition to check whether the test passes or
fails. The conditions should depend on the code that we are testing, and should not be a constant
literal like `True` or `4`. Otherwise, the test will always have the same result, regardless of
whether our code is correct.

```{literalinclude} /../examples/pylint/w1503_redundant_unittest_assert.py

```

(C0123)=

### Unidiomatic type check (C0123)

This error occurs when `type` is used instead of `isinstance` to perform a type check.
Use `isinstance(x, Y)` instead of `type(x) == Y`.

```{literalinclude} /../examples/pylint/c0123_unidiomatic_typecheck.py

```

The above can be modified to:

```python
def is_int(obj: Union[int, float, str]) -> bool:
    """Check if the given object is of type 'int'."""
    return isinstance(obj, int)
```

**See also**: [C0121](#C0121)

(W0102)=

### Dangerous default value (W0102)

This warning occurs when a mutable object, such as a list or dictionary, is provided as a default
argument in a function definition. Default arguments are instantiated only once, at the time when
the function is defined (i.e. when the interpreter encounters the `def ...` block). If the default
argument is mutated when the function is called, it will remain modified for all subsequent function
calls. This leads to a common "gotcha" in Python, where an "empty" list or dictionary, specified as
the default argument, starts containing values on calls other than the first call.

```{literalinclude} /../examples/pylint/w0102_dangerous_default_value.py

```

Many new users of Python would expect the output of the code above to be:

```python
[0, 1, 2, 3, 4]
[0, 1, 2, 3, 4]
```

However, the actual output is:

```python
[0, 1, 2, 3, 4]
[0, 1, 2, 3, 4, 0, 1, 2, 3, 4]
```

If we want to prevent this surprising behavior, we should use `None` as the default argument, and
then check for `None` inside the function body. For example, the following code prints the expected
output:

```python
from typing import List, Optional

def make_list(n: int, lst: Optional[List[int]]=None) -> List[int]:
    if lst is None:
        lst = []
    for i in range(n):
        lst.append(i)
    return lst


print(make_list(5))
print(make_list(5))
```

**See also**:

- [Common Gotchas - Mutable Default Arguments]
- [Default Parameter Values in Python]

(C0201)=

### Consider iterating dictionary (C0201)

It is more _pythonic_ to iterate through a dictionary directly, without calling the `.keys` method.

```{literalinclude} /../examples/pylint/c0201_consider_iterating_dictionary.py

```

Corrected version:

```python
for item in menu:
    print("My store sells {}.".format(item))
```

(C0325)=

### Superfluous parens (C0325)

This error occurs when a keyword, such as `if` or `for`, is followed by a single item enclosed in
parentheses. In such a case, parentheses are not necessary.

```{literalinclude} /../examples/pylint/c0325_superfluous_parens.py

```

Corrected version:

```python
if 'anchovies' in pizza_toppings:
    print("Awesome!")
```

(R1707)=

### Trailing comma tuple (R1707)

This error occurs when a Python expression is terminated by a comma. In Python, a tuple is created
by the comma symbol, not by parentheses. This makes it easy to create a tuple accidentally, by
misplacing a comma, which can lead to obscure bugs. In order to make our intention clear, we should
always use parentheses when creating a tuple, and we should never leave a trailing comma in our
code.

```{literalinclude} /../examples/pylint/r1707_trailing_comma_tuple.py

```

Corrected version:

```python
my_lucky_number = 7
print(my_lucky_number)  # Prints 7
```

(W0199)=

### Assert on tuple (W0199)

This error occurs when an `assert` statement is called with a tuple as the first argument. `assert`
acting on a tuple passes if and only if the tuple is non-empty. This is likely _not_ what the
programmer had intended.

```{literalinclude} /../examples/pylint/w0199_assert_on_tuple.py

```

If we would like to assert multiple conditions, we should join those conditions using the `and`
operator, or use individual `assert` statements for each condition.

```python
def check(condition1: bool, condition2: bool, condition3: bool) -> None:
    # Option 1
    assert (condition1 and condition2 and condition3)
    # Option 2
    assert condition1
    assert condition2
    assert condition3
```

If we would like `assert` to show a special error message when the assertion fails, we should
provide that message as the second argument.

```python
def check(condition, message):
    assert condition, message  # the message is optional
```

(R0123)=

### Literal comparison (R0123)

This error occurs when we use the identity operator `is` to compare non-boolean Python literals.
Whether or not two literals representing the same value (e.g. two identical strings) have the same
identity can vary, depending on the way the code is being executed, the code that has ran
previously, and the version and implementation of the Python interpreter. For example, each of the
following assertions pass if the lines are evaluated together from a Python file,
but `assert num is 257` and `assert chars is 'this string fails'` fail if the lines are entered into
a Python interpreter one-by-one.

```{literalinclude} /../examples/pylint/r0123_literal_comparison.py

```

To prevent the confusion, it is advisable to use the equality operator `==` when comparing objects
with Python literals.

```python
num = 256
assert num == 256

num = 257
assert num == 257

chars = 'this_string_passes'
assert chars == 'this_string_passes'

chars = 'this string fails'
assert chars == 'this string fails'
```

**See also**:

- [Literally Literals and Other Number Oddities In Python]
- [StackOverflow: About the changing id of an immutable string]
- [StackOverflow: When does Python allocate new memory for identical strings?]

(W0106)=

### Expression not assigned (W0106)

This error occurs when an expression that is not a function call is not assigned to a variable.
Typically, this indicates that we were intending to do something else.

```{literalinclude} /../examples/pylint/w0106_expression_not_assigned.py

```

Corrected version:

```python
lst = [1, 2, 3]
lst.append(4)
print("Appended 4 to my list!")
```

(E0303)=

### Invalid length returned (E0303)

This error occurs when the `__len__` special method returns something other than a non-negative
integer.

```{literalinclude} /../examples/pylint/e0303_invalid_length_returned.py

```

Corrected version:

```python
class Company:
    """A company with some employees."""

    def __init__(self, employees: List[str]) -> None:
        self._employees = employees

    def __len__(self) -> int:
        return len(self._employees)
```

(W1515)=

### Forgotten debug statement (W1515)

This warning occurs when debugging breakpoints (such as `breakpoint()`, `sys.breakpointhook()`,
and `pdb.set_trace()`) are found. These breakpoints should be removed in production code.

```{literalinclude} /../examples/pylint/w1515_forgotten_debug_statement.py

```

## Modified Iteration

(E4702)=

### Modified iterating dict (E4702)

This error occurs when a dictionary is modified inside a for loop by adding or removing items from the `dict`. Other types of modification (like assigning a new value to an existing key) are actually okay, and do not trigger the error. A copy of the `dict` can be used instead.

```{literalinclude} /../examples/pylint/e4702_modified_iterating_dict.py

```

(E4703)=

## Modified iterating set (E4703)

This error occurs when a set is modified inside a for loop by adding or removing items from the `set`. Other types of modification are actually okay, and do not trigger the error. A copy of the `set` can be used instead.

```{literalinclude} /../examples/pylint/e4703_modified_iterating_set.py

```

## Style errors [](#style)

(C0321)=

### Multiple statements (C0321)

This error occurs when we write more than one statement on a single line. According to PEP8, [_
multiple statements on the same line are discouraged_][pep8: other recommendations].

```{literalinclude} /../examples/pylint/c0321_multiple_statements.py

```

Corrected version:

```python
def is_positive(number: int) -> str:
    """Return whether the number is 'positive' or 'negative'."""
    if number > 0:
        return 'positive'
    else:
        return 'negative'
```

(W0301)=

### Unnecessary semicolon (W0301)

This error occurs when we end a Python statement with a semicolon. There is no good reason to ever
use a semicolon in Python.

```{literalinclude} /../examples/pylint/w0301_unnecessary_semicolon.py

```

Corrected version:

```python
print("Hello World!")
```

(C0304)=

### Missing final newline (C0304)

This error occurs when a file is missing a trailing newline character. For example, if we represent
a (typically invisible) newline character as `¬`, the following file would raise this error:

```{literalinclude} /../examples/pylint/c0304_missing_final_newline.py

```

while the corrected file which contains a trailing newline character would not:

```python
print("Hello World!")  # Trailing newline is present:  ¬
```

(C0305)=

### Trailing newlines (C0305)

This error occurs when a file ends with more than one newline character (i.e. when a file contains
trailing blank lines). For example:

```{literalinclude} /../examples/pylint/c0305_trailing_newlines.py

```

Corrected version:

```python
print("Hello World!")  # This file ends with a single newline character! :)
```

<<<<<<< HEAD
(W2301)=

### Unnecessary ellipsis (W2301)

This error occurs when a docstring is the preceding line of an ellipsis or if there is a statement
in the same scope as an ellipsis. An ellipsis should only be used as a "placeholder" to fill in a block
of code that requires at least one statement.

```{literalinclude} /../examples/pylint/w2301_unnecessary_ellipsis.py
=======
(C2503)=

### Bad file encoding (C2503)

This error occurs when there is an encoding declaration at the top of the Python file or if any
identifier uses non-ASCII characters.

```{literalinclude} /../examples/pylint/c2503_bad_file_encoding.py
>>>>>>> 7f2b88ed

```

Corrected version:

```python
<<<<<<< HEAD
def my_func() -> None:
    """Test Doctest"""
    if True:
        ...
=======
my_int = 3
>>>>>>> 7f2b88ed
```

(C0301)=

### Line too long (C0301)

This error occurs when a line is longer than a predefined number of characters. Our default limit
for all lines is 80 characters.

```{literalinclude} /../examples/pylint/c0301_line_too_long.py

```

## Syntax errors

(E0001)=

### Syntax Error (E0001)

1. _SyntaxError: Missing parentheses in call to 'print'_

   In Python 3, `print` is a builtin _function_, and should be called like any other function, with
   arguments inside parentheses. In previous versions of Python, `print` had been a keyword.

   ```{literalinclude} /../examples/syntax_errors/missing_parentheses_in_call_to_print.py

   ```

2. _SyntaxError: can't assign to literal_

   There must always be a variable on the left-hand side of the equals sign (where the term "
   variable" can refer to a single identifier `a = 10`, multiple identifiers `a, b = 10, 20`, a
   dictionary element `foo['a'] = 10`, a class attribute `foo.bar = 10`, etc.). We cannot assign to
   a string or numeric literal.

   ```{literalinclude} /../examples/syntax_errors/assignment_to_literal.py

   ```

3. _SyntaxError: invalid syntax_

   Some of the common causes of this error include:

   1. Missing colon at the end of an `if`, `elif`, `else`, `for`, `while`, `class`, or `def`
      statement.

      ```{literalinclude} /../examples/syntax_errors/missing_colon.py

      ```

   2. Assignment operator `=` used inside a condition expression (likely in place of the equality
      operator `==`).

      ```{literalinclude} /../examples/syntax_errors/assignment_inside_condition.py

      ```

   3. Missing quotation mark at the beginning or the end of a string literal.

      ```{literalinclude} /../examples/syntax_errors/missing_quote.py

      ```

   4. Assignment to a Python keyword.

      ```{literalinclude} /../examples/syntax_errors/assignment_to_keyword.py

      ```

      The following is a [list of Python keywords][keywords] which cannot be used as variable
      names:

      ```
      False      class      finally    is         return
      None       continue   for        lambda     try
      True       def        from       nonlocal   while
      and        del        global     not        with
      as         elif       if         or         yield
      assert     else       import     pass
      break      except     in         raise
      ```

   5. Use of an undefined operator. For example, there are no "increment by one" `++` or "decrement
      by one" `--` operators in Python.

   ```{literalinclude} /../examples/syntax_errors/undefined_operator.py

   ```

4. _IndentationError: unindent does not match any outer indentation level_

   We must use a constant number of whitespace characters for each level of indentation. If we start
   a code block using four spaces for indentation, we must use four spaces throughout that code
   block.

   ```{literalinclude} /../examples/syntax_errors/unindent_does_not_match_indentation.py

   ```

   Note that it is **strongly recommended** that we [**always use four spaces per indentation
   level**][pep8: indentation] throughout our code.

5. _IndentationError: unexpected indent_

   In Python, the only time we would increase the indentation level of our code is to define a new
   code block after a [compound statement][compound statements] such as `for`, `if`, `def`,
   or `class`.

   ```{literalinclude} /../examples/syntax_errors/unexpected_indent.py

   ```

(E0107)=

### Nonexistent operator (E0107)

This error occurs when we attempt to use C-style "pre-increment" or "pre-decrement" operators `++`
and `--`, which do not exist in Python.

```{literalinclude} /../examples/pylint/e0107_nonexistent_operator.py

```

Corrected version:

```python
spam = 0
spam += 1
spam -= 1
```

## Older errors

The following errors are no longer checked by the latest version of PythonTA.

(C0326)=

### Bad whitespace (C0326)

This error occurs when we include a wrong number of spaces around an operator, bracket, or block
opener. We should aim to follow
the [PEP8 convention on whitespace in expressions and statements][pep8: whitespace in expressions and statements]
.

(W0311)=

### Bad indentation (W0311)

This error occurs when an unexpected number of tabs or spaces is used to indent the code. It is
recommended that we use [_four spaces per indentation level_][pep8: indentation] throughout our
code.

(W0312)=

### Mixed indentation (W0312)

This error occurs when the code is indented with a mix of tabs and spaces. Please note that [_spaces
are the preferred indentation method_][pep8: tabs or spaces?].

(C0330)=

### Bad continuation (C0330)

This error occurs when we use an inconsistent number of spaces to indent arguments or parameters in
function and method calls or definitions.

<!-- Python objects -->

[`__init__`]: https://docs.python.org/3/reference/datamodel.html#object.__init__
[`__new__`]: https://docs.python.org/3/reference/datamodel.html#object.__init__
[str.strip]: https://docs.python.org/3/library/stdtypes.html#str.strip
[str.lstrip]: https://docs.python.org/3/library/stdtypes.html#str.lstrip
[str.rstrip]: https://docs.python.org/3/library/stdtypes.html#str.rstrip
[super]: https://docs.python.org/3/library/functions.html#super
[`input`]: https://docs.python.org/3/library/functions.html#input
[`open`]: https://docs.python.org/3/library/functions.html#open
[`print`]: https://docs.python.org/3/library/functions.html#print

<!-- Python docs -->

[`math` module]: https://docs.python.org/3/library/math.html
[`pass` statements]: https://docs.python.org/3/tutorial/controlflow.html#pass-statements
[attributeerror]: https://docs.python.org/3/library/exceptions.html#AttributeError
[binary arithmetic operations]: https://docs.python.org/3/reference/expressions.html#binary-arithmetic-operations
[built-in functions]: https://docs.python.org/3/library/functions.html
[compound statements]: https://docs.python.org/3/reference/compound_stmts.html
[keywords]: https://docs.python.org/3/reference/lexical_analysis.html#keywords
[python documentation: baseexception]: https://docs.python.org/3/library/exceptions.html#BaseException
[python documentation: decorator]: https://docs.python.org/3/glossary.html#term-decorator
[python documentation: exception]: https://docs.python.org/3/library/exceptions.html#Exception
[python documentation: iterable]: https://docs.python.org/3/glossary.html#term-iterable
[python documentation: keyboardinterrupt]: https://docs.python.org/3/library/exceptions.html#KeyboardInterrupt
[python documentation: notimplemented]: https://docs.python.org/3/library/constants.html#NotImplemented
[python documentation: notimplementederror]: https://docs.python.org/3/library/constants.html#NotImplementedError
[python documentation: staticmethod]: https://docs.python.org/3/library/functions.html#staticmethod
[string and bytes literals]: https://docs.python.org/3/reference/lexical_analysis.html#string-and-bytes-literals
[unary arithmetic and bitwise operations]: https://docs.python.org/3/reference/expressions.html#unary-arithmetic-and-bitwise-operations

<!-- PEP8 -->

[pep8 imports]: https://www.python.org/dev/peps/pep-0008/#imports
[pep8: indentation]: https://www.python.org/dev/peps/pep-0008/#indentation
[pep8: naming conventions]: https://www.python.org/dev/peps/pep-0008/#naming-conventions
[pep8: other recommendations]: https://www.python.org/dev/peps/pep-0008/#other-recommendations
[pep8: tabs or spaces?]: https://www.python.org/dev/peps/pep-0008/#tabs-or-spaces
[pep8: whitespace in expressions and statements]: https://www.python.org/dev/peps/pep-0008/#whitespace-in-expressions-and-statements

<!-- StackOverflow -->

[stackoverflow: about the changing id of an immutable string]: https://stackoverflow.com/questions/24245324/about-the-changing-id-of-an-immutable-string
[stackoverflow: how to use the pass statement in python]: https://stackoverflow.com/a/22612774/2063031
[stackoverflow: what does 'super' do in python?]: https://stackoverflow.com/q/222877/2063031
[stackoverflow: what is the difference between `@staticmethod` and `@classmethod` in python?]: https://stackoverflow.com/questions/136097/what-is-the-difference-between-staticmethod-and-classmethod-in-python
[stackoverflow: when does python allocate new memory for identical strings?]: https://stackoverflow.com/questions/2123925/when-does-python-allocate-new-memory-for-identical-strings

<!-- everything else -->

[common gotchas - mutable default arguments]: http://docs.python-guide.org/en/latest/writing/gotchas/#mutable-default-arguments
[default parameter values in python]: http://effbot.org/zone/default-values.htm
[list comprehensions tutorial]: https://www.digitalocean.com/community/tutorials/understanding-list-comprehensions-in-python-3
[literally literals and other number oddities in python]: https://www.everymundo.com/literals-other-number-oddities-python/
[python double-under, double-wonder]: https://www.pixelmonkey.org/2013/04/11/python-double-under-double-wonder
[python's super considered harmful]: https://fuhm.net/super-harmful/
[super considered super!]: https://youtu.be/EiOglTERPEo
[the scope of index variables in python's for loops]: http://eli.thegreenplace.net/2015/the-scope-of-index-variables-in-pythons-for-loops/
[the story of none, true and false]: http://python-history.blogspot.ca/2013/11/story-of-none-true-false.html
[global variables are bad]: https://wiki.c2.com/?GlobalVariablesAreBad<|MERGE_RESOLUTION|>--- conflicted
+++ resolved
@@ -2654,7 +2654,6 @@
 print("Hello World!")  # This file ends with a single newline character! :)
 ```
 
-<<<<<<< HEAD
 (W2301)=
 
 ### Unnecessary ellipsis (W2301)
@@ -2664,30 +2663,33 @@
 of code that requires at least one statement.
 
 ```{literalinclude} /../examples/pylint/w2301_unnecessary_ellipsis.py
-=======
-(C2503)=
-
-### Bad file encoding (C2503)
-
-This error occurs when there is an encoding declaration at the top of the Python file or if any
-identifier uses non-ASCII characters.
-
-```{literalinclude} /../examples/pylint/c2503_bad_file_encoding.py
->>>>>>> 7f2b88ed
-
-```
-
-Corrected version:
-
-```python
-<<<<<<< HEAD
+
+```
+
+Corrected version:
+
+```python
 def my_func() -> None:
     """Test Doctest"""
     if True:
         ...
-=======
+```
+
+(C2503)=
+
+### Bad file encoding (C2503)
+
+This error occurs when there is an encoding declaration at the top of the Python file or if any
+identifier uses non-ASCII characters.
+
+```{literalinclude} /../examples/pylint/c2503_bad_file_encoding.py
+
+```
+
+Corrected version:
+
+```python
 my_int = 3
->>>>>>> 7f2b88ed
 ```
 
 (C0301)=
