# PythonTA Checks

This page describes in greater detail the errors that PythonTA checks for.
If anything is unclear, incorrect, or missing, please don't hesitate to send an
email to \[david at cs dot toronto dot edu\].

## Improper Python usage

These errors generally indicate a misuse of variables, control flow, or other Python features in our
code.

(E0601)=

### Used before assignment (E0601)

This error occurs when we are using a variable before it has been assigned a value.

```{literalinclude} /../examples/pylint/e0601_used_before_assignment.py

```

(E0602)=

### Undefined variable (E0602)

This error occurs when we are using a variable that has not been defined.

```{literalinclude} /../examples/pylint/e0602_undefined_variable.py

```

(W0631)=

### Undefined loop variable (W0631)

This error occurs when a loop variable is used outside the `for` loop where it was defined.

```{literalinclude} /../examples/pylint/w0631_undefined_loop_variable.py

```

Python, unlike many other languages (e.g. C, C++, Java), allows loop variables to be accessed
outside the loop in which they were defined. However, this practice is discouraged, as it can lead
to obscure and hard-to-detect bugs.

**See also**:

- [The scope of index variables in Python's for loops]

(E0103)=

### Not in loop (E0103)

This error occurs when the `break` or `continue` keyword is used outside of a loop. The
keyword `break` is used to exit a loop early and the keyword `continue` is used to skip an iteration
in a loop. Hence, both keywords only belong inside loops.

```{literalinclude} /../examples/pylint/e0103_not_in_loop.py

```

A common source of this error is when the `break` or `continue` is not indented properly (it must be
indented to be considered part of the loop body).

(E0104)=

### Return outside function (E0104)

This error occurs when a `return` statement is found outside a function or method.

```{literalinclude} /../examples/pylint/e0104_return_outside_function.py

```

A common source of this error is when the `return` is not indented properly (it must be indented to
be considered part of the loop body).

(W0101)=

### Unreachable (W0101)

This error occurs when there is some code after a `return` or `raise` statement. This code will
never be run, so either it should be removed, or the function is returning too early.

```{literalinclude} /../examples/pylint/w0101_unreachable.py

```

(W0109)=

### Duplicate key (W0109)

This error occurs when a dictionary literal sets the same key multiple times.

```{literalinclude} /../examples/pylint/w0109_duplicate_key.py

```

Dictionaries map unique keys to values. When different values are assigned to the same key, the last
assignment takes precedence. This is rarely what the user wants when they are constructing a
dictionary.

(E1123)=

### Unexpected keyword arg (E1123)

This error occurs when a function call passes a keyword argument which does not match the signature
of the function being called.

```{literalinclude} /../examples/pylint/e1123_unexpected_keyword_arg.py

```

Corrected version:

```python
print_greeting(name="Arthur")
```

## Type errors

These errors are some of the most common errors we encounter in Python. They generally have to do
with using a value of one type where another type is required.

(E1101)=

### No member (E1101)

This error occurs when we use dot notation (`my_var.x`) to access an attribute or to call a method
which does not exist for the given object. This can happen both for built-in types like `str` and
for classes that we define ourselves. This error often results in
an [`AttributeError`][attributeerror] when we run the code.

```{literalinclude} /../examples/pylint/e1101_no_member.py

```

(E1102)=

### Not callable (E1102)

This error occurs when we try to call a value which is not a function, method, or callable object.
In the following example, we should not call `x()` because `x` refers to an integer, and calling an
integer has no meaning.

```{literalinclude} /../examples/pylint/e1102_not_callable.py

```

(E1111)=

### Assignment from no return (E1111)

This error occurs when we assign a variable to the return value of a function call, but the function
never returns anything. In the following example, `add_fruit` mutates `fruit_basket` instead of
returning a new list. As a result, `new_fruit_basket` always gets the value `None`.

```{literalinclude} /../examples/pylint/e1111_assignment_from_no_return.py

```

We should either modify `add_fruit` to return a new list, or call `add_fruit` without assigning the
return value to a variable.

(E1128)=

### Assignment from None (E1128)

This error occurs when we assign a variable the return value of a function call, but the function
always returns `None`. In the following example, `add_fruit` always returns `None`. As a
result, `new_fruit_basket` will always get the value `None`.

```{literalinclude} /../examples/pylint/e1128_assignment_from_none.py

```

(E1120)=

### No value for parameter (E1120)

A function must be called with one argument value per parameter in its header. This error indicates
that we called a function with too few arguments. In the following example, there should be _three_
values passed to the function instead of two.

```{literalinclude} /../examples/pylint/e1120_no_value_for_parameter.py

```

Corrected version:

```python
get_sum(1, 2, 3)
```

(E1121)=

### Too many function args (E1121)

A function must be called with one argument value per parameter in its header. This error indicates
that we called a function with too many arguments. In the following example, there should be _two_
values passed to the function instead of three.

```{literalinclude} /../examples/pylint/e1121_too_many_function_args.py

```

Corrected version:

```python
get_sum(1, 2)
```

(E1126)=

### Invalid sequence index (E1126)

This error occurs when a list or tuple is indexed using the square bracket notation `my_list[...]`,
but the value of the index is not an integer.

Remember that the index indicates the _position_ of the item in the list/tuple.

```{literalinclude} /../examples/pylint/e1126_invalid_sequence_index.py

```

Corrected version:

```python
a = ['p', 'y', 'T', 'A']
print(a[0])
```

(E1127)=

### Invalid slice index (E1127)

This error occurs when a list or tuple is sliced using the square bracket
notation `my_list[... : ...]`, but the two values on the left and right of the colon are not
integers.

Remember that the slice numbers indicate the _start_ and _stop_ positions for the slice in the
list/tuple.

```{literalinclude} /../examples/pylint/e1127_invalid_slice_index.py

```

Corrected version:

```python
a = ['p', 'y', 'T', 'A']
print(a[0:3])
```

(E1130)=

### Invalid unary operand type (E1130)

This error occurs when we use a [unary operator][unary arithmetic and bitwise operations] (`+`, `-`
, `~`) on an object which does not support this operator. For example, a list does not support
negation.

```{literalinclude} /../examples/pylint/e1130_invalid_unary_operand_type.py

```

(E1131)=

### Unsupported binary operation (E1131)

This error occurs when we use a [binary arithmetic operator][binary arithmetic operations] like `+`
or `*`, but the left and right sides are not compatible types. For example, a dictionary cannot be
added to a list.

```{literalinclude} /../examples/pylint/e1131_unsupported_binary_operation.py

```

(E1135)=

### Unsupported membership test (E1135)

This error occurs when we use the membership test `a in b`, but the type of `b` does not support
membership tests.

The standard Python types which support membership tests are strings, lists, tuples, and
dictionaries.

```{literalinclude} /../examples/pylint/e1135_unsupported_membership_test.py

```

(E1136)=

### Unsubscriptable object (E1136)

This error occurs when we try to index a value using square brackets (`a[...]`), but the type of `a`
does not support indexing (or "subscripting").

The standard Python types which support indexing are strings, lists, tuples, and dictionaries.

```{literalinclude} /../examples/pylint/e1136_unsubscriptable_object.py

```

(E1137)=

### Unsupported assignment operation (E1137)

This error occurs when we assign something to an object which does not support assignment (i.e. an
object which does not define the `__setitem__` method).

```{literalinclude} /../examples/pylint/e1137_unsupported_assignment_operation.py

```

(E1138)=

### Unsupported delete operation (E1138)

This error occurs when the `del` keyword is used to delete an item from an object which does not
support item deletion (i.e. an object that does not define the `__delitem__` special method).

```{literalinclude} /../examples/pylint/e1138_unsupported_delete_operation.py

```

Corrected version:

```python
class NamedList:

    ...  # Same as in the code above

    def __delitem__(self, name: str) -> None:
        idx = self._names.index(name)
        del self._names[idx]
        del self._values[idx]


named_list = NamedList(['a', 'b', 'c'], [1, 2, 3])
print('c' in named_list)  # Prints True
del named_list['c']
print('c' in named_list)  # Prints False
```

(E0632)=

### Unbalanced tuple unpacking (E0632)

This error occurs when we are trying to assign to multiple variables at once, but the right side has
too few or too many values in the sequence.

```{literalinclude} /../examples/pylint/e0632_unbalanced_tuple_unpacking.py

```

(E0633)=

### Unpacking non-sequence (E0633)

This error occurs when we are trying to assign to multiple variables at once, but the right side is
not a sequence, and so can't be unpacked.

```{literalinclude} /../examples/pylint/e0633_unpacking_non_sequence.py

```

(E1133)=

### Not an iterable (E1133)

This error occurs when a non-iterable value is used in a place where an iterable is expected.
An [iterable][python documentation: iterable] is an object capable of returning its members one at a
time. Examples of iterables include sequence types such as `list`, `str`, and `tuple`, some
non-sequence types such as `dict`, and instances of other classes which define the `__iter__`
or `__getitem__` special methods.

```{literalinclude} /../examples/pylint/e1133_not_an_iterable.py

```

Corrected version:

```python
for number in [1, 2, 3]:
    print(number)
```

(E1134)=

### Not a mapping (E1134)

This error occurs when a non-mapping value is used in a place where mapping is expected. This is a result of unpacking a non-dict with `**` in a function call meaning that the parameters are unfilled.

`**` can only be used on a `dict` to unpack the values.

```{literalinclude} /../examples/pylint/e1134_not_a_mapping.py

```

## Code complexity

(C0113)=

### Unneeded not (C0113)

This error occurs when a boolean expression contains an unneeded negation. If we are getting this
error, the expression can be simplified to not use a negation.

```{literalinclude} /../examples/pylint/c0113_unneeded_not.py

```

The above can be modified to:

```python
number = 5
if number < 0:
    number_category = 'negative'
else:
    number_category = 'non-negative'
```

(C0209)=

### Consider using f-string (C0209)

This error occurs when a string is formatted with `%` or `format()`.
The preferred way to include Python values in strings is with f-strings.

```{literalinclude} /../examples/pylint/c0209_consider_using_f_string.py

```

The above can be changed to:

```python
name = "Bob"
print(f"Hi! My name is {name}!")
print(f"{name} is my name!")
```

(R1726)=

### Simplifiable condition (R1726)

This error occurs when a boolean test condition can be simplified.
Test conditions are expressions evaluated inside of statements such as `if`, `while`, or `assert`.

```{literalinclude} /../examples/pylint/r1726_simplifiable_condition.py

```

The above can be modified to:

```python
if a:  # Error was on this line
  pass
```

(R1727)=

### Condition evals to constant (R1727)

This error occurs when a boolean test condition always evaluates to a constant.
Test conditions are expressions evaluated inside of statements such as `if`, `while`, or `assert`.

```{literalinclude} /../examples/pylint/r1727_condition_evals_to_constant.py

```

The above can be modified to:

```python
if True:  # Error was on this line
  pass
```

(C0121)=

### Singleton comparison (C0121)

This error occurs when an expression is compared to a singleton value like `True`, `False` or `None`
.

Here is an example involving a comparison to `None`:

```{literalinclude} /../examples/pylint/c0121_singleton_comparison.py

```

The above can be modified to:

```python
def square(number: Optional[float]) -> Optional[float]:
    """Return the square of the number."""
    if number is None:
        return None
    else:
        return number ** 2
```

On the other hand, if you are comparing a boolean value to `True` or `False`, you can actually omit
the comparison entirely:

```python
# Bad
def square_if_even(number: int) -> int:
    if (number % 2 == 0) == True:
        return number ** 2
    else:
        return number


# Good
def square_if_even(number: int) -> int:
    if number % 2 == 0:
        return number ** 2
    else:
        return number
```

**See also**:

- [The story of None, True and False (and an explanation of literals, keywords and builtins thrown in)][the story of none, true and false]

(W0125)=

### Using constant test (W0125)

This error occurs when a conditional statement (like an `if` statement) uses a constant value for
its test. In such a case, a conditional statement is not necessary, as it will always result in the
same path of execution.

```{literalinclude} /../examples/pylint/w0125_using_constant_test.py

```

(W0128)=

### Redeclared Assigned Name (W0128)

This error occurs when a variable is redeclared on the same line it was assigned.

```{literalinclude} /../examples/pylint/w0128_redeclared_assigned_name.py

```

(R0912)=

### Too many branches (R0912)

The function or method has too many branches, making it hard to follow. This is a sign that the
function/method is too complex, and should be split up.

**Note**: The checker limit is 12 branches.

```{literalinclude} /../examples/pylint/r0912_too_many_branches.py

```

(R1702)=

### Too many nested blocks (R1702)

This error occurs when we have more than three levels of nested blocks in our code. Deep nesting is
a sign that our function or method is too complex, and should be broken down using helper functions
or rewritten as a [list comprehension][list comprehensions tutorial].

**Note**: This checker does not count function, method, or class definitions as blocks, so the
example below is considered to have _six_ nested blocks, not seven.

```{literalinclude} /../examples/pylint/r1702_too_many_nested_blocks.py

```

The code above can be fixed using a helper function:

```python
def drop_none(lst: List[Optional[int]]) -> List[int]:
    """Return a copy of `lst` with all `None` elements removed."""
    new_lst = []
    for element in lst:
        if element is not None:
            new_lst.append(element)
    return new_lst


def cross_join(x_list: List[Optional[int]], y_list: List[Optional[int]],
               z_list: List[Optional[int]]) -> List[Tuple[int, int, int]]:
    """Perform an all-by-all join of all elements in the input lists."""
    cross_join_list = []
    for x in drop_none(x_list):
        for y in drop_none(y_list):
            for z in drop_none(z_list):
                cross_join_list.append((x, y, z))
    return cross_join_list
```

or using list comprehension:

```python
def cross_join(x_list: List[Optional[int]], y_list: List[Optional[int]],
               z_list: List[Optional[int]]) -> List[Tuple[int, int, int]]:
    """Perform an all-by-all join of all elements in the input lists."""
    cross_join_list = [
        (x, y, z)
        for x in x_list
        if x is not None
        for y in y_list
        if y is not None
        for z in z_list
        if z is not None
    ]
    return cross_join_list
```

(C0302)=

### Too many lines (C0302)

This error occurs when the file has too many lines. The limit for too many lines is specified
through the `max-module-lines` configuration option.

**Note**: The default value is `1000`.

(R0913)=

### Too many arguments (R0913)

The function or method is defined with too many arguments. This is a sign that the function/method
is too complex, and should be split up, or that some of the arguments are related, and should be
combined and passed as a single object.

**Note**: The checker limit is 5 arguments.

```{literalinclude} /../examples/pylint/r0913_too_many_arguments.py

```

(R0914)=

### Too many locals (R0914)

The function or method has too many local variables.

**Note**: The checker limit is 15 local variables.

```{literalinclude} /../examples/pylint/r0914_too_many_locals.py

```

(R0915)=

### Too many statements (R0915)

The function or method has too many statements. We should split it into smaller functions/methods.

**Note**:

- The checker limit is 50 statements.
- Comments do not count as statements.

```{literalinclude} /../examples/pylint/r0915_too_many_statements.py

```

(W0612)=

### Unused variable (W0612)

This error occurs when we have a defined variable that is never used.

```{literalinclude} /../examples/pylint/w0612_unused_variable.py

```

(W0613)=

### Unused argument (W0613)

This error occurs when a function argument is never used in the function.

```{literalinclude} /../examples/pylint/w0613_unused_argument.py

```

(W0104)=

### Pointless statement (W0104)

This error occurs when a statement does not have any effect. This means that the statement could be
removed without changing the behaviour of the program.

```{literalinclude} /../examples/pylint/w0104_pointless_statement.py

```

(W0105)=

### Pointless string statement (W0105)

This error occurs when a string statement does not have any effect. Very similar to error `W0104`, but
for strings.

```{literalinclude} /../examples/pylint/w0105_pointless_string_statement.py

```

(R1733)=

### Unnecessary dict index lookup (R1733)

This error occurs when values for a dictionary are accessed using an index lookup (that is, through
`dictionary_name[key]`) instead of directly while iterating over key-value pairs of the dictionary.

```{literalinclude} /../examples/pylint/r1733_unnecessary_dict_index_lookup.py

```

The code above can be fixed by accessing the dictionary values directly:

```python
sample_dict = {"key_one": "value_one", "key_two": "value_two"}

for key, value in sample_dict.items():
    print(key, value)  # Direct access instead of an index lookup
```

(W0107)=

### Unnecessary pass (W0107)

This error occurs when a [`pass` statement][`pass` statements] is used that can be avoided (or has
no effect). `pass` statements should only be used to fill what would otherwise be an empty code
block, since code blocks cannot be empty in Python.

```{literalinclude} /../examples/pylint/w0107_unnecessary_pass.py

```

In the above example, the `pass` statement is "unnecessary" as the program's effect is not changed
if `pass` is removed.

**See also:**

- [StackOverflow: How To Use The Pass Statement In Python]

(R1710)=

### Inconsistent return statements (R1710)

This error occurs when you have a function that sometimes returns a non-`None` value and sometimes _
implicitly_ returns `None`. This is an issue because in Python, we prefer making code explicit
rather than implicit.

```{literalinclude} /../examples/pylint/r1710_inconsistent_return_statements.py

```

In `add_sqrts`, we should change `return` into `return None` to make better contrast the return
value with the other branch. In the other two functions, it's possible that none of the `return`
statements will execute, and so the end of the function body will be reached, causing a `None` to be
returned implicitly.
(Forgetting about this behaviour actually is a common source of bugs in student code!)
In both cases, you can fix the problem by adding an explicit `return None` to the end of the
function body.

In CSC148, you may sometimes choose resolve this error by instead _raising an error_ rather than
returning `None`.

(R1732)=

### Consider using with (R1732)

This error occurs when a resource allocating operation such as opening a file can be replaced by a `with` block. By using `with`, the file is closed automatically which saves resources.

```{literalinclude} /../examples/pylint/r1732_consider_using_with.py

```

Corrected version:

```python
with open('my_file.txt', 'r') as file:
    ... # No need to manually close the file
```

(R1734)=

### Use list literal (R1734)

This error occurs when `list()` is used instead of `[]` to create an empty list.

```{literalinclude} /../examples/pylint/r1734_use_list_literal.py

```

The above can be modified to:

```python
lst = [1, 2, 3, 4]
even_lst = []  # This is a fixed version.

for x in lst:
    if x % 2 == 0:
        even_lst.append(x)
```

(R1735)=

### Use dict literal (R1735)

This error occurs when `dict()` is used instead of `{}` to create an empty dictionary.

```{literalinclude} /../examples/pylint/r1735_use_dict_literal.py

```

Corrected version:

```python
students_info = [[1002123, "Alex H", "CS"], [1001115, "Jack K", "PSY"]]

cs_student_dict = {}  # This is a fixed version.

for student in students_info:
    if student[2] == "CS":
        cs_student_dict[student[0]] = student[1]
```

## Documentation and naming

Good documentation and identifiers are essential for writing software. PyTA helps check to make sure
we haven't forgotten to document anything, as well as a basic check on the formatting of our
identifiers.

(C0112)=

### Empty Docstring (C0112)

This error occurs when a module, function, class or method has an empty docstring.

```{literalinclude} /../examples/pylint/c0112_empty_docstring.py

```

(C0103)=

### Invalid name (C0103)

This error occurs when a name does not follow
the [Python Naming Convention][pep8: naming conventions] associated with its role (constant,
variable, etc.).

- Names of variables, attributes, methods, and arguments should be
  in **`lowercase_with_underscores`**.
- Names of constants should be in **`ALL_CAPS_WITH_UNDERSCORES`**.
- Names of classes should be in **`CamelCase`**.

A special character accepted in all types of names is `_`. Numbers are allowed in all names, but
names must not begin with a number.

```{literalinclude} /../examples/pylint/c0103_invalid_name.py

```

(C0104)=

### Disallowed name (C0104)

This error occurs when a variable name is chosen to be a typical generic name, rather than a
meaningful one. Here are some of the disallowed names to avoid:

- `foo`
- `bar`
- `baz`
- `toto`
- `tutu`
- `tata`

```{literalinclude} /../examples/pylint/c0104_disallowed_name.py

```

(E0102)=

### Function redefined (E0102)

This error occurs when a function, class or method is redefined. If we are getting this error, we
should make sure all the functions, methods and classes that we define have different names.

```{literalinclude} /../examples/pylint/e0102_function_redefined.py

```

(E0108)=

### Duplicate argument name (E0108)

This error occurs if there are duplicate parameter names in function definitions. All parameters
must have distinct names, so that we can refer to each one separately in the function body.

```{literalinclude} /../examples/pylint/e0108_duplicate_argument_name.py

```

(R1704)=

### Redefined argument from local (R1704)

This error occurs when a local name is redefining the name of a parameter.

```{literalinclude} /../examples/pylint/r1704_redefined_argument_from_local.py

```

Corrected version:

```python
def greet_person(name, friends) -> None:
    """Print the name of a person and all their friends."""
    print("My name is {}".format(name))
    for friend in friends:
        print("I am friends with {}".format(friend))
```

**See also**: [W0621](#W0621)

(W0621)=

### Redefined outer name (W0621)

This error occurs when we are redefining a variable name that has already been defined in the outer
scope.

For example, this error will occur when we have a local name identical to a global name. The local
name takes precedence, but it hides the global name, making it no longer accessible. Note that the
global name is not accessible _anywhere_ in the function where it is redefined, even before the
redefinition.

```{literalinclude} /../examples/pylint/w0621_redefined_outer_name.py

```

(W0622)=

### Redefined builtin (W0622)

This error occurs when we are redefining a built-in function, constant, class, or exception.

```{literalinclude} /../examples/pylint/w0622_redefined_builtin.py

```

The following is a list of [builtin functions][built-in functions] in Python 3.6.

```text
abs                 all                 any                 ascii               bin
bool                bytearray           bytes               callable            chr
classmethod         compile             complex             copyright           credits
delattr             dict                dir                 divmod              dreload
enumerate           eval                exec                filter              float
format              frozenset           get_ipython         getattr             globals
hasattr             hash                help                hex                 id
input               int                 isinstance          issubclass          iter
len                 license             list                locals              map
max                 memoryview          min                 next                object
oct                 open                ord                 pow                 print
property            range               repr                reversed            round
set                 setattr             slice               sorted              staticmethod
str                 sum                 super               tuple               type
vars                zip
```

## Imports

There are standards governing how we should organize our imports, or even possibly which modules we
may import at all.

(E9999)=

### Forbidden imports (E9999)

This error occurs when your code imports a module which is not allowed (usually for the purpose of
an assignment/exercise).

```{literalinclude} /../examples/custom_checkers/e9999_forbidden_import.py
---
lines: 1-3
---
```

(E0401)=

### Import error (E0401)

The module is unable to be imported. Check the spelling of the module name, or whether the module is
in the correct directory.

```{literalinclude} /../examples/pylint/e0401_import_error.py

```

There are other forms of import statements that may cause this error. For example:

```python
import missing_module as foo  # This module does not exist
```

(E0611)=

### No name in module (E0611)

This error occurs when we are trying to access a variable from an imported module, but that variable
name could not be found in that referenced module.

```{literalinclude} /../examples/pylint/e0611_no_name_in_module.py

```

(W0401)=

### Wildcard import (W0401)

We should only import what we need. Wildcard imports (shown below) are generally discouraged, as
they add all objects from the imported module into the global namespace. This makes it difficult to
tell in which module a particular class, function or constant is defined, and may cause problems,
for example, when multiple modules have objects with identical names.

```{literalinclude} /../examples/pylint/w0401_wildcard_import.py

```

Rather than importing everything with wildcard `*`, we should specify the names of the objects which
we would like to import:

```python
from module_name import SOME_CONSTANT, SomeClass, some_function
```

Or, if we need to import many objects from a particular module, we can import the module itself, and
use it as a namespace for the required objects:

```python
import module_name

c = module_name.SomeClass()
```

(W0404)=

### Reimported (W0404)

A module should not be imported more than once.

```{literalinclude} /../examples/pylint/w0404_reimported.py

```

(W0406)=

### Import self (W0406)

A module should not import itself. For example, if we have a module named `W0406_import_self`, it
should not import a module with the same name.

```{literalinclude} /../examples/pylint/w0406_import_self.py

```

This error can occur when the name of our Python file conflicts with the name of a module which we
would like to import. For example, if we have a Python file named `math.py`, calling `import math`
from within that file (or from within _any_ Python file in the same directory) will import _
our_ `math.py` file, and not the [`math` module] from the standard library.

(R0401)=

### Cyclic import (R0401)

A module should not import a file which results in an import of the original module.

Example File 1

```{literalinclude} /../examples/pylint/r0401_cyclic_import.py

```

Example File 2

```{literalinclude} /../examples/pylint/cyclic_import_helper.py

```

(R0402)=

### Consider using from import (R0402)

Some imports are long and go through multiple layers of packages or modules. It's common to want to
rename these imports as the last imported module or package using the `as` keyword.
Consider using the `from` import syntax instead.

```{literalinclude} /../examples/pylint/R0402_consider_using_from_import.py

```

Corrected version:

```python
from python_ta import contracts
```

(C0410)=

### Multiple imports (C0410)

Different modules should not be imported on a single line.

```{literalinclude} /../examples/pylint/c0410_multiple_imports.py

```

Rather, each module should be imported on a separate line.

```python
import sys
import math
```

Note, however, that we can import multiple functions, classes, or constants on one line, as long as
they are from the same module.

```python
from shutil import copy, SameFileError
```

(C0411)=

### Wrong import order (C0411)

This error occurs when the [PEP8 import order][pep8 imports] is not respected. We should do standard
library imports first, then third-party libraries, then local imports.

```{literalinclude} /../examples/pylint/c0411_wrong_import_order.py

```

(C0412)=

### Ungrouped imports (C0412)

Imports should be grouped by package.

```{literalinclude} /../examples/pylint/c0412_ungrouped_imports.py

```

Corrected version:

```python
from sys import byteorder, stdin  # Same packages should be grouped
from math import floor
```

(C0413)=

### Wrong import position (C0413)

Imports should be placed at the top of the module, above any other code, but below the module
docstring.

```{literalinclude} /../examples/pylint/c0413_wrong_import_position.py

```

(C0415)=

### Import outside toplevel (C0415)

Imports should be placed at the top-level of the module, not inside function or class bodies.

```{literalinclude} /../examples/pylint/c0415_import_outside_toplevel.py

```

(W0611)=

### Unused import (W0611)

This error occurs when we import a module which is not used anywhere in our code.

```{literalinclude} /../examples/pylint/w0611_unused_import.py

```

## Classes and objects

(R0902)=

### Too many instance attributes (R0902)

The class has too many instance attributes, which suggests that it is too complicated and tries to
do too many things.

**Note**: The checker limit is 7 instance attributes.

```{literalinclude} /../examples/pylint/r0902_too_many_instance_attributes.py

```

One solution is to logically decompose the class into multiple classes, each with fewer instance
attributes. We can then use composition to access those attributes in a different class.

```python
class Edible(object):
    """Class with a few instance attributes."""

    def __init__(self) -> None:
        self.bread = "Sourdough"
        self.liquid = "Water"


class Ownership(object):
    """Class with a few instance attributes."""

    def __init__(self) -> None:
        self.animal = "Dog"
        self.clothing = "Shirt"


class Description(object):
    """Class with a few instance attributes."""

    def __init__(self) -> None:
        self.colour = "Black"
        self.shape = "Circle"
        self.direction = "Up"
        self.number = 3


class Composition(object):
    """Class using composition to leverage other classes."""

    def __init__(self) -> None:
        self.edible = Edible()
        self.ownership = Ownership()
        self.description = Description()
```

**See also**: [R0914](#R0914)

(W0223)=

### Abstract method (W0223)

This error occurs when an abstract method (i.e. a method with a `raise NotImplementedError`
statement) is not overridden inside a subclass of the abstract class.

```{literalinclude} /../examples/pylint/w0223_abstract_method.py

```

Corrected version:

```python
class Cat(Animal):
    """A worthy companion."""

    def make_sound(self) -> str:
        return 'Miew...'
```

(W0221)=

### Arguments differ (W0221)

This error occurs when a method takes a different number of arguments than the interface that it
implements or the method that it overrides.

```{literalinclude} /../examples/pylint/w0221_arguments_differ.py

```

Corrected version:

```python
class Dog(Animal):
    """A man's best friend."""

    def make_sound(self, mood: str) -> None:
        if mood == 'happy':
            print("Woof Woof!")
        elif mood == 'angry':
            print("Grrrrrrr!!")
```

(W0222)=

### Different method signature (W0222)

When a child class overrides a method of the parent class, the new method should have the same
signature as the method which it is overriding. In other words, the names and the order of the
parameters should be the same in the two methods. Furthermore, if a parameter in the parent method
has a default argument, it must also have a default argument in the child method.

```{literalinclude} /../examples/pylint/w0222_signature_differs.py

```

Corrected version:

```python
class PremiumBankAccount(StandardBankAccount):
    ...

    def withdraw(self, amount: float = 200) -> float:  # Note the default argument
        ...
```

(E0101)=

### Return in `__init__` (E0101)

This error occurs when the [`__init__`] method contains a return statement.

The purpose of the `__init__` method is to initialize the attributes of an object. `__init__` is
called by the special method [`__new__`] when a new object is being instantiated, and `__new__` will
raise a `TypeError` if `__init__` returns anything other than `None`.

```{literalinclude} /../examples/pylint/e0101_return_in_init.py

```

(W0212)=

### Protected member access (W0212)

Attributes and methods whose name starts with an underscore should be considered "private" and
should not be accessed outside of the class in which they are defined.

```{literalinclude} /../examples/pylint/w0212_protected_access.py

```

Private attributes and methods can be modified, added, or removed by the maintainer of the class at
any time, which makes external code which uses those attributes or methods fragile. Furthermore,
modifying a private attribute or calling a private method may lead to undefined behavior from the
class.

(W0233)=

### Bad parent init (W0233)

When using inheritance, we should call the `__init__` method of the parent class and not of some
unrelated class.

```{literalinclude} /../examples/pylint/w0233_non_parent_init_called.py

```

To fix this, call the `__init__` method of the parent class.

```python
class Child(Parent):
    """A child class."""

    def __init__(self) -> None:
        Parent.__init__(self)
```

Another option is to use [`super()`][super].

```python
class Child(Parent):
    """A child class."""

    def __init__(self) -> None:
        super().__init__()
```

**See also**:

- [Super considered super!]
- [Python's super considered harmful]
- [StackOverflow: What does 'super' do in Python?]

(R1725)=

### Super with arguments (R1725)

This error occurs when calling `super()` with the class and instance as these can be ommited from
Python 3.

```{literalinclude} /../examples/pylint/r1725_super_with_arguments.py

```

Corrected Version:

```python
class DummyClass:
    def __init__(self):
        super().__init__()  # Error was on this line
```

(W0201)=

### Attribute defined outside init (W0201)

Any attribute we define for a class should be created inside the `__init__` method. Defining it
outside this method is considered bad practice, as it makes it harder to keep track of what
attributes the class actually has.

```{literalinclude} /../examples/pylint/w0201_attribute_defined_outside_init.py

```

We should do this instead:

```python
class SomeNumbers:
    """A class to store some numbers."""

    def __init__(self) -> None:
        self.num = 1
        self.other_num = None

    def set_other_num(self, other_num: int) -> None:
        self.other_num = other_num
```

(E0202)=

### Method hidden (E0202)

If we accidentally hide a method with an attribute, it can cause other code to attempt to invoke
what it believes to be a method, which will fail since it has become an attribute instead. This will
cause the program to raise an error.

```{literalinclude} /../examples/pylint/e0202_method_hidden.py

```

(E0203)=

### Access to member before definition (E0203)

Before trying to use a member of a class, it should have been defined at some point. If we try to
use it before assigning to it, an error will occur.

```{literalinclude} /../examples/pylint/e0203_access_member_before_definition.py

```

(E0302)=

### Unexpected special method signature (E0302)

This error occurs when a special method (also known as
a ["dunder method"][python double-under, double-wonder], because it has double underscores or "
dunders" on both sides) does not have the expected number of parameters. Special methods have an
expected signature, and if we create a method with the same name and a different number of
parameters, it can break existing code and lead to errors.

```{literalinclude} /../examples/pylint/e0302_unexpected_special_method_signature.py

```

Corrected version:

```python
class Animal:
    """A carbon-based life form that eats and moves around."""
    _name: str

    def __init__(self, name: str) -> None:
        self._name = name

    def __str__(self) -> str:
        return '<Animal({})>'.format(self._name)
```

(E0239)=

### Inheriting from a non-class (E0239)

A new class can only inherit from a different class (i.e. a Python object which defines the _type_
of an object). It cannot inherit from an instance of a class or from a Python literal such as a
string, list, or dictionary literal.

```{literalinclude} /../examples/pylint/e0239_inherit_non_class.py

```

Corrected version:

```python
class FancyFloat(float):
    """A fancy floating point number."""
    pass
```

(E0241)=

### Duplicate bases (E0241)

A class should not inherit from a different class multiple times.

```{literalinclude} /../examples/pylint/e0241_duplicate_bases.py

```

(E0211)=

### No method argument (E0211)

Each method in a class needs to have at least one parameter, which by convention we name `self`.
When we create an instance of a class and call an instance method, Python automatically passes the
class instance as the first argument to the method. If a method does not expect any arguments, this
will result in an error.

```{literalinclude} /../examples/pylint/e0211_no_method_argument.py

```

Corrected version:

```python
class Saxophone:
    """A jazzy musical instrument."""

    def __init__(self) -> None:
        self._sound = "Saxamaphone...."

    def make_sound(self) -> None:
        print(self._sound)
```

(E0213)=

### `self` as the first argument (E0213)

The first parameter of a method should always be called `self`. While it is possible to name the
first parameter something else, using the word `self` is a convention that is strongly adhered to by
the Python community and makes it clear that we did not simply forget to add `self` or accidentally
intended a function as a method.

```{literalinclude} /../examples/pylint/e0213_no_self_argument.py

```

Corrected version:

```python
class SecretKeeper:
    """A class which stores a secret as a private attribute."""

    def __init__(self, secret: str) -> None:
        self._secret = secret

    def guess_secret(self, secret) -> bool:
        """Guess the private secret."""
        return self._secret == secret
```

(R0201)=

### No self use (R0201)

If a method does not make use of the first argument `self`, it means that the task that the method
is performing is not linked to the class of which it is a member. In such a case, we should rewrite
the method as a function (by removing the first parameter `self`) and move it outside the class.

In the following example, `add_small_coins` does not make use of the first parameter `self` and so
can be moved outside the class as a function.

```{literalinclude} /../examples/pylint/r0201_no_self_use.py

```

Corrected version:

```python
class CashRegister:
    """A cash register for storing money and making change."""
    _current_balance: float

    def __init__(self, balance: float) -> None:
        self._current_balance = balance


def add_small_coins(nickels: int = 0, dimes: int = 0, quarters: int = 0) -> float:
    """Return the dollar value of the small coins."""
    return 0.05 * nickels + 0.10 * dimes + 0.25 * quarters
```

**See also**:

- [W0211](#W0211)

(W0211)=

### Bad static method argument (W0211)

This error occurs when a static method has `self` as the first parameter. Static methods are methods
that do not operate on instances. If we feel that the logic of a particular function belongs inside
a class, we can move that function into the class and add
a [`@staticmethod`][python documentation: staticmethod] [decorator][python documentation: decorator]
to signal that the method is a static method which does not take a class instance as the first
argument. If such a static method contains `self` as the first parameter, it suggests that we are
erroneously expecting a class instance as the first argument to the method.

```{literalinclude} /../examples/pylint/w0211_bad_staticmethod_argument.py

```

Corrected version:

```python
class CashRegister:
    """A cash register for storing money and making change."""
    _current_balance: float

    def __init__(self, balance: float) -> None:
        self._current_balance = balance

    @staticmethod
    def add_small_coins(nickels: int = 0, dimes: int = 0, quarters: int = 0) -> float:
        """Return the dollar value of the small coins."""
        return 0.05 * nickels + 0.10 * dimes + 0.25 * quarters
```

**See also**:

- [R0201](#R0201)
- [StackOverflow: What is the difference between `@staticmethod` and `@classmethod` in Python?]

## Exceptions

(W0702)=

### Bare exception (W0702)

If the `except` keyword is used without being passed an exception, _all exceptions will be caught_.
This is not good practice, since we may catch exceptions that we do not want to catch. For example,
we typically do not want to catch the [`KeyboardInterrupt`][python documentation: keyboardinterrupt]
exception, which is thrown when a user attempts to exist the program by typing `Ctrl-C`.

```{literalinclude} /../examples/pylint/w0702_bare_except.py

```

(W0703)=

### Exception is too generic (W0703)

Using `except Exception:` is only slightly more specific than `except:` and should also be avoided (
see [W0702](#W0702)). Since most builtin exceptions, and all user-defined exceptions, are derived
from the `Exception` class, using `except Exception:` provides no information regarding which
exception actually occurred. Exceptions which we do not expect can go unnoticed, and this may lead
to bugs.

```{literalinclude} /../examples/pylint/w0703_broad_except.py

```

(W0705)=

### Duplicate except blocks (W0705)

This error occurs when we try to catch the same exception multiple times. Only the first `except`
block for a particular exception will be reached.

```{literalinclude} /../examples/pylint/w0705_duplicate_except.py

```

(E0701)=

### Bad exception order (E0701)

Except blocks are analyzed sequentially (from top to bottom) and the first block that meets the
criteria for catching the exception will be used. This means that if we have a generic exception
type before a specific exception type, the code for the specific exception type will never be
reached.

```{literalinclude} /../examples/pylint/e0701_bad_except_order.py

```

(W0711)=

### Binary op exception (W0711)

The Python `except` statement can catch multiple exceptions, if those exceptions are passed as a
tuple. It is possible (but incorrect!) to pass `except` an expression containing the exception
classes separated by a binary operator such as `and` or `or`. In such a case, only one of the
exceptions will be caught!

```{literalinclude} /../examples/pylint/w0711_binary_op_exception.py

```

Corrected version:

```python
def divide_and_square(numerator: float, denominator: float) -> float:
    """Divide the numerator by the denominator and square the result."""
    try:
        return (numerator / denominator) ** 2
    except (ZeroDivisionError, OverflowError):
        return float('nan')
```

(E0704)=

### Misplaced bare raise (E0704)

The Python `raise` statement can be used without an expression only inside an `except` block. In
this case, it will re-raise the exception that was caught by the `except` block. This may be useful
if, for example, we wish to do some cleanup (e.g. close file handles), or print an error message,
before passing the exception up the call stack.

```{literalinclude} /../examples/pylint/e0704_misplaced_bare_raise.py

```

Corrected version:

```python
def divide(numerator: float, denominator: float) -> float:
    """Divide the numerator by the denominator."""
    try:
        return numerator / denominator
    except ZeroDivisionError:
        print("Can't divide by 0!")
        raise
```

(E0702)=

### Raising bad type (E0702)

The Python `raise` statement expects an object that is derived from
the [`BaseException`][python documentation: baseexception] class. We cannot call `raise` on integers
or strings.

```{literalinclude} /../examples/pylint/e0702_raising_bad_type.py

```

**See also**: [E0710](#E0710)

(E0710)=

### Raising non-exception (E0710)

The Python `raise` statement expects an object that is derived from
the [`BaseException`][python documentation: baseexception] class. All user-defined exceptions should
inherit from the [`Exception`][python documentation: exception] class (which will make them indirect
descendents of the `BaseException` class). Attempting to raise any other object will lead to an
error.

```{literalinclude} /../examples/pylint/e0710_raising_non_exception.py

```

(E0711)=

### NotImplemented raised (E0711)

[`NotImplemented`][python documentation: notimplemented] should only be used as a return value for
binary special methods, such as `__eq__`, `__lt__`, `__add__`, etc., to indicate that the operation
is not implemented with respect to the other type. It is _not interchangeable_
with [`NotImplementedError`][python documentation: notimplementederror], which should be used to
indicate that the abstract method must be implemented by the derived class.

```{literalinclude} /../examples/pylint/e0711_notimplemented_raised.py

```

(E0712)=

### Catching non-exception (E0712)

The Python `raise` statement expects an object that is derived from
the [`BaseException`][python documentation: baseexception] class (see [E0710](#E0710)). Accordingly,
the Python `except` statement also expects objects that are derived from
the [`BaseException`][python documentation: baseexception] class. Attempting to call `except` on any
other object will lead to an error.

```{literalinclude} /../examples/pylint/e0712_catching_non_exception.py

```

## Custom errors

(E9997)=

### Global variables (E9997)

When writing Python programs, your variables should always be defined within functions.
(A _global variable_ is a variable that isn't defined within a function.)

Example:

```{literalinclude} /../examples/custom_checkers/E9997_global_variables.py
---
lines: 16-20
---
```

Global variables should be avoided because they can be changed by other functions, which causes
unpredictable behaviour in your program. You can indicate that a global variable shouldn't be
changed by naming it using the `ALL_CAPS` naming style:

```python
EX = 1


def add_ex(n: int) -> int:
  """Add EX to n."""
  return EX + n
```

We call variables that are named using this style **constants**, and expect that they don't change
when we run our code. PythonTA allows global constants, and so would not report the
`forbidden-global-variables` error on our second example.

**See also**: [Global Variables Are Bad]

(E9998)=

### Forbidden IO function (E9998)

Input / output functions ([`input`], [`open`] and [`print`]) should not be used unless explicitly
required. If `print` calls are used to debug the code, they should be removed prior to submission.

Example:

```{literalinclude} /../examples/custom_checkers/E9998_forbidden_io_function.py

```

(E9996)=

### Loop iterates only once (E9996)

This error occurs when a loop will only ever iterate once. This occurs when every possible
execution path through the loop body ends in a `return` statement (or another type of statement
that ends the loop, like `break`).

Example:

```python
def all_even(nums: list[int]) -> bool:
    """Return whether nums contains only even numbers."""
    for num in nums:      # This loop will only ever run for one iteration before returning.
        if num % 2 == 0:
            return True
        else:
            return False
```

In this example, the return value of `all_even` is based only on the first number in `nums`, and none
of the other list elements are checked. This version would incorrectly return `True` on the list `[2, 3]`.
Here is a corrected version of this function:

```python
def all_even(nums: list[int]) -> bool:
    """Return whether nums contains only even numbers."""
    for num in nums:      # This loop will only ever run for one iteration before returning.
        if num % 2 != 0:
            return False

    return True
```

By moving the `return True` to outside the loop, we ensure that the only way `True` is returned is
when there are only even numbers in the list.

(E9993)=

### Invalid Range Index (E9993)

This error occurs when we call the `range` function but with argument(s) that would cause the range
to be empty or only have one element.

Examples:

```{literalinclude} /../examples/custom_checkers/e9993_invalid_range_index.py

```

When such `range`s are used with a loop, the loop will iterate either zero or one time, which is
almost certainly not what we intended! This usually indicates an error with how `range` is called.

(E9994)=

### Unnecessary Indexing (E9994)

This error occurs when we use a for loop that goes over a range of indexes for a list, but only use
those indexes to access elements from the list.

Example:

```{literalinclude} /../examples/custom_checkers/e9994_unnecessary_indexing.py
---
lines: 5-11
---
```

We can simplify the above code by changing the loop to go over the elements of the list directly:

```python
def sum_items(lst: List[int]) -> int:
    """Return the sum of a list of numbers."""
    s = 0
    for x in lst:
        s += x

    return s
```

In general, we should only loop over indexes (`for i in range(len(lst))`) if we are using the index
for some purpose other than indexing into the list.
One common example is if we want to loop over two lists in parallel:

```python
def print_sum(lst1: List[int], lst2: List[int]) -> None:
    """Print the sums of each corresponding pair of items in lst1 and lst2.
    Precondition: lst1 and lst2 have the same length.
    """
    for i in range(len(lst1)):
        print(lst1[i] + lst2[i])
```

(E9984)=

### For Target Subscript (E9984)

This error occurs when a for loop variable uses indexing notation, which can occur if you mix up the
loop variable and the list being iterated over.

Examples:

```{literalinclude} /../examples/custom_checkers/e9984_invalid_for_target.py
---
lines: 5-10
---
```

To fix this, always use a brand-new variable name with a for loop.
For example:

```python
def example1(lst: List[int]) -> int:
    s = 0
    for number in lst:  # Fixed
        s += number
    return s
```

(E9969)=

### Possibly undefined variable (E9969)

This error occurs when we use a variable that might not be defined prior to its use.
The most common cause is when we define a variable in one branch of an if statement, but not another.

Example:

```{literalinclude} /../examples/custom_checkers/e9969_possibly_undefined.py

```

(E9959)=

### Redundant assignment (E9959)

This error occurs when we have two assignment statements to the same variable, without using that
variable in between the assignment statement. In this case, the first statement is redundant, since
it gets overridden by the second.

Example:

```python
x = 10  # This assignment statement is redundant
y = 5
x = 1
print(x)
```

(E9988)=

### Shadowing in comprehension (E9988)

This error occurs when a variable in a comprehension shadows (i.e., has the same name as) a variable
from an outer scope, such as a local variable in the same function.
In general you should avoid reusing variable names within the same function, and so you can fix this
error by renaming the variable in the comprehension.

Example:

```{literalinclude} /../examples/custom_checkers/e9988_shadowing_in_comprehension.py
---
lines: 10-12
---
```

(E9970)=

### Missing parameter type (E9970)

This error occurs when we have written a function definition but are missing a type annotation for
a parameter.

Example:

```{literalinclude} /../examples/custom_checkers/e9970_missing_param_type.py
---
lines: 2-4
---
```

(E9971)=

### Missing return type (E9971)

This error occurs when we have written a function definition but are missing a type annotation for
the return value. Use `None` as the type annotation if the function does not return anything.

Example:

```{literalinclude} /../examples/custom_checkers/e9971_missing_return_type.py
---
lines: 2-4
---
```

(E9972)=

### Missing attribute type (E9972)

This error occurs when we have written a class but are missing a type annotation for an
instance attribute assigned in the class initializer.

Example:

```{literalinclude} /../examples/custom_checkers/e9972_missing_attribute_type.py
---
lines: 4-9
---
```

These type annotations should be written at the top of the class body.
For example:

```python
class ExampleClass:
    """Class docstring."""
    inst_attr: str
    inst_attr2: bool

    def __init__(self):  # Missing return type annotation
        """Initialize a new instance of this class."""
        self.inst_attr = 'hi'
        self.inst_attr2 = True
```

(E9973)=

### Missing space in doctest (E9973)

This error occurs when a doctest found in the docstring of a function is not followed by a space.
In this case the doctest will not actually be parsed.

Example:

```{literalinclude} /../examples/custom_checkers/e9973_missing_space_in_doctest.py
---
lines: 4-9
---
```

This can simply be corrected by adding a space before the code be executed:

```
def f(x: int) -> int:
    """Return one plus x.

    >>> f(10)  # Adding a space will allow the doctest to be parsed.
    11
    """
```

(E9989)=

### Pycodestyle errors (E9989)

These errors are based on the Python code style guidelines ("PEP8") published by the Python team.
These errors do not affect the functionality of your code, but can affect its readability.
The error messages display how to fix them (e.g., by adding spaces or adding/removing blank lines).

See also: [PEP 8 -- Style Guide for Python Code](https://www.python.org/dev/peps/pep-0008/)

## Miscellaneous

(E1305)=

### Too many format args (E1305)

This error occurs when we use the `format` method on a string, but call it with more arguments than
the number of `{}` in the string.

```{literalinclude} /../examples/pylint/e1305_too_many_format_args.py

```

Corrected version:

```python
name = "Amy"
age = "17"
country = "England"

s = "{} who is {} lives in {}".format(name, age, country)
```

**See also**: [E1121](#E1121)

(E1306)=

### Too few format args (E1306)

This error occurs when we use the `format` method on a string, but call it with fewer arguments than
the number of `{}` in the string.

```{literalinclude} /../examples/pylint/e1306_too_few_format_args.py

```

Corrected version:

```python
s = "{} and {}".format("first", "second")
```

**See also**: [E1120](#E1120)

(W1309)=

### F-string without interpolation (W1309)

This error occurs when there are no interpolation variables present in an f-string. This might indicate that there is
either a bug in the code (that is, there should be an interpolation variable in the f-string) or the f-string can be a
normal string.

```{literalinclude} /../examples/pylint/w1309_f_string_without_interpolation.py

```

The issue above can be resolved in 2 ways - either the f-string can be converted into a normal string, or the missing
interpolation variable can be added to the f-string. The snippet below shows both these solutions.

```python
# Using a normal string instead of an f-string
print('Hello World!')

# Adding an interpolation to the f-string
entity = "World"
print(f'Hello {entity}!')
```

**See also**: [W1310](#W1310)

(W1310)=

### Format string without interpolation (W1310)

This error occurs when a format string does not have **any** interpolation variables. This can be an issue as it can
mean that either the string can be a normal string which does not need any formatting, or there is a bug in the code
and there should be interpolation variables in the string.

```{literalinclude} /../examples/pylint/w1310_format_string_without_interpolation.py

```

The error above can be resolved as follows:

```python
greeting = 'Hello There, {name}'.format(name='person')
```

**See also**: [W1309](#W1309)

(W1303)=

### Missing format argument key (W1303)

This error occurs when a format string that uses named fields does not receive the required
keywords. In the following example, we should assign three values for `last_name`, `first_name`,
and `age`.

```{literalinclude} /../examples/pylint/w1303_missing_format_argument_key.py

```

Corrected version:

```python
s = '{last_name}, {fist_name} - {age}'.format(last_name='bond', first_name='james', age=37)
```

**See also**: [E1120](#E1120), [E1306](#E1120)

(E1310)=

### Bad str strip call (E1310)

This error occurs when we call [`strip`][str.strip], [`lstrip`][str.lstrip],
or [`rstrip`][str.rstrip], but pass an argument string which contains duplicate characters. The
argument string should contain the _distinct_ characters that we want to remove from the end(s) of a
string.

```{literalinclude} /../examples/pylint/e1310_bad_str_strip_call.py

```

It is a common mistake to think that `mystring.strip(chars)` removes the substring `chars` from the
beginning and end of `mystring`. It actually removes all characters in `chars` from the beginning
and end of `mystring`, _irrespective of their order_! If we pass an argument string with duplicate
characters to `mystring.strip`, we are likely misinterpreting what this method is doing.

(W1305)=

### Format combined specification (W1305)

This error occurs when a format string contains both automatic field numbering (e.g. `{}`) and
manual field specification (e.g. `{0}`).

For example, we should not use `{}` and `{index}` at the same time.

```{literalinclude} /../examples/pylint/w1305_format_combined_specification.py

```

Corrected version:

```python
s = "{} and {}".format("a", "b")
```

or:

```python
s = "{0} and {1}".format("a", "b")
```

(W1401)=

### Anomalous backslash in string (W1401)

This error occurs when a string literal contains a backslash that is not part of an escape sequence.

```{literalinclude} /../examples/pylint/w1401_anomalous_backslash_in_string.py

```

The following is a [list of recognized escape sequences][string and bytes literals] in Python string
literals.

```
\newline    \a          \r          \xhh
\\          \b          \t          \N{name}
\'          \f          \v          \uxxxx
\"          \n          \ooo        \Uxxxxxxxx
```

If a backslash character is not used to start one of the escape sequences listed above, we should
make this explicit by escaping the backslash with another backslash.

```python
print('This is a tab: \t')
print('This is a newline: \n')
print('This is not an escape sequence: \\d')
```

(W1503)=

### Redundant unittest assert (W1503)

The first argument of `assertTrue` and `assertFalse` is a "condition", which should evaluate
to `True` or `False`. These methods evaluate the condition to check whether the test passes or
fails. The conditions should depend on the code that we are testing, and should not be a constant
literal like `True` or `4`. Otherwise, the test will always have the same result, regardless of
whether our code is correct.

```{literalinclude} /../examples/pylint/w1503_redundant_unittest_assert.py

```

(C0123)=

### Unidiomatic type check (C0123)

This error occurs when `type` is used instead of `isinstance` to perform a type check.
Use `isinstance(x, Y)` instead of `type(x) == Y`.

```{literalinclude} /../examples/pylint/c0123_unidiomatic_typecheck.py

```

The above can be modified to:

```python
def is_int(obj: Union[int, float, str]) -> bool:
    """Check if the given object is of type 'int'."""
    return isinstance(obj, int)
```

**See also**: [C0121](#C0121)

(W0102)=

### Dangerous default value (W0102)

This warning occurs when a mutable object, such as a list or dictionary, is provided as a default
argument in a function definition. Default arguments are instantiated only once, at the time when
the function is defined (i.e. when the interpreter encounters the `def ...` block). If the default
argument is mutated when the function is called, it will remain modified for all subsequent function
calls. This leads to a common "gotcha" in Python, where an "empty" list or dictionary, specified as
the default argument, starts containing values on calls other than the first call.

```{literalinclude} /../examples/pylint/w0102_dangerous_default_value.py

```

Many new users of Python would expect the output of the code above to be:

```python
[0, 1, 2, 3, 4]
[0, 1, 2, 3, 4]
```

However, the actual output is:

```python
[0, 1, 2, 3, 4]
[0, 1, 2, 3, 4, 0, 1, 2, 3, 4]
```

If we want to prevent this surprising behavior, we should use `None` as the default argument, and
then check for `None` inside the function body. For example, the following code prints the expected
output:

```python
from typing import List, Optional

def make_list(n: int, lst: Optional[List[int]]=None) -> List[int]:
    if lst is None:
        lst = []
    for i in range(n):
        lst.append(i)
    return lst


print(make_list(5))
print(make_list(5))
```

**See also**:

- [Common Gotchas - Mutable Default Arguments]
- [Default Parameter Values in Python]

(C0201)=

### Consider iterating dictionary (C0201)

It is more _pythonic_ to iterate through a dictionary directly, without calling the `.keys` method.

```{literalinclude} /../examples/pylint/c0201_consider_iterating_dictionary.py

```

Corrected version:

```python
for item in menu:
    print("My store sells {}.".format(item))
```

(C0325)=

### Superfluous parens (C0325)

This error occurs when a keyword, such as `if` or `for`, is followed by a single item enclosed in
parentheses. In such a case, parentheses are not necessary.

```{literalinclude} /../examples/pylint/c0325_superfluous_parens.py

```

Corrected version:

```python
if 'anchovies' in pizza_toppings:
    print("Awesome!")
```

(R1707)=

### Trailing comma tuple (R1707)

This error occurs when a Python expression is terminated by a comma. In Python, a tuple is created
by the comma symbol, not by parentheses. This makes it easy to create a tuple accidentally, by
misplacing a comma, which can lead to obscure bugs. In order to make our intention clear, we should
always use parentheses when creating a tuple, and we should never leave a trailing comma in our
code.

```{literalinclude} /../examples/pylint/r1707_trailing_comma_tuple.py

```

Corrected version:

```python
my_lucky_number = 7
print(my_lucky_number)  # Prints 7
```

(W0199)=

### Assert on tuple (W0199)

This error occurs when an `assert` statement is called with a tuple as the first argument. `assert`
acting on a tuple passes if and only if the tuple is non-empty. This is likely _not_ what the
programmer had intended.

```{literalinclude} /../examples/pylint/w0199_assert_on_tuple.py

```

If we would like to assert multiple conditions, we should join those conditions using the `and`
operator, or use individual `assert` statements for each condition.

```python
def check(condition1: bool, condition2: bool, condition3: bool) -> None:
    # Option 1
    assert (condition1 and condition2 and condition3)
    # Option 2
    assert condition1
    assert condition2
    assert condition3
```

If we would like `assert` to show a special error message when the assertion fails, we should
provide that message as the second argument.

```python
def check(condition, message):
    assert condition, message  # the message is optional
```

(R0123)=

### Literal comparison (R0123)

This error occurs when we use the identity operator `is` to compare non-boolean Python literals.
Whether or not two literals representing the same value (e.g. two identical strings) have the same
identity can vary, depending on the way the code is being executed, the code that has ran
previously, and the version and implementation of the Python interpreter. For example, each of the
following assertions pass if the lines are evaluated together from a Python file,
but `assert num is 257` and `assert chars is 'this string fails'` fail if the lines are entered into
a Python interpreter one-by-one.

```{literalinclude} /../examples/pylint/r0123_literal_comparison.py

```

To prevent the confusion, it is advisable to use the equality operator `==` when comparing objects
with Python literals.

```python
num = 256
assert num == 256

num = 257
assert num == 257

chars = 'this_string_passes'
assert chars == 'this_string_passes'

chars = 'this string fails'
assert chars == 'this string fails'
```

**See also**:

- [Literally Literals and Other Number Oddities In Python]
- [StackOverflow: About the changing id of an immutable string]
- [StackOverflow: When does Python allocate new memory for identical strings?]

(W0106)=

### Expression not assigned (W0106)

This error occurs when an expression that is not a function call is not assigned to a variable.
Typically, this indicates that we were intending to do something else.

```{literalinclude} /../examples/pylint/w0106_expression_not_assigned.py

```

Corrected version:

```python
lst = [1, 2, 3]
lst.append(4)
print("Appended 4 to my list!")
```

(E0303)=

### Invalid length returned (E0303)

This error occurs when the `__len__` special method returns something other than a non-negative
integer.

```{literalinclude} /../examples/pylint/e0303_invalid_length_returned.py

```

Corrected version:

```python
class Company:
    """A company with some employees."""

    def __init__(self, employees: List[str]) -> None:
        self._employees = employees

    def __len__(self) -> int:
        return len(self._employees)
```

(W1515)=

### Forgotten debug statement (W1515)

This warning occurs when debugging breakpoints (such as `breakpoint()`, `sys.breakpointhook()`,
and `pdb.set_trace()`) are found. These breakpoints should be removed in production code.

```{literalinclude} /../examples/pylint/w1515_forgotten_debug_statement.py

```

<<<<<<< HEAD
(E4703)=

## Modified iterating set (E4703)

This error occurs when a set is modified inside a for loop by adding or removing items from the `set`. Other types of modification are actually okay, and do not trigger the error. A copy of the `set` can be used instead.

```{literalinclude} /../examples/pylint/e4703_modified_iterating_set.py
=======
## Modified Iteration

(E4702)=

### Modified iterating dict (E4702)

This error occurs when a dictionary is modified inside a for loop by adding or removing items from the `dict`. Other types of modification (like assigning a new value to an existing key) are actually okay, and do not trigger the error. A copy of the `dict` can be used instead.

```{literalinclude} /../examples/pylint/e4702_modified_iterating_dict.py
>>>>>>> 6e12e114

```

## Style errors [](#style)

(C0321)=

### Multiple statements (C0321)

This error occurs when we write more than one statement on a single line. According to PEP8, [_
multiple statements on the same line are discouraged_][pep8: other recommendations].

```{literalinclude} /../examples/pylint/c0321_multiple_statements.py

```

Corrected version:

```python
def is_positive(number: int) -> str:
    """Return whether the number is 'positive' or 'negative'."""
    if number > 0:
        return 'positive'
    else:
        return 'negative'
```

(W0301)=

### Unnecessary semicolon (W0301)

This error occurs when we end a Python statement with a semicolon. There is no good reason to ever
use a semicolon in Python.

```{literalinclude} /../examples/pylint/w0301_unnecessary_semicolon.py

```

Corrected version:

```python
print("Hello World!")
```

(C0304)=

### Missing final newline (C0304)

This error occurs when a file is missing a trailing newline character. For example, if we represent
a (typically invisible) newline character as `¬`, the following file would raise this error:

```{literalinclude} /../examples/pylint/c0304_missing_final_newline.py

```

while the corrected file which contains a trailing newline character would not:

```python
print("Hello World!")  # Trailing newline is present:  ¬
```

(C0305)=

### Trailing newlines (C0305)

This error occurs when a file ends with more than one newline character (i.e. when a file contains
trailing blank lines). For example:

```{literalinclude} /../examples/pylint/c0305_trailing_newlines.py

```

Corrected version:

```python
print("Hello World!")  # This file ends with a single newline character! :)
```

(C0301)=

### Line too long (C0301)

This error occurs when a line is longer than a predefined number of characters. Our default limit
for all lines is 80 characters.

```{literalinclude} /../examples/pylint/c0301_line_too_long.py

```

## Syntax errors

(E0001)=

### Syntax Error (E0001)

1. _SyntaxError: Missing parentheses in call to 'print'_

   In Python 3, `print` is a builtin _function_, and should be called like any other function, with
   arguments inside parentheses. In previous versions of Python, `print` had been a keyword.

   ```{literalinclude} /../examples/syntax_errors/missing_parentheses_in_call_to_print.py

   ```

2. _SyntaxError: can't assign to literal_

   There must always be a variable on the left-hand side of the equals sign (where the term "
   variable" can refer to a single identifier `a = 10`, multiple identifiers `a, b = 10, 20`, a
   dictionary element `foo['a'] = 10`, a class attribute `foo.bar = 10`, etc.). We cannot assign to
   a string or numeric literal.

   ```{literalinclude} /../examples/syntax_errors/assignment_to_literal.py

   ```

3. _SyntaxError: invalid syntax_

   Some of the common causes of this error include:

   1. Missing colon at the end of an `if`, `elif`, `else`, `for`, `while`, `class`, or `def`
      statement.

      ```{literalinclude} /../examples/syntax_errors/missing_colon.py

      ```

   2. Assignment operator `=` used inside a condition expression (likely in place of the equality
      operator `==`).

      ```{literalinclude} /../examples/syntax_errors/assignment_inside_condition.py

      ```

   3. Missing quotation mark at the beginning or the end of a string literal.

      ```{literalinclude} /../examples/syntax_errors/missing_quote.py

      ```

   4. Assignment to a Python keyword.

      ```{literalinclude} /../examples/syntax_errors/assignment_to_keyword.py

      ```

      The following is a [list of Python keywords][keywords] which cannot be used as variable
      names:

      ```
      False      class      finally    is         return
      None       continue   for        lambda     try
      True       def        from       nonlocal   while
      and        del        global     not        with
      as         elif       if         or         yield
      assert     else       import     pass
      break      except     in         raise
      ```

   5. Use of an undefined operator. For example, there are no "increment by one" `++` or "decrement
      by one" `--` operators in Python.

   ```{literalinclude} /../examples/syntax_errors/undefined_operator.py

   ```

4. _IndentationError: unindent does not match any outer indentation level_

   We must use a constant number of whitespace characters for each level of indentation. If we start
   a code block using four spaces for indentation, we must use four spaces throughout that code
   block.

   ```{literalinclude} /../examples/syntax_errors/unindent_does_not_match_indentation.py

   ```

   Note that it is **strongly recommended** that we [**always use four spaces per indentation
   level**][pep8: indentation] throughout our code.

5. _IndentationError: unexpected indent_

   In Python, the only time we would increase the indentation level of our code is to define a new
   code block after a [compound statement][compound statements] such as `for`, `if`, `def`,
   or `class`.

   ```{literalinclude} /../examples/syntax_errors/unexpected_indent.py

   ```

(E0107)=

### Nonexistent operator (E0107)

This error occurs when we attempt to use C-style "pre-increment" or "pre-decrement" operators `++`
and `--`, which do not exist in Python.

```{literalinclude} /../examples/pylint/e0107_nonexistent_operator.py

```

Corrected version:

```python
spam = 0
spam += 1
spam -= 1
```

## Older errors

The following errors are no longer checked by the latest version of PythonTA.

(C0326)=

### Bad whitespace (C0326)

This error occurs when we include a wrong number of spaces around an operator, bracket, or block
opener. We should aim to follow
the [PEP8 convention on whitespace in expressions and statements][pep8: whitespace in expressions and statements]
.

(W0311)=

### Bad indentation (W0311)

This error occurs when an unexpected number of tabs or spaces is used to indent the code. It is
recommended that we use [_four spaces per indentation level_][pep8: indentation] throughout our
code.

(W0312)=

### Mixed indentation (W0312)

This error occurs when the code is indented with a mix of tabs and spaces. Please note that [_spaces
are the preferred indentation method_][pep8: tabs or spaces?].

(C0330)=

### Bad continuation (C0330)

This error occurs when we use an inconsistent number of spaces to indent arguments or parameters in
function and method calls or definitions.

<!-- Python objects -->

[`__init__`]: https://docs.python.org/3/reference/datamodel.html#object.__init__
[`__new__`]: https://docs.python.org/3/reference/datamodel.html#object.__init__
[str.strip]: https://docs.python.org/3/library/stdtypes.html#str.strip
[str.lstrip]: https://docs.python.org/3/library/stdtypes.html#str.lstrip
[str.rstrip]: https://docs.python.org/3/library/stdtypes.html#str.rstrip
[super]: https://docs.python.org/3/library/functions.html#super
[`input`]: https://docs.python.org/3/library/functions.html#input
[`open`]: https://docs.python.org/3/library/functions.html#open
[`print`]: https://docs.python.org/3/library/functions.html#print

<!-- Python docs -->

[`math` module]: https://docs.python.org/3/library/math.html
[`pass` statements]: https://docs.python.org/3/tutorial/controlflow.html#pass-statements
[attributeerror]: https://docs.python.org/3/library/exceptions.html#AttributeError
[binary arithmetic operations]: https://docs.python.org/3/reference/expressions.html#binary-arithmetic-operations
[built-in functions]: https://docs.python.org/3/library/functions.html
[compound statements]: https://docs.python.org/3/reference/compound_stmts.html
[keywords]: https://docs.python.org/3/reference/lexical_analysis.html#keywords
[python documentation: baseexception]: https://docs.python.org/3/library/exceptions.html#BaseException
[python documentation: decorator]: https://docs.python.org/3/glossary.html#term-decorator
[python documentation: exception]: https://docs.python.org/3/library/exceptions.html#Exception
[python documentation: iterable]: https://docs.python.org/3/glossary.html#term-iterable
[python documentation: keyboardinterrupt]: https://docs.python.org/3/library/exceptions.html#KeyboardInterrupt
[python documentation: notimplemented]: https://docs.python.org/3/library/constants.html#NotImplemented
[python documentation: notimplementederror]: https://docs.python.org/3/library/constants.html#NotImplementedError
[python documentation: staticmethod]: https://docs.python.org/3/library/functions.html#staticmethod
[string and bytes literals]: https://docs.python.org/3/reference/lexical_analysis.html#string-and-bytes-literals
[unary arithmetic and bitwise operations]: https://docs.python.org/3/reference/expressions.html#unary-arithmetic-and-bitwise-operations

<!-- PEP8 -->

[pep8 imports]: https://www.python.org/dev/peps/pep-0008/#imports
[pep8: indentation]: https://www.python.org/dev/peps/pep-0008/#indentation
[pep8: naming conventions]: https://www.python.org/dev/peps/pep-0008/#naming-conventions
[pep8: other recommendations]: https://www.python.org/dev/peps/pep-0008/#other-recommendations
[pep8: tabs or spaces?]: https://www.python.org/dev/peps/pep-0008/#tabs-or-spaces
[pep8: whitespace in expressions and statements]: https://www.python.org/dev/peps/pep-0008/#whitespace-in-expressions-and-statements

<!-- StackOverflow -->

[stackoverflow: about the changing id of an immutable string]: https://stackoverflow.com/questions/24245324/about-the-changing-id-of-an-immutable-string
[stackoverflow: how to use the pass statement in python]: https://stackoverflow.com/a/22612774/2063031
[stackoverflow: what does 'super' do in python?]: https://stackoverflow.com/q/222877/2063031
[stackoverflow: what is the difference between `@staticmethod` and `@classmethod` in python?]: https://stackoverflow.com/questions/136097/what-is-the-difference-between-staticmethod-and-classmethod-in-python
[stackoverflow: when does python allocate new memory for identical strings?]: https://stackoverflow.com/questions/2123925/when-does-python-allocate-new-memory-for-identical-strings

<!-- everything else -->

[common gotchas - mutable default arguments]: http://docs.python-guide.org/en/latest/writing/gotchas/#mutable-default-arguments
[default parameter values in python]: http://effbot.org/zone/default-values.htm
[list comprehensions tutorial]: https://www.digitalocean.com/community/tutorials/understanding-list-comprehensions-in-python-3
[literally literals and other number oddities in python]: https://www.everymundo.com/literals-other-number-oddities-python/
[python double-under, double-wonder]: https://www.pixelmonkey.org/2013/04/11/python-double-under-double-wonder
[python's super considered harmful]: https://fuhm.net/super-harmful/
[super considered super!]: https://youtu.be/EiOglTERPEo
[the scope of index variables in python's for loops]: http://eli.thegreenplace.net/2015/the-scope-of-index-variables-in-pythons-for-loops/
[the story of none, true and false]: http://python-history.blogspot.ca/2013/11/story-of-none-true-false.html
[global variables are bad]: https://wiki.c2.com/?GlobalVariablesAreBad<|MERGE_RESOLUTION|>--- conflicted
+++ resolved
@@ -2557,7 +2557,18 @@
 
 ```
 
-<<<<<<< HEAD
+## Modified Iteration
+
+(E4702)=
+
+### Modified iterating dict (E4702)
+
+This error occurs when a dictionary is modified inside a for loop by adding or removing items from the `dict`. Other types of modification (like assigning a new value to an existing key) are actually okay, and do not trigger the error. A copy of the `dict` can be used instead.
+
+```{literalinclude} /../examples/pylint/e4702_modified_iterating_dict.py
+
+```
+
 (E4703)=
 
 ## Modified iterating set (E4703)
@@ -2565,17 +2576,6 @@
 This error occurs when a set is modified inside a for loop by adding or removing items from the `set`. Other types of modification are actually okay, and do not trigger the error. A copy of the `set` can be used instead.
 
 ```{literalinclude} /../examples/pylint/e4703_modified_iterating_set.py
-=======
-## Modified Iteration
-
-(E4702)=
-
-### Modified iterating dict (E4702)
-
-This error occurs when a dictionary is modified inside a for loop by adding or removing items from the `dict`. Other types of modification (like assigning a new value to an existing key) are actually okay, and do not trigger the error. A copy of the `dict` can be used instead.
-
-```{literalinclude} /../examples/pylint/e4702_modified_iterating_dict.py
->>>>>>> 6e12e114
 
 ```
 
