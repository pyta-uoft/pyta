import astroid
import nose
from hypothesis import given, settings, HealthCheck
from typing import List
import tests.custom_hypothesis_support as cs
settings.load_profile("pyta")


@given(cs.subscript_node(cs.simple_homogeneous_list_node(min_size=1), cs.index_node()))
@settings(suppress_health_check=[HealthCheck.too_slow])
def test_inference_list_subscript(node):
    """Test whether visitor properly set the type constraint of Subscript node representing list-index access."""
    module, _ = cs._parse_text(node)
    for subscript_node in module.nodes_of_class(astroid.Subscript):
        list_node = subscript_node.value
<<<<<<< HEAD
        assert subscript_node.inf_type.type == list_node.elts[0].inf_type.type
=======
        assert subscript_node.inf_type.getValue() == list_node.elts[0].inf_type.getValue()
>>>>>>> 6bd24e43


@given(cs.subscript_node(cs.simple_homogeneous_list_node(min_size=1), cs.slice_node()))
@settings(suppress_health_check=[HealthCheck.too_slow])
def test_subscript_homogeneous_list_slice(node):
    """Test visitor of Subscript node representing slicing of homogeneous list."""
    module, _ = cs._parse_text(node)
    for subscript_node in module.nodes_of_class(astroid.Subscript):
        list_node = subscript_node.value
<<<<<<< HEAD
        assert subscript_node.inf_type.type == List[list_node.elts[0].inf_type.type]
=======
        assert subscript_node.inf_type.getValue() == List[list_node.elts[0].inf_type.getValue()]
>>>>>>> 6bd24e43


# TODO: this test currently fails
# @given(cs.simple_homogeneous_dict_node(min_size=1))
# def test_inference_dict_subscript(node):
#     """Note that this test only takes in a dictionary because the subscript index
#     must be the same type as the dictionary's keys in order to type check.
#     """
#     for key, _ in node.items:
#         new_node = astroid.Subscript()
#         new_node.postinit(node, key)
#         module, _ = cs._parse_text(new_node)
#         for subscript_node in module.nodes_of_class(astroid.Subscript):
#             dict_node = subscript_node.value
<<<<<<< HEAD
#             assert subscript_node.inf_type.type == list(dict_node.items)[0][1].inf_type.type
=======
#             assert subscript_node.inf_type.getValue() == list(dict_node.items)[0][1].inf_type. getValue()
>>>>>>> 6bd24e43


# TODO: this test needs to be converted, but will also fail
# @given(cs.random_list(min_size=2), cs.random_slice_indices())
# def test_subscript_heterogeneous_list_slice(input_list, slice):
#     """Test visitor of Subscript node representing slicing of heterogeneous list."""
#     assume(not isinstance(input_list[0], type(input_list[1])))
#     input_slice = ':'.join([str(index) if index else '' for index in slice])
#     program = f'{input_list}[{input_slice}]'
#     module, _ = cs._parse_text(program)
#     subscript_node = list(module.nodes_of_class(astroid.Subscript))[0]
<<<<<<< HEAD
#     assert subscript_node.inf_type.type == List[Any]
=======
#     assert subscript_node.inf_type.getValue() == List[Any]
>>>>>>> 6bd24e43


if __name__ == '__main__':
    nose.main()<|MERGE_RESOLUTION|>--- conflicted
+++ resolved
@@ -13,11 +13,7 @@
     module, _ = cs._parse_text(node)
     for subscript_node in module.nodes_of_class(astroid.Subscript):
         list_node = subscript_node.value
-<<<<<<< HEAD
-        assert subscript_node.inf_type.type == list_node.elts[0].inf_type.type
-=======
         assert subscript_node.inf_type.getValue() == list_node.elts[0].inf_type.getValue()
->>>>>>> 6bd24e43
 
 
 @given(cs.subscript_node(cs.simple_homogeneous_list_node(min_size=1), cs.slice_node()))
@@ -27,11 +23,7 @@
     module, _ = cs._parse_text(node)
     for subscript_node in module.nodes_of_class(astroid.Subscript):
         list_node = subscript_node.value
-<<<<<<< HEAD
-        assert subscript_node.inf_type.type == List[list_node.elts[0].inf_type.type]
-=======
         assert subscript_node.inf_type.getValue() == List[list_node.elts[0].inf_type.getValue()]
->>>>>>> 6bd24e43
 
 
 # TODO: this test currently fails
@@ -46,11 +38,7 @@
 #         module, _ = cs._parse_text(new_node)
 #         for subscript_node in module.nodes_of_class(astroid.Subscript):
 #             dict_node = subscript_node.value
-<<<<<<< HEAD
-#             assert subscript_node.inf_type.type == list(dict_node.items)[0][1].inf_type.type
-=======
 #             assert subscript_node.inf_type.getValue() == list(dict_node.items)[0][1].inf_type. getValue()
->>>>>>> 6bd24e43
 
 
 # TODO: this test needs to be converted, but will also fail
@@ -62,11 +50,7 @@
 #     program = f'{input_list}[{input_slice}]'
 #     module, _ = cs._parse_text(program)
 #     subscript_node = list(module.nodes_of_class(astroid.Subscript))[0]
-<<<<<<< HEAD
-#     assert subscript_node.inf_type.type == List[Any]
-=======
 #     assert subscript_node.inf_type.getValue() == List[Any]
->>>>>>> 6bd24e43
 
 
 if __name__ == '__main__':
