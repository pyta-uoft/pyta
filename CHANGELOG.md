--- conflicted
+++ resolved
@@ -45,12 +45,9 @@
 ### 🔧 Internal changes
 
 - Updated changelog and pull request template formats
-<<<<<<< HEAD
+- Added unit tests for PEP8 errors E223, E224, E227, E228, E265 for `PycodestyleChecker`
+
 - Added unit tests for PEP8 errors E266, E275, E2301, E303, E304 for `PycodestyleChecker`
-=======
-- Added unit tests for PEP8 errors E223, E224, E227, E228, E265 for `PycodestyleChecker`
-
->>>>>>> df8e0064
 ## [2.7.0] - 2024-12-14
 
 ### ✨ Enhancements
