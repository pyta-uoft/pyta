--- conflicted
+++ resolved
@@ -7,19 +7,14 @@
 
 ## Unreleased
 
+### Enhancements
+
+- Created many custom renderers to make the code snippets for `pep8-errors` easier to understand.
+
 ## [2.6.0] - 2023-08-06
 
 ### Enhancements
 
-<<<<<<< HEAD
-=======
-- Created many custom renderers to make the code snippets for `pep8-errors` easier to understand.
-
-## [2.6.0] - 2023-08-06
-
-### Enhancements
-
->>>>>>> 25f01729
 - Can now create control flow graphs using `python_ta.control_flow_graphs` to visualize the
   execution paths of Python code.
 - `forbidden-top-level-code` and `forbidden-global-variables` now allow top-level type alias
