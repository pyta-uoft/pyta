import astroid
import nose
from hypothesis import assume, given, settings, HealthCheck
from unittest import SkipTest
import tests.custom_hypothesis_support as cs
import hypothesis.strategies as hs
from typing import Callable
from keyword import iskeyword
settings.load_profile("pyta")


def _parse_to_function(function_name, args_list, return_statement):
    """Helper to parse given data into function definition."""
    return f'def {function_name}({", ".join(args_list)}):' \
           f'    return {return_statement}'


def _parse_to_function_no_return(function_name, args_list, function_body):
    """Helper to parse given data into function definition."""
    return f'def {function_name}({", ".join(args_list)}):\n' \
           f'    {function_body}'


@given(cs.valid_identifier(), cs.primitive_values)
@settings(suppress_health_check=[HealthCheck.too_slow])
def test_function_def_no_args(function_name, return_value):
    """Test FunctionDef node visitors representing function definitions with no parameters and primitive return type."""
    assume(not iskeyword(function_name))
    program = _parse_to_function(function_name, [], repr(return_value))
    module, inferer = cs._parse_text(program)
    function_type_var = module.type_environment.lookup_in_env(function_name)
    function_def_node = list(module.nodes_of_class(astroid.FunctionDef))[0]
    return_tvar = function_def_node.type_environment.lookup_in_env('return')
    return_type = inferer.type_constraints.resolve(return_tvar).getValue()
    assert inferer.type_constraints.resolve(function_type_var).getValue() == Callable[[], return_type]


@given(cs.valid_identifier(), cs.primitive_values)
@settings(suppress_health_check=[HealthCheck.too_slow])
def test_function_def_call_no_args(function_name, return_value):
    """Test type setting in environment of a function call for a function with no parameters."""
    program = _parse_to_function(function_name, [], repr(return_value)) + "\n" + function_name + "()\n"
    module, inferer = cs._parse_text(program)
    # there should be a single Expr node in this program
    function_def_node = list(module.nodes_of_class(astroid.FunctionDef))[0]
    return_tvar = function_def_node.type_environment.lookup_in_env('return')
    return_type = inferer.type_constraints.resolve(return_tvar).getValue()
    expr_node = next(module.nodes_of_class(astroid.Expr))
<<<<<<< HEAD
    assert expr_node.inf_type.type == return_type
=======
    assert expr_node.inf_type.getValue() == return_type
>>>>>>> 6bd24e43


@given(cs.valid_identifier(), hs.lists(cs.valid_identifier(), min_size=0), cs.primitive_values)
@settings(suppress_health_check=[HealthCheck.too_slow])
def test_function_def_no_return(function_name, arguments, body):
    """Test FunctionDef node visitors representing non-returning function definitions with parameter(s)."""
    for return_value in ['return None', repr(body), 'pass']:
        program = _parse_to_function_no_return(function_name, arguments, repr(return_value))
        module, inferer = cs._parse_text(program)
        function_def_node = next(module.nodes_of_class(astroid.FunctionDef))
        expected_arg_type_vars = [function_def_node.type_environment.lookup_in_env(argument) for argument in arguments]
        expected_arg_types = [inferer.type_constraints.resolve(type_var).getValue() for type_var in expected_arg_type_vars]
        function_type_var = module.type_environment.lookup_in_env(function_name)
        assert inferer.type_constraints.resolve(function_type_var).getValue() == Callable[expected_arg_types, None]


@given(cs.valid_identifier(), hs.lists(cs.valid_identifier(), min_size=1))
@settings(suppress_health_check=[HealthCheck.too_slow])
def test_function_def_args_simple_return(function_name, arguments):
    """Test FunctionDef node visitors representing function definitions with paramater(s):
     return one of its arguments."""
    for argument in arguments:
        program = _parse_to_function(function_name, arguments, argument)
        module, inferer = cs._parse_text(program)
        # get the functionDef node - there is only one in this test case.
        function_def_node = next(module.nodes_of_class(astroid.FunctionDef))
        expected_arg_type_vars = [function_def_node.type_environment.lookup_in_env(argument) for argument in arguments]
        expected_arg_types = [inferer.type_constraints.resolve(type_var).getValue() for type_var in expected_arg_type_vars]
        function_type_var = module.type_environment.lookup_in_env(function_name)
        function_type = inferer.type_constraints.resolve(function_type_var).getValue()
        actual_arg_types, actual_return_type = inferer.type_constraints.types_in_callable(function_type)
        return_type_var = function_def_node.type_environment.lookup_in_env(argument)
        expected_return_type = inferer.type_constraints.resolve(return_type_var).getValue()
        assert Callable[actual_arg_types, actual_return_type] == Callable[expected_arg_types, expected_return_type]


@given(cs.valid_identifier(), cs.random_dict_variable_homogeneous_value(min_size=1))
@settings(suppress_health_check=[HealthCheck.too_slow])
def test_function_def_args_simple_function_call(function_name, variables_dict):
    """Test setting f env for function call of function definitions with params that returns one of it's arguments."""
    assume(not iskeyword(function_name) and function_name not in variables_dict)
    # generate every possible function definition program of aforementioned form.
    for i in range(len(list(variables_dict.keys()))):
        return_value = list(variables_dict.keys())[i]
        arguments = ", ".join([repr(value) for value in variables_dict.values()])
        program = f'{_parse_to_function(function_name, list(variables_dict.keys()), return_value)}\n' \
                  f'{function_name}({arguments})'
        module, inferer = cs._parse_text(program)
        # get the Call node - there is only one in this test case.
        call_node = next(module.nodes_of_class(astroid.Call))
<<<<<<< HEAD
        function_call_type = call_node.inf_type.type
        assert inferer.type_constraints.resolve(function_call_type) == call_node.args[i].inf_type.type
=======
        function_call_type = call_node.inf_type.getValue()
        assert inferer.type_constraints.resolve(function_call_type).getValue() == call_node.args[i].inf_type.getValue()

import astroid
import nose
from hypothesis import assume, given, settings, HealthCheck
from unittest import SkipTest
import tests.custom_hypothesis_support as cs
import hypothesis.strategies as hs
from typing import Callable
from keyword import iskeyword
settings.load_profile("pyta")


def _parse_to_function(function_name, args_list, return_statement):
    """Helper to parse given data into function definition."""
    return f'def {function_name}({", ".join(args_list)}):' \
           f'    return {return_statement}'


def _parse_to_function_no_return(function_name, args_list, function_body):
    """Helper to parse given data into function definition."""
    return f'def {function_name}({", ".join(args_list)}):\n' \
           f'    {function_body}'


@given(cs.valid_identifier(), cs.primitive_values)
@settings(suppress_health_check=[HealthCheck.too_slow])
def test_function_def_no_args(function_name, return_value):
    """Test FunctionDef node visitors representing function definitions with no parameters and primitive return type."""
    assume(not iskeyword(function_name))
    program = _parse_to_function(function_name, [], repr(return_value))
    module, inferer = cs._parse_text(program)
    function_type_var = module.type_environment.lookup_in_env(function_name)
    function_def_node = list(module.nodes_of_class(astroid.FunctionDef))[0]
    return_tvar = function_def_node.type_environment.lookup_in_env('return')
    return_type = inferer.type_constraints.resolve(return_tvar).getValue()
    assert inferer.type_constraints.resolve(function_type_var).getValue() == Callable[[], return_type]


@given(cs.valid_identifier(), cs.primitive_values)
@settings(suppress_health_check=[HealthCheck.too_slow])
def test_function_def_call_no_args(function_name, return_value):
    """Test type setting in environment of a function call for a function with no parameters."""
    program = _parse_to_function(function_name, [], repr(return_value)) + "\n" + function_name + "()\n"
    module, inferer = cs._parse_text(program)
    # there should be a single Expr node in this program
    function_def_node = list(module.nodes_of_class(astroid.FunctionDef))[0]
    return_tvar = function_def_node.type_environment.lookup_in_env('return')
    return_type = inferer.type_constraints.resolve(return_tvar).getValue()
    expr_node = next(module.nodes_of_class(astroid.Expr))
    assert expr_node.inf_type.getValue() == return_type


@given(cs.valid_identifier(), hs.lists(cs.valid_identifier(), min_size=0), cs.primitive_values)
@settings(suppress_health_check=[HealthCheck.too_slow])
def test_function_def_no_return(function_name, arguments, body):
    """Test FunctionDef node visitors representing non-returning function definitions with parameter(s)."""
    for return_value in ['return None', repr(body), 'pass']:
        program = _parse_to_function_no_return(function_name, arguments, repr(return_value))
        module, inferer = cs._parse_text(program)
        function_def_node = next(module.nodes_of_class(astroid.FunctionDef))
        expected_arg_type_vars = [function_def_node.type_environment.lookup_in_env(argument) for argument in arguments]
        expected_arg_types = [inferer.type_constraints.resolve(type_var).getValue() for type_var in expected_arg_type_vars]
        function_type_var = module.type_environment.lookup_in_env(function_name)
        assert inferer.type_constraints.resolve(function_type_var).getValue() == Callable[expected_arg_types, None]


@given(cs.valid_identifier(), hs.lists(cs.valid_identifier(), min_size=1))
@settings(suppress_health_check=[HealthCheck.too_slow])
def test_function_def_args_simple_return(function_name, arguments):
    """Test FunctionDef node visitors representing function definitions with paramater(s):
     return one of its arguments."""
    for argument in arguments:
        program = _parse_to_function(function_name, arguments, argument)
        module, inferer = cs._parse_text(program)
        # get the functionDef node - there is only one in this test case.
        function_def_node = next(module.nodes_of_class(astroid.FunctionDef))
        expected_arg_type_vars = [function_def_node.type_environment.lookup_in_env(argument) for argument in arguments]
        expected_arg_types = [inferer.type_constraints.resolve(type_var).getValue() for type_var in expected_arg_type_vars]
        function_type_var = module.type_environment.lookup_in_env(function_name)
        function_type = inferer.type_constraints.resolve(function_type_var).getValue()
        actual_arg_types, actual_return_type = inferer.type_constraints.types_in_callable(function_type)
        return_type_var = function_def_node.type_environment.lookup_in_env(argument)
        expected_return_type = inferer.type_constraints.resolve(return_type_var).getValue()
        assert Callable[actual_arg_types, actual_return_type] == Callable[expected_arg_types, expected_return_type]


@given(cs.valid_identifier(), cs.random_dict_variable_homogeneous_value(min_size=1))
@settings(suppress_health_check=[HealthCheck.too_slow])
def test_function_def_args_simple_function_call(function_name, variables_dict):
    """Test setting f env for function call of function definitions with params that returns one of it's arguments."""
    assume(not iskeyword(function_name) and function_name not in variables_dict)
    # generate every possible function definition program of aforementioned form.
    for i in range(len(list(variables_dict.keys()))):
        return_value = list(variables_dict.keys())[i]
        arguments = ", ".join([repr(value) for value in variables_dict.values()])
        program = f'{_parse_to_function(function_name, list(variables_dict.keys()), return_value)}\n' \
                  f'{function_name}({arguments})'
        module, inferer = cs._parse_text(program)
        # get the Call node - there is only one in this test case.
        call_node = next(module.nodes_of_class(astroid.Call))
        function_call_type = call_node.inf_type.getValue()
        assert inferer.type_constraints.resolve(function_call_type).getValue() == call_node.args[i].inf_type.getValue()
>>>>>>> 6bd24e43


def test_incompatible_binop_call():
    """ User tries to call a builtin binary operation on arguments of the wrong type.
    """
    program = f'5 + "string"\n'
    try:
        module, inferer = cs._parse_text(program)
    except:
        raise SkipTest()
    binop_node = next(module.nodes_of_class(astroid.BinOp))
    expected_msg = f''


def test_non_annotated_function_call_bad_arguments():
    """ User tries to call a non-annotated function on arguments of the wrong type.
    """
    program = f'def add_num(num1, num2):\n' \
              f'    return num1 + num2\n' \
              f'\n' \
              f'add_num("bob", 1.0)\n'
    try:
        module, inferer = cs._parse_text(program)
    except:
        raise SkipTest()
    call_node = next(module.nodes_of_class(astroid.Call))
    # TODO: This error is flawed because the unification error occurs for both arguments due to our current implementation,
    # which "chooses" the first valid function type from TypeStore.
    # Should we fix this implementation first or save it for later and hard-code the correct error message for now?
    expected_msg = f'In the Call node in line 4, there was an error in calling the function "add_num":\n' \
                   f'in parameter (1), the function was expecting an object of inferred type ' \
                   f'int but was given an object of type str.\n' \
                   f'in parameter (2), the function was expecting an object of inferred type ' \
                   f'int but was given an object of type float.\n'
                   # TODO: should we use the term inferred?
<<<<<<< HEAD
    assert call_node.inf_type.type.msg == expected_msg
=======
    assert call_node.inf_type.getValue() == expected_msg


def test_user_defined_annotated_call_wrong_arguments_type():
    """ User tries to call an annotated user-defined function on the wrongly-typed arguments.
    """
    program = f'def add_3(num1: int, num2: int, num3: int) -> int:\n' \
              f'    return num1 + num2 + num3\n' \
              f'\n' \
              f'add_3(1, "bob", 1.0)\n'
    try:
        module, inferer = cs._parse_text(program)
    except:
        raise SkipTest()
    call_node = list(module.nodes_of_class(astroid.Call))[0]
    expected_msg = f'In the Call node in line 4, there was an error in calling the annotated function "add_3":\n' \
                   f'in parameter (2), the annotated type is int but was given an object of type str.\n' \
                   f'in parameter (3), the annotated type is int but was given an object of type float.\n'
    assert call_node.inf_type.getValue() == expected_msg


def test_user_defined_annotated_call_wrong_arguments_number():
    """ User tries to call an annotated function on the wrong number of arguments.
    """
    program = f'def add_3(num1: int, num2: int, num3: int) -> int:\n' \
              f'    return num1 + num2 + num3\n' \
              f'\n' \
              f'add_3()\n'
    try:
        module, inferer = cs._parse_text(program)
    except:
        raise SkipTest()
    call_node = list(module.nodes_of_class(astroid.Call))[0]
    expected_msg = f'In the Call node in line 4, there was an error in calling the function "add_3":\n' \
                   f'the function was expecting 3 arguments, but was given 0.'
    assert call_node.inf_type.getValue() == expected_msg


def test_conflicting_inferred_type_variable():
    """ User calls two functions on an object, which contradicts the inferred type of the variable.
    """
    program = '''
        def return_num(num: int) -> int:
            return num

        def return_str(str: str) -> str:
            return str

        def f(x):
            return_num(x)
            return_str(x)
        '''
    try:
        module, inferer = cs._parse_text(program)
    except:
        raise SkipTest()
    call_node = list(module.nodes_of_class(astroid.Call))[1]
    expected_msg = f'In the Call node in line 8, there was an error in calling the annotated function "return_str":\n' \
                   f'in parameter (1), the annotated type is str but was given an object of inferred type int.'
                   # TODO: test case redundant because recursive..?
    assert call_node.inf_type.getValue() == expected_msg


if __name__ == '__main__':
    nose.main()


def test_incompatible_binop_call():
    """ User tries to call a builtin binary operation on arguments of the wrong type.
    """
    program = f'5 + "string"\n'
    try:
        module, inferer = cs._parse_text(program)
    except:
        raise SkipTest()
    binop_node = next(module.nodes_of_class(astroid.BinOp))
    expected_msg = "You cannot add an int, 5, and a str, 'string'. " \
                   "Perhaps you wanted to cast the integer into a string or vice versa?"
    assert binop_node.inf_type.getValue() == expected_msg


def test_incompatible_unaryop_call():
    """User tries to call a builtin unary operation on an argument of the wrong type.
    """
    program = f'~["D"]'
    try:
        module, inferer = cs._parse_text(program)
    except:
        raise SkipTest()
    unaryop_node = next(module.nodes_of_class(astroid.UnaryOp))
    expected_msg = "You cannot take the bitwise inverse of a List, ['D']."
    assert unaryop_node.inf_type.getValue() == expected_msg


def test_non_annotated_function_call_bad_arguments():
    """ User tries to call a non-annotated function on arguments of the wrong type.
    """
    raise SkipTest('Skipping this test until error messages are fixed')
    program = f'def add_num(num1, num2):\n' \
              f'    return num1 + num2\n' \
              f'\n' \
              f'add_num("bob", 1.0)\n'
    try:
        module, inferer = cs._parse_text(program)
    except:
        raise SkipTest()
    call_node = next(module.nodes_of_class(astroid.Call))
    # TODO: This error is flawed because the unification error occurs for both arguments due to our current implementation,
    # which "chooses" the first valid function type from TypeStore.
    # Should we fix this implementation first or save it for later and hard-code the correct error message for now?
    expected_msg = f'In the Call node in line 4, there was an error in calling the function "add_num":\n' \
                   f'in parameter (1), the function was expecting an object of inferred type ' \
                   f'int but was given an object of type str.\n' \
                   f'in parameter (2), the function was expecting an object of inferred type ' \
                   f'int but was given an object of type float.\n'
                   # TODO: should we use the term inferred?
    assert call_node.inf_type.getValue() == expected_msg
>>>>>>> 6bd24e43


def test_user_defined_annotated_call_wrong_arguments_type():
    """ User tries to call an annotated user-defined function on the wrongly-typed arguments.
    """
    raise SkipTest('Skipping this test until error messages are fixed')
    program = f'def add_3(num1: int, num2: int, num3: int) -> int:\n' \
              f'    return num1 + num2 + num3\n' \
              f'\n' \
              f'add_3(1, "bob", 1.0)\n'
    try:
        module, inferer = cs._parse_text(program)
    except:
        raise SkipTest()
    call_node = list(module.nodes_of_class(astroid.Call))[0]
    expected_msg = f'In the Call node in line 4, there was an error in calling the annotated function "add_3":\n' \
                   f'in parameter (2), the annotated type is int but was given an object of type str.\n' \
                   f'in parameter (3), the annotated type is int but was given an object of type float.\n'
<<<<<<< HEAD
    assert call_node.inf_type.type.msg == expected_msg
=======
    assert call_node.inf_type.getValue() == expected_msg
>>>>>>> 6bd24e43


def test_user_defined_annotated_call_wrong_arguments_number():
    """ User tries to call an annotated function on the wrong number of arguments.
    """
    program = f'def add_3(num1: int, num2: int, num3: int) -> int:\n' \
              f'    return num1 + num2 + num3\n' \
              f'\n' \
              f'add_3()\n'
    try:
        module, inferer = cs._parse_text(program)
    except:
        raise SkipTest()
    call_node = list(module.nodes_of_class(astroid.Call))[0]
    expected_msg = f'In the Call node in line 4, there was an error in calling the function "add_3":\n' \
                   f'the function was expecting 3 arguments, but was given 0.'
<<<<<<< HEAD
    assert call_node.inf_type.type.msg == expected_msg
=======
    assert call_node.inf_type.getValue() == expected_msg
>>>>>>> 6bd24e43


def test_conflicting_inferred_type_variable():
    """ User calls two functions on an object, which contradicts the inferred type of the variable.
    """
    raise SkipTest('Skipping this test until error messages are fixed')
    program = '''
        def return_num(num: int) -> int:
            return num

        def return_str(str: str) -> str:
            return str

        def f(x):
            return_num(x)
            return_str(x)
        '''
    try:
        module, inferer = cs._parse_text(program)
    except:
        raise SkipTest()
    call_node = list(module.nodes_of_class(astroid.Call))[1]
    expected_msg = f'In the Call node in line 8, there was an error in calling the annotated function "return_str":\n' \
                   f'in parameter (1), the annotated type is str but was given an object of inferred type int.'
                   # TODO: test case redundant because recursive..?
<<<<<<< HEAD
    assert call_node.inf_type.type.msg == expected_msg
=======
    assert call_node.inf_type.getValue() == expected_msg
>>>>>>> 6bd24e43


if __name__ == '__main__':
    nose.main()<|MERGE_RESOLUTION|>--- conflicted
+++ resolved
@@ -46,11 +46,7 @@
     return_tvar = function_def_node.type_environment.lookup_in_env('return')
     return_type = inferer.type_constraints.resolve(return_tvar).getValue()
     expr_node = next(module.nodes_of_class(astroid.Expr))
-<<<<<<< HEAD
-    assert expr_node.inf_type.type == return_type
-=======
     assert expr_node.inf_type.getValue() == return_type
->>>>>>> 6bd24e43
 
 
 @given(cs.valid_identifier(), hs.lists(cs.valid_identifier(), min_size=0), cs.primitive_values)
@@ -101,10 +97,6 @@
         module, inferer = cs._parse_text(program)
         # get the Call node - there is only one in this test case.
         call_node = next(module.nodes_of_class(astroid.Call))
-<<<<<<< HEAD
-        function_call_type = call_node.inf_type.type
-        assert inferer.type_constraints.resolve(function_call_type) == call_node.args[i].inf_type.type
-=======
         function_call_type = call_node.inf_type.getValue()
         assert inferer.type_constraints.resolve(function_call_type).getValue() == call_node.args[i].inf_type.getValue()
 
@@ -209,7 +201,6 @@
         call_node = next(module.nodes_of_class(astroid.Call))
         function_call_type = call_node.inf_type.getValue()
         assert inferer.type_constraints.resolve(function_call_type).getValue() == call_node.args[i].inf_type.getValue()
->>>>>>> 6bd24e43
 
 
 def test_incompatible_binop_call():
@@ -245,9 +236,6 @@
                    f'in parameter (2), the function was expecting an object of inferred type ' \
                    f'int but was given an object of type float.\n'
                    # TODO: should we use the term inferred?
-<<<<<<< HEAD
-    assert call_node.inf_type.type.msg == expected_msg
-=======
     assert call_node.inf_type.getValue() == expected_msg
 
 
@@ -365,7 +353,6 @@
                    f'int but was given an object of type float.\n'
                    # TODO: should we use the term inferred?
     assert call_node.inf_type.getValue() == expected_msg
->>>>>>> 6bd24e43
 
 
 def test_user_defined_annotated_call_wrong_arguments_type():
@@ -384,11 +371,7 @@
     expected_msg = f'In the Call node in line 4, there was an error in calling the annotated function "add_3":\n' \
                    f'in parameter (2), the annotated type is int but was given an object of type str.\n' \
                    f'in parameter (3), the annotated type is int but was given an object of type float.\n'
-<<<<<<< HEAD
-    assert call_node.inf_type.type.msg == expected_msg
-=======
-    assert call_node.inf_type.getValue() == expected_msg
->>>>>>> 6bd24e43
+    assert call_node.inf_type.getValue() == expected_msg
 
 
 def test_user_defined_annotated_call_wrong_arguments_number():
@@ -405,11 +388,7 @@
     call_node = list(module.nodes_of_class(astroid.Call))[0]
     expected_msg = f'In the Call node in line 4, there was an error in calling the function "add_3":\n' \
                    f'the function was expecting 3 arguments, but was given 0.'
-<<<<<<< HEAD
-    assert call_node.inf_type.type.msg == expected_msg
-=======
-    assert call_node.inf_type.getValue() == expected_msg
->>>>>>> 6bd24e43
+    assert call_node.inf_type.getValue() == expected_msg
 
 
 def test_conflicting_inferred_type_variable():
@@ -435,11 +414,7 @@
     expected_msg = f'In the Call node in line 8, there was an error in calling the annotated function "return_str":\n' \
                    f'in parameter (1), the annotated type is str but was given an object of inferred type int.'
                    # TODO: test case redundant because recursive..?
-<<<<<<< HEAD
-    assert call_node.inf_type.type.msg == expected_msg
-=======
-    assert call_node.inf_type.getValue() == expected_msg
->>>>>>> 6bd24e43
+    assert call_node.inf_type.getValue() == expected_msg
 
 
 if __name__ == '__main__':
