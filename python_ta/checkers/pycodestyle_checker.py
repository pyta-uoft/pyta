--- conflicted
+++ resolved
@@ -1,9 +1,6 @@
-<<<<<<< HEAD
 """Checker for the style of the file"""
-=======
 from typing import List, Tuple
 
->>>>>>> 5f2d9226
 import pycodestyle
 from astroid import nodes
 from pylint.checkers import BaseRawFileChecker
@@ -30,14 +27,7 @@
         ),
     )
 
-<<<<<<< HEAD
-    def process_module(self, node):
-=======
-    # this is important so that your checker is executed before others
-    priority = -1
-
     def process_module(self, node: nodes.NodeNG) -> None:
->>>>>>> 5f2d9226
         style_guide = pycodestyle.StyleGuide(
             paths=[node.stream().name],
             reporter=JSONReport,
@@ -58,11 +48,6 @@
         ]
 
 
-<<<<<<< HEAD
-def register(linter):
+def register(linter: PyLinter) -> None:
     """Required method to auto-register this checker to the linter"""
-=======
-def register(linter: PyLinter) -> None:
-    """required method to auto register this checker"""
->>>>>>> 5f2d9226
     linter.register_checker(PycodestyleChecker(linter))