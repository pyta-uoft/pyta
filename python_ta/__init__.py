--- conflicted
+++ resolved
@@ -38,11 +38,7 @@
 import webbrowser
 from builtins import FileNotFoundError
 from os import listdir
-<<<<<<< HEAD
 from typing import Any, AnyStr, Generator, Optional, TextIO, Tuple, Union
-=======
-from typing import IO, Any, AnyStr, Generator, Optional, TextIO, Union
->>>>>>> fcc27df8
 
 import pylint.config
 import pylint.lint
@@ -206,6 +202,34 @@
     if module_name in MANAGER.astroid_cache:  # Remove module from astroid cache
         del MANAGER.astroid_cache[module_name]
     linter.check([file_py])  # Lint !
+    
+    if autoformat:
+        run_autoformat(
+            file_py, linter.config.autoformat_options, linter.config.max_line_length
+        )
+
+    if not is_any_file_checked:
+        prev_output = current_reporter.out
+        prev_should_close_out = current_reporter.should_close_out
+        current_reporter = linter.reporter
+        current_reporter.out = prev_output
+        current_reporter.should_close_out = prev_should_close_out
+
+        # At this point, the only possible errors are those from parsing the config file
+        # so print them, if there are any.
+        if current_reporter.messages:
+            current_reporter.print_messages()
+    else:
+        linter.set_reporter(current_reporter)
+
+    # The current file was checked so update the flag
+    is_any_file_checked = True
+
+    module_name = os.path.splitext(os.path.basename(file_py))[0]
+    if module_name in MANAGER.astroid_cache:  # Remove module from astroid cache
+        del MANAGER.astroid_cache[module_name]
+    linter.check([file_py])  # Lint !
+    
     if linter.config.pyta_file_permission:
         f_paths.append(file_py)  # Appending paths for upload
     logging.debug(
@@ -286,36 +310,6 @@
                     level,
                     f_paths,
                 )
-<<<<<<< HEAD
-=======
-
-                if autoformat:
-                    run_autoformat(
-                        file_py, linter.config.autoformat_options, linter.config.max_line_length
-                    )
-
-                if not is_any_file_checked:
-                    prev_output = current_reporter.out
-                    prev_should_close_out = current_reporter.should_close_out
-                    current_reporter = linter.reporter
-                    current_reporter.out = prev_output
-                    current_reporter.should_close_out = prev_should_close_out
-
-                    # At this point, the only possible errors are those from parsing the config file
-                    # so print them, if there are any.
-                    if current_reporter.messages:
-                        current_reporter.print_messages()
-                else:
-                    linter.set_reporter(current_reporter)
-
-                # The current file was checked so update the flag
-                is_any_file_checked = True
-
-                module_name = os.path.splitext(os.path.basename(file_py))[0]
-                if module_name in MANAGER.astroid_cache:  # Remove module from astroid cache
-                    del MANAGER.astroid_cache[module_name]
-                linter.check([file_py])  # Lint !
->>>>>>> fcc27df8
                 current_reporter.print_messages(level)
             _upload_to_server(linter, current_reporter, f_paths, local_config)
         # Only generate reports (display the webpage) if there were valid files to check
