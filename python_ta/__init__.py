"""Python Teaching Assistant

The goal of this module is to provide automated feedback to students in our
introductory Python courses, using static analysis of their code.

To run the checker, call the check function on the name of the module to check.

> import python_ta
> python_ta.check_all('mymodule.py')

Or, put the following code in your Python module:

if __name__ == '__main__':
    import python_ta
    python_ta.check_all()
"""
# First, remove underscore from builtins if it has been bound in the REPL.
import builtins
try:
    del builtins._
except AttributeError:
    pass

import importlib.util
import os
import sys
import tokenize
import webbrowser

import pylint.lint
import pylint.utils
from pylint.config import VALIDATORS, _call_validator

from astroid import modutils, MANAGER

from .reporters import REPORTERS
from .patches import patch_all

HELP_URL = 'http://www.cs.toronto.edu/~david/pyta/'

# check the python version
if sys.version_info < (3, 6, 0):
    print('You need Python 3.6 or later to run PythonTA.')


def check_errors(module_name='', config='', output=None):
    """Check a module for errors, printing a report."""
    return _check(module_name=module_name, level='error', local_config=config,
                  output=output)


def check_all(module_name='', config='', output=None):
    """Check a module for errors and style warnings, printing a report."""
    return _check(module_name=module_name, level='all', local_config=config,
                  output=output)


def _check(module_name='', level='all', local_config='', output=None):
    """Check a module for problems, printing a report.

    The `module_name` can take several inputs:
      - string of a directory, or file to check (`.py` extension optional).
      - list of strings of directories or files -- can have multiple.
      - no argument -- checks the python file containing the function call.
    `level` is used to specify which checks should be made.
    `local_config` is a dict of config options or string (config file name).
    `output` is an absolute path to capture pyta data output. Default std out.
    """
    MANAGER.clear_cache()

    # Add reporters to an internal pylint data structure, for use with setting
    # custom pyta options in a Tuple, before (re)setting reporter.
    for reporter in REPORTERS:
        VALIDATORS[reporter.__name__] = reporter
    linter = reset_linter(config=local_config)
    current_reporter = reset_reporter(linter, output)
    patch_all()  # Monkeypatch pylint (override certain methods)

    # Try to check file, issue error message for invalid files.
    try:
        for locations in _get_valid_files_to_check(current_reporter, module_name):
            for file_py in get_file_paths(locations):
                if not _verify_pre_check(file_py):
                    continue  # Check the other files
                # Load config file in user location. Construct new linter each
                # time, so config options don't bleed to unintended files.
                linter = reset_linter(config=local_config, file_linted=file_py)
                # Assume the local config will NOT set a new reporter.
                linter.set_reporter(current_reporter)
                current_reporter.register_file(file_py)
                linter.check(file_py)  # Lint !
                current_reporter.print_messages(level)
                current_reporter.reset_messages()  # Clear lists for any next file.
        current_reporter.output_blob()
        return current_reporter
    except Exception as e:
        print('Unexpected error encountered - please report this to david@cs.toronto.edu!')
        print('Error message: "{}"'.format(e))
        raise e


def _find_local_config(curr_dir):
    """Search for a `.pylintrc` configuration file provided in same (user)
    location as the source file to check.
    Return absolute path to the file, or None.
    `curr_dir` is an absolute path to a directory, containing a file to check.
    For more info see, pylint.config.find_pylintrc
    """
    if curr_dir.endswith('.py'):
        curr_dir = os.path.dirname(curr_dir)
    if os.path.exists(os.path.join(curr_dir, '.pylintrc')):
        return os.path.join(curr_dir, '.pylintrc')
    elif os.path.exists(os.path.join(curr_dir, 'pylintrc')):
        return os.path.join(curr_dir, 'pylintrc')


def _load_config(linter, config_location):
    """Load configuration into the linter."""
    linter.read_config_file(config_location)
    linter.config_file = config_location
    linter.load_config_file()
    print('### Loaded configuration file: {}'.format(config_location))


def reset_linter(config=None, file_linted=None):
    """Construct a new linter. Register config and checker plugins.

    To determine which configuration to use:
    - If the config argument is a string, use the config found at that location,
    - Otherwise,
        - Try to use the config file at directory of the file being linted,
        - Otherwise try to use default config file shipped with python_ta.
        - If the config argument is a dictionary, apply those options afterward.
    Do not re-use a linter object. Returns a new linter.
    """
    # Tuple of custom options. See 'type' in pylint/config.py `VALIDATORS` dict.
    new_checker_options = (
        ('pyta-reporter',
            {'default': 'ColorReporter',
             'type': 'string',
             'metavar': '<pyta_reporter>',
             'help': 'Output messages with a specific reporter.'}),
        ('pyta-pep8',
            {'default': False,
             'type': 'yn',
             'metavar': '<yn>',
             'help': 'Use the pycodestyle checker.'}),
        ('pyta-number-of-messages',
            {'default': 5,
             'type': 'int',
             'metavar': '<number_messages>',
             'help': 'Display a certain number of messages to the user, without overwhelming them.'}),
        ('pyta-template-file',
            {'default': 'template.html',
             'type': 'string',
             'metavar': '<pyta_reporter>',
             'help': 'Template file for html format of htmlreporter output.'}),
        ('pyta-output-file',
            {'default': 'output.html',
             'type': 'string',
             'metavar': '<pyta_reporter>',
             'help': 'Output file for htmlreporter.'}),
    )

    custom_checkers = [
        'python_ta/checkers/forbidden_import_checker',
        'python_ta/checkers/global_variables_checker',
        'python_ta/checkers/dynamic_execution_checker',
        'python_ta/checkers/IO_Function_checker',
        'python_ta/checkers/invalid_range_index_checker',
        'python_ta/checkers/assigning_to_self_checker',
        'python_ta/checkers/always_returning_checker',
        'python_ta/checkers/constant_test_checker',
        'python_ta/checkers/structure_test_checker',
<<<<<<< HEAD
        'python_ta/checkers/bad_loop_indexing_checker'
        #'python_ta/checkers/simplified_if_checker'
=======
        'python_ta/checkers/type_annotation_checker'
        # 'python_ta/checkers/simplified_if_checker'
>>>>>>> 1f965647
        # TODO: Eventually enable this checker
        # 'python_ta/checkers/type_inference_checker'
    ]

    # Register new options to a checker here to allow references to
    # options in `.pylintrc` config file.
    # Options stored in linter: `linter._all_options`, `linter._external_opts`
    linter = pylint.lint.PyLinter(options=new_checker_options)
    linter.load_default_plugins()  # Load checkers, reporters
    linter.load_plugin_modules(custom_checkers)

    if isinstance(config, str) and config != '':
        # Use config file at the specified path instead of the default.
        _load_config(linter, config)
    else:
        # If available, use config file at directory of the file being linted.
        pylintrc_location = None
        if file_linted:
            pylintrc_location = _find_local_config(file_linted)

        # Otherwise, use default config file shipped with python_ta package.
        if not pylintrc_location:
            pylintrc_location = _find_local_config(os.path.dirname(__file__))

        _load_config(linter, pylintrc_location)

        # Override part of the default config, with a dict of config options.
        # Note: these configs are overridden by config file in user's codebase
        # location.
        if isinstance(config, dict):
            for key in config:
                linter.global_set_option(key, config[key])

    # The above configuration may have set the pep8 option.
    if linter.config.pyta_pep8:
        linter.load_plugin_modules(['python_ta/checkers/pycodestyle_checker'])

    return linter


def reset_reporter(linter, output_filepath=None):
    """Initialize a reporter with config options.

    Output is an absolute file path to output into.
    """
    # Determine the type of reporter from the config setup.
    current_reporter = _call_validator(linter.config.pyta_reporter,
                                       None, None, None)
    current_reporter.set_output_filepath(output_filepath)
    linter.set_reporter(current_reporter)
    return current_reporter


def get_file_paths(rel_path):
    """A generator for iterating python files within a directory.
    `rel_path` is a relative path to a file or directory.
    Returns paths to all files in a directory.
    """
    if not os.path.isdir(rel_path):
        yield rel_path  # Don't do anything; return the file name.
    else:
        for root, _, files in os.walk(rel_path):
            for filename in (f for f in files if f.endswith('.py')):
                yield os.path.join(root, filename)  # Format path, from root.


def _verify_pre_check(filepath):
    """Check student code for certain issues."""
    # Make sure the program doesn't crash for students.
    # Could use some improvement for better logging and error reporting.
    try:
        # Check for inline "pylint:" comment, which may indicate a student
        # trying to disable a check.
        with tokenize.open(os.path.expanduser(filepath)) as f:
            for tok_type, content, _, _, _ in tokenize.generate_tokens(f.readline):
                if tok_type != tokenize.COMMENT:
                    continue
                match = pylint.utils.OPTION_RGX.search(content)
                if match is not None:
                    print('ERROR: string "pylint:" found in comment. ' +
                          'No check run on file `{}`\n'.format(filepath))
                    return False
    except IndentationError as e:
        print('ERROR: python_ta could not check your code due to an ' +
              'indentation error at line {}'.format(e.lineno))
        return False
    except tokenize.TokenError as e:
        print('ERROR: python_ta could not check your code due to a ' +
              'syntax error in your file')
        return False
    return True


def _get_valid_files_to_check(reporter, module_name):
    """A generator for all valid files to check. Uses a reporter to output
    messages when an input cannot be checked.
    """
    # Allow call to check with empty args
    if module_name == '':
        m = sys.modules['__main__']
        spec = importlib.util.spec_from_file_location(m.__name__, m.__file__)
        module_name = [spec.origin]
    # Enforce API to expect 1 file or directory if type is list
    elif isinstance(module_name, str):
        module_name = [module_name]
    # Otherwise, enforce API to expect `module_name` type as list
    elif not isinstance(module_name, list):
        print('No checks run. Input to check, `{}`, has invalid type, must be a list of strings.'.format(module_name))
        return

    # Filter valid files to check
    for item in module_name:
        if not isinstance(item, str):  # Issue errors for invalid types
            print(reporter.filename_to_display(item))
            print('No check run on file `{}`, with invalid type. Must be type: str.\n'.format(item))
        elif os.path.isdir(item):
            yield item
        elif not os.path.exists(os.path.expanduser(item)):
            try:
                # For files with dot notation, e.g., `examples.<filename>`
                filepath = modutils.file_from_modpath(item.split('.'))
                if os.path.exists(filepath):
                    yield filepath
                else:
                    print(reporter.filename_to_display(item))
                    print('Could not find the file called, `{}`\n'.format(item))
            except ImportError:
                print(reporter.filename_to_display(item))
                print('Could not find the file called, `{}`\n'.format(item))
        else:
            yield item  # Check other valid files.


def doc(msg_id):
    """Open a webpage explaining the error for the given message."""
    msg_url = HELP_URL + '#' + msg_id
    print('Opening {} in a browser.'.format(msg_url))
    webbrowser.open(msg_url)<|MERGE_RESOLUTION|>--- conflicted
+++ resolved
@@ -172,13 +172,9 @@
         'python_ta/checkers/always_returning_checker',
         'python_ta/checkers/constant_test_checker',
         'python_ta/checkers/structure_test_checker',
-<<<<<<< HEAD
+        'python_ta/checkers/type_annotation_checker',
         'python_ta/checkers/bad_loop_indexing_checker'
-        #'python_ta/checkers/simplified_if_checker'
-=======
-        'python_ta/checkers/type_annotation_checker'
-        # 'python_ta/checkers/simplified_if_checker'
->>>>>>> 1f965647
+        # 'python_ta/checkers/simplified_if_checker' 
         # TODO: Eventually enable this checker
         # 'python_ta/checkers/type_inference_checker'
     ]
