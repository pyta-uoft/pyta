import astroid
from astroid.node_classes import NodeNG
from .graph import ControlFlowGraph, CFGBlock
<<<<<<< HEAD
from typing import List, Tuple, Union
=======
from typing import List, Tuple, Dict
>>>>>>> 343f1157


class CFGVisitor:
    """An astroid visitor that creates a control flow graph for a given Python module.

    Private Attributes:
<<<<<<< HEAD
    _scope: A stack of the scopes the visitor is currently in. The top element refers
            to the current scope. (scope_type [for, while],  start_block, end_block)
    """
    cfg: ControlFlowGraph
    _current_block: CFGBlock
    _scope: List[Tuple[str, CFGBlock, CFGBlock]]
=======
    _control_boundaries: A stack of the boundaries the visitor is currently in.
        The top of the stack corresponds to the end of the list.
        (compound statement [while], {'Break'/'Continue': CFGBlock to link to})
    """
    cfg: ControlFlowGraph
    _current_block: CFGBlock
    _control_boundaries: List[Tuple[NodeNG, Dict[str, CFGBlock]]]
>>>>>>> 343f1157

    def __init__(self) -> None:
        super().__init__()
        self.cfg = ControlFlowGraph()
        self._current_block = self.cfg.start
<<<<<<< HEAD
        self._scope = []
=======
        self._control_boundaries = []
>>>>>>> 343f1157

    def __getattr__(self, attr: str):
        if attr.startswith('visit_'):
            return self.visit_generic
        else:
            raise AttributeError(f"'CFGVisitor' object has not attribute '{attr}'")

    def visit_generic(self, node: NodeNG) -> None:
        """By default, add the expression to the end of the current block."""
        self._current_block.add_statement(node)

    def visit_module(self, module: astroid.Module) -> None:
        self.cfg = ControlFlowGraph()
        self._current_block = self.cfg.start

        for child in module.body:
            child.accept(self)
        self.cfg.link_or_merge(self._current_block, self.cfg.end)

    def visit_if(self, node: astroid.If) -> None:
        self._current_block.add_statement(node.test)
        old_curr = self._current_block

        # Handle "then" branch.
        then_block = self.cfg.create_block(old_curr)
        self._current_block = then_block
        for child in node.body:
            child.accept(self)
        end_if = self._current_block

        # Handle "else" branch.
        if node.orelse == []:
            end_else = old_curr
        else:
            else_block = self.cfg.create_block(old_curr)
            self._current_block = else_block
            for child in node.orelse:
                child.accept(self)
            end_else = self._current_block

        after_if_block = self.cfg.create_block()
        self.cfg.link_or_merge(end_if, after_if_block)
        self.cfg.link_or_merge(end_else, after_if_block)

        self._current_block = after_if_block

    def visit_while(self, node: astroid.While) -> None:
        old_curr = self._current_block

        # Handle "test" block
        test_block = self.cfg.create_block()
        test_block.add_statement(node.test)
        self.cfg.link_or_merge(old_curr, test_block)

        after_while_block = self.cfg.create_block()

<<<<<<< HEAD
        # add while scope
        self._scope.append(('while', test_block, after_while_block))
=======
        # step into while
        self._control_boundaries.append((node, {astroid.Break.__name__: after_while_block}))
>>>>>>> 343f1157

        # Handle "body" branch
        body_block = self.cfg.create_block(test_block)
        self._current_block = body_block
        for child in node.body:
            child.accept(self)
        end_body = self._current_block
        self.cfg.link_or_merge(end_body, test_block)

<<<<<<< HEAD
        # step outside loop
        self._scope.pop()
=======
        # step out of while
        self._control_boundaries.pop()
>>>>>>> 343f1157

        # Handle "else" branch
        else_block = self.cfg.create_block(test_block)
        self._current_block = else_block
        for child in node.orelse:
            child.accept(self)
        end_else = self._current_block

        self.cfg.link_or_merge(end_else, after_while_block)
        self._current_block = after_while_block

    def visit_break(self, node: astroid.Break) -> None:
<<<<<<< HEAD
        self._visit_continue_or_break(node)

    def visit_continue(self, node: astroid.Continue) -> None:
        self._visit_continue_or_break(node)

    def _visit_continue_or_break(self, node: Union[astroid.Break,
                                                   astroid.Continue]) -> None:
        old_curr = self._current_block
        old_curr.add_statement(node)
        loop_scope = self._get_loop_scope(node)
        target_block = loop_scope[2] if isinstance(node, astroid.Break) else loop_scope[1]
        self.cfg.link_or_merge(old_curr, target_block)
        self._current_block.set_jump(node)

    def _get_loop_scope(self, node: Union[astroid.Break, astroid.Continue]) -> \
            Tuple[str, CFGBlock, CFGBlock]:
        loop_scope = None
        for scope in self._scope:
            if scope[0] in ['while', 'for']:
                loop_scope = scope
        if not loop_scope:
            raise SyntaxError(f'\'{node.as_string()}\' outside loop')
        return loop_scope
=======
        old_curr = self._current_block
        for boundary, exits in reversed(self._control_boundaries):
            if isinstance(boundary, astroid.While):
                self.cfg.link(old_curr, exits[type(node).__name__])
                old_curr.add_statement(node)
                break
        else:
            raise SyntaxError(f'\'{type(node).__name__}\' outside loop')
        unreachable_block = self.cfg.create_block()
        self._current_block = unreachable_block
>>>>>>> 343f1157
<|MERGE_RESOLUTION|>--- conflicted
+++ resolved
@@ -1,25 +1,13 @@
 import astroid
 from astroid.node_classes import NodeNG
 from .graph import ControlFlowGraph, CFGBlock
-<<<<<<< HEAD
-from typing import List, Tuple, Union
-=======
 from typing import List, Tuple, Dict
->>>>>>> 343f1157
 
 
 class CFGVisitor:
     """An astroid visitor that creates a control flow graph for a given Python module.
 
     Private Attributes:
-<<<<<<< HEAD
-    _scope: A stack of the scopes the visitor is currently in. The top element refers
-            to the current scope. (scope_type [for, while],  start_block, end_block)
-    """
-    cfg: ControlFlowGraph
-    _current_block: CFGBlock
-    _scope: List[Tuple[str, CFGBlock, CFGBlock]]
-=======
     _control_boundaries: A stack of the boundaries the visitor is currently in.
         The top of the stack corresponds to the end of the list.
         (compound statement [while], {'Break'/'Continue': CFGBlock to link to})
@@ -27,17 +15,12 @@
     cfg: ControlFlowGraph
     _current_block: CFGBlock
     _control_boundaries: List[Tuple[NodeNG, Dict[str, CFGBlock]]]
->>>>>>> 343f1157
 
     def __init__(self) -> None:
         super().__init__()
         self.cfg = ControlFlowGraph()
         self._current_block = self.cfg.start
-<<<<<<< HEAD
-        self._scope = []
-=======
         self._control_boundaries = []
->>>>>>> 343f1157
 
     def __getattr__(self, attr: str):
         if attr.startswith('visit_'):
@@ -94,13 +77,8 @@
 
         after_while_block = self.cfg.create_block()
 
-<<<<<<< HEAD
-        # add while scope
-        self._scope.append(('while', test_block, after_while_block))
-=======
         # step into while
         self._control_boundaries.append((node, {astroid.Break.__name__: after_while_block}))
->>>>>>> 343f1157
 
         # Handle "body" branch
         body_block = self.cfg.create_block(test_block)
@@ -110,13 +88,8 @@
         end_body = self._current_block
         self.cfg.link_or_merge(end_body, test_block)
 
-<<<<<<< HEAD
-        # step outside loop
-        self._scope.pop()
-=======
         # step out of while
         self._control_boundaries.pop()
->>>>>>> 343f1157
 
         # Handle "else" branch
         else_block = self.cfg.create_block(test_block)
@@ -129,31 +102,6 @@
         self._current_block = after_while_block
 
     def visit_break(self, node: astroid.Break) -> None:
-<<<<<<< HEAD
-        self._visit_continue_or_break(node)
-
-    def visit_continue(self, node: astroid.Continue) -> None:
-        self._visit_continue_or_break(node)
-
-    def _visit_continue_or_break(self, node: Union[astroid.Break,
-                                                   astroid.Continue]) -> None:
-        old_curr = self._current_block
-        old_curr.add_statement(node)
-        loop_scope = self._get_loop_scope(node)
-        target_block = loop_scope[2] if isinstance(node, astroid.Break) else loop_scope[1]
-        self.cfg.link_or_merge(old_curr, target_block)
-        self._current_block.set_jump(node)
-
-    def _get_loop_scope(self, node: Union[astroid.Break, astroid.Continue]) -> \
-            Tuple[str, CFGBlock, CFGBlock]:
-        loop_scope = None
-        for scope in self._scope:
-            if scope[0] in ['while', 'for']:
-                loop_scope = scope
-        if not loop_scope:
-            raise SyntaxError(f'\'{node.as_string()}\' outside loop')
-        return loop_scope
-=======
         old_curr = self._current_block
         for boundary, exits in reversed(self._control_boundaries):
             if isinstance(boundary, astroid.While):
@@ -163,5 +111,4 @@
         else:
             raise SyntaxError(f'\'{type(node).__name__}\' outside loop')
         unreachable_block = self.cfg.create_block()
-        self._current_block = unreachable_block
->>>>>>> 343f1157
+        self._current_block = unreachable_block