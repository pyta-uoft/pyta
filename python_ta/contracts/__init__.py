from typing import Any, Callable, List, Optional, Set
from typeguard import check_type
import sys
import typing
import inspect
import wrapt


DEBUG_CONTRACTS = False
"""
Set to True to display debugging messages when checking contracts.
"""


class PyTAContractError(Exception):
    """Error raised when a PyTA contract assertion is violated."""


def check_all_contracts(*mod_names: str, decorate_main: bool = True) -> None:
    """Automatically check contracts for all functions and classes in the given modules.

    By default (when called with no arguments), the current module is used.

    Args:
        *mod_names: The names of modules to check contracts for. These modules must have been
            previously imported.
        decorate_main: True if the module being run (where __name__ == '__main__') should
            have contracts checked.
    """

    modules = []
    if decorate_main:
        modules.append(sys.modules["__main__"])

    for module_name in mod_names:
        modules.append(sys.modules.get(module_name, None))

    for module in modules:
        if not module:
            # Module name was passed in incorrectly.
            continue
        for name, value in inspect.getmembers(module):
            if inspect.isfunction(value) or inspect.isclass(value):
                module.__dict__[name] = check_contracts(value)


@wrapt.decorator
def _enable_function_contracts(wrapped, instance, args, kwargs):
    """A decorator that enables checking contracts for a function."""
    try:
        if instance and inspect.isclass(instance):
            # This is a class method, so there is no instance.
            return _check_function_contracts(wrapped, None, args, kwargs)
        else:
            return _check_function_contracts(wrapped, instance, args, kwargs)
    except PyTAContractError as e:
        raise AssertionError(str(e)) from None


def check_contracts(func_or_class: Any) -> Callable:
    """A decorator to enable contract checking for a function or class.

    When used with a class, all methods defined within the class have contract checking enabled.

    Example:

        >>> from python_ta.contracts import check_contracts
        >>> @check_contracts
        ... def divide(x: int, y: int) -> int:
        ...     \"\"\"Return x // y.
        ...
        ...     Preconditions:
        ...        - y != 0
        ...     \"\"\"
        ...     return x // y
    """
    if inspect.isroutine(func_or_class):
        return _enable_function_contracts(func_or_class)
    elif inspect.isclass(func_or_class):
        add_class_invariants(func_or_class)
        return func_or_class
    else:
        # Default action
        return func_or_class


def add_class_invariants(klass: type) -> None:
    """Modify the given class to check representation invariants and method contracts."""
    if '__representation_invariants__' in klass.__dict__:
        # This means the class has already been decorated
        return

    # Update representation invariants from this class' docstring and those of its superclasses.
    rep_invariants = set()

    # Iterate over all inherited classes except builtins
    for cls in reversed(klass.__mro__):
        if '__representation_invariants__' in cls.__dict__:
            rep_invariants = rep_invariants.union(cls.__representation_invariants__)
        elif cls.__module__ != 'builtins':
            rep_invariants.update(parse_assertions(cls, parse_token='Representation Invariant'))

    setattr(klass, '__representation_invariants__', rep_invariants)

    def new_setattr(self: klass, name: str, value: Any) -> None:
        """Set the value of the given attribute on self to the given value.

        Check representation invariants for this class when not within an instance method of the class.
        """
        cls_annotations = typing.get_type_hints(klass)

        if name in cls_annotations:
            try:
                _debug(f'Checking type of attribute {attr} for {klass.__qualname__} instance')
                check_type(name, value, cls_annotations[name])
            except TypeError:
                raise AssertionError(
                    f'{repr(value)} did not match type annotation for attribute "{name}: {cls_annotations[name]}"') from None

        super(klass, self).__setattr__(name, value)
        curframe = inspect.currentframe()
        callframe = inspect.getouterframes(curframe, 2)
        frame_locals = callframe[1].frame.f_locals
        if self is not frame_locals.get('self'):
            # Only validating if the attribute is not being set in a instance/class method
            klass_mod = sys.modules.get(klass.__module__)
            if klass_mod is not None:
                try:
                    _check_invariants(self, klass, klass_mod.__dict__)
                except PyTAContractError as e:
                    raise AssertionError(str(e)) from None

    for attr, value in klass.__dict__.items():
        if inspect.isroutine(value):
            if isinstance(value, (staticmethod, classmethod)) or rep_invariants is None:
                # Don't check rep invariants for staticmethod and classmethod
                # or for classes with no invariants
                setattr(klass, attr, check_contracts(value))
            else:
                setattr(klass, attr, _instance_method_wrapper(value, klass))

    klass.__setattr__ = new_setattr


def _check_function_contracts(wrapped, instance, args, kwargs):
    params = wrapped.__code__.co_varnames[:wrapped.__code__.co_argcount]
    annotations = typing.get_type_hints(wrapped)
    args_with_self = args if instance is None else (instance,) + args

    # Check function parameter types
    for arg, param in zip(args_with_self, params):
        if param in annotations:
            try:
                _debug(f'Checking type of parameter {param} in call to {wrapped.__qualname__}')
                check_type(param, arg, annotations[param])
            except TypeError:
                raise PyTAContractError(
                    f'{wrapped.__name__} argument {repr(arg)} did not match type annotation for parameter '
                    f'"{param}: {annotations[param]}"')

    # Check function preconditions
    preconditions = parse_assertions(wrapped)
    function_locals = dict(zip(params, args_with_self))
    _check_assertions(wrapped, function_locals, preconditions)

    # Check return type
    r = wrapped(*args, **kwargs)
    if 'return' in annotations:
        return_type = annotations['return']
        try:
            _debug(f'Checking return type from call to {wrapped.__qualname__}')
            check_type('return', r, return_type)
        except TypeError:
            raise PyTAContractError(
                f'{wrapped.__name__} return value {r} does not match annotated return type {return_type}')

    return r


def _instance_method_wrapper(wrapped, klass: type):

    @wrapt.decorator
    def wrapper(wrapped, instance, args, kwargs):
        try:
            r = _check_function_contracts(wrapped, instance, args, kwargs)
<<<<<<< HEAD
            klass_mod = sys.modules.get(klass.__module__)
            if klass_mod is not None:
                _check_invariants(instance, klass, klass_mod.__dict__)
            _check_class_type_annotations(klass, instance)
=======
            _check_class_type_annotations(instance)
            klass_mod = sys.modules.get(type(instance).__module__)
            if klass_mod is not None:
                _check_invariants(instance, rep_invariants, klass_mod.__dict__)
>>>>>>> cffa8fe5
        except PyTAContractError as e:
            raise AssertionError(str(e)) from None
        else:
            return r

    return wrapper(wrapped)


def _check_class_type_annotations(klass: type, instance: Any) -> None:
    """Check that the type annotations for the class still hold.
    """
    assert isinstance(instance, klass)
    cls_annotations = typing.get_type_hints(klass)

    for attr, annotation in cls_annotations.items():
        value = getattr(instance, attr)
        try:
            _debug(f'Checking type of attribute {attr} for {klass.__qualname__} instance')
            check_type(attr, value, annotation)
        except TypeError:
            raise AssertionError(
                f'{repr(value)} did not match type annotation for attribute "{attr}: {annotation}"')


def _check_invariants(instance, klass: type, global_scope: dict) -> None:
    """Check that the representation invariants for the instance are satisfied.

    Precondition:
        - hasattr(klass, '__representation_invariants__')
    """
    rep_invariants = klass.__representation_invariants__

    for invariant in rep_invariants:
        try:
            _debug(f'Checking representation invariant for {instance.__class__.__qualname__}: {invariant}')
            check = eval(invariant, {**global_scope, 'self': instance})
        except:
            _debug(f'Warning: could not evaluate representation invariant: {invariant}')
        else:
            if not check:
                raise PyTAContractError(f'Representation invariant "{invariant}" violated.')


def _check_assertions(wrapped: Callable[..., Any], function_locals: dict, assertions: List[str]) -> None:
    """Check that the given assertions are still satisfied.
    """
    for assertion in assertions:
        try:
            _debug(f'Checking precondition for {wrapped.__qualname__}: {assertion}')
            check = eval(assertion, {**wrapped.__globals__, **function_locals})
        except:
            _debug(f'Warning: could not evaluate precondition: {assertion}')
        else:
            if not check:
                raise PyTAContractError(f'{wrapped.__name__} precondition "{assertion}" '
                                        f'violated for arguments {function_locals}.')


def parse_assertions(obj: Any, parse_token: str = 'Precondition') -> List[str]:
    """Return a list of preconditions/representation invariants parsed from the given entity's docstring.

    Uses parse_token to determine what to look for. parse_token defaults to Precondition.

    Currently only supports two forms:

    1. A single line of the form "<parse_token>: <cond>"
    2. A group of lines starting with "<parse_token>s:", where each subsequent
       line is of the form "- <cond>". Each line is considered a separate condition.
       The lines can be separated by blank lines, but no other text.
    """
    docstring = getattr(obj, '__doc__') or ''
    lines = [line.strip() for line in docstring.split('\n')]
    assertion_lines = [i
                       for i, line in enumerate(lines)
                       if line.lower().startswith(parse_token.lower())]

    if assertion_lines == []:
        return []

    first = assertion_lines[0]

    if lines[first].startswith(parse_token + ':'):
        return [lines[first][len(parse_token + ':'):].strip()]
    elif lines[first].startswith(parse_token + 's:'):
        assertions = []
        for line in lines[first + 1:]:
            if line.startswith('-'):
                assertion = line[1:].strip()
                _debug(f'Adding assertion to {obj.__qualname__}: {assertion}')
                assertions.append(assertion)
            elif line != '':
                break
        return assertions
    else:
        return []


def _debug(msg: str) -> None:
    """Display a debugging message.

    Do nothing if DEBUG_CONTRACTS is False.
    """
    if not DEBUG_CONTRACTS:
        return

    print('[PyTA]', msg, file=sys.stderr)<|MERGE_RESOLUTION|>--- conflicted
+++ resolved
@@ -183,17 +183,10 @@
     def wrapper(wrapped, instance, args, kwargs):
         try:
             r = _check_function_contracts(wrapped, instance, args, kwargs)
-<<<<<<< HEAD
+            _check_class_type_annotations(klass, instance)
             klass_mod = sys.modules.get(klass.__module__)
             if klass_mod is not None:
                 _check_invariants(instance, klass, klass_mod.__dict__)
-            _check_class_type_annotations(klass, instance)
-=======
-            _check_class_type_annotations(instance)
-            klass_mod = sys.modules.get(type(instance).__module__)
-            if klass_mod is not None:
-                _check_invariants(instance, rep_invariants, klass_mod.__dict__)
->>>>>>> cffa8fe5
         except PyTAContractError as e:
             raise AssertionError(str(e)) from None
         else:
