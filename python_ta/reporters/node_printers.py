"""Specify how errors should be rendered."""
import re
from enum import Enum

from astroid import nodes

NEW_BLANK_LINE_MESSAGE = "# INSERT NEW BLANK LINE HERE"
<<<<<<< HEAD
NEW_INDENT_MESSAGE = "# INSERT NEW INDENT HERE"
=======
NEW_INDENT_MESSAGE = "# INSERT INDENT"
ALIGN_BRACKET_MESSAGE = "  # ALIGN WITH MATCHING OPENING BRACKET"
INSERT_SPACE_MESSAGE = "(INSERT SPACE HERE)"
>>>>>>> 10dacd64


def render_message(msg, node, source_lines):
    """Render a message based on type."""
    renderer = CUSTOM_MESSAGES.get(msg.symbol, render_generic)
    yield from renderer(msg, node, source_lines)


def render_generic(msg, node=None, source_lines=None):
    """Default rendering for a message."""
    if node is not None:
        start_line, start_col = node.fromlineno, node.col_offset

        if isinstance(node, (nodes.FunctionDef, nodes.ClassDef)):
            end_line, end_col = start_line, None
        else:
            end_line, end_col = node.end_lineno, node.end_col_offset

        # Display up to 2 lines before node for context:
        yield from render_context(start_line - 2, start_line, source_lines)

        if start_line == end_line:
            yield (
                start_line,
                slice(start_col, end_col),
                LineType.ERROR,
                source_lines[start_line - 1],
            )
        else:
            yield (start_line, slice(start_col, None), LineType.ERROR, source_lines[start_line - 1])
            yield from (
                (line, slice(None, None), LineType.ERROR, source_lines[line - 1])
                for line in range(start_line + 1, end_line)
            )
            yield (end_line, slice(None, end_col), LineType.ERROR, source_lines[end_line - 1])

        # Display up to 2 lines after node for context:
        yield from render_context(end_line + 1, end_line + 3, source_lines)

    else:
        line = msg.line
        yield from render_context(line - 2, line, source_lines)
        yield (line, slice(None, None), LineType.ERROR, source_lines[line - 1])
        yield from render_context(line + 1, line + 3, source_lines)


def render_missing_docstring(_msg, node, source_lines=None):
    """Render a missing docstring message."""
    if isinstance(node, nodes.Module):
        yield (None, slice(None, None), LineType.DOCSTRING, '"""YOUR DOCSTRING HERE"""')
        yield from render_context(1, 3, source_lines)
    elif isinstance(node, nodes.ClassDef) or isinstance(node, nodes.FunctionDef):
        start = node.fromlineno
        end = node.body[0].fromlineno
        yield from render_context(start, end, source_lines)
        # Calculate indentation
        body = source_lines[end - 1]
        indentation = len(body) - len(body.lstrip())
        yield (
            None,
            slice(None, None),
            LineType.DOCSTRING,
            body[:indentation] + '"""YOUR DOCSTRING HERE"""',
        )
        yield from render_context(end, end + 2, source_lines)


def render_trailing_newlines(msg, _node, source_lines=None):
    """Render a trailing newlines message."""
    start_line = msg.line - 1
    yield from render_context(start_line - 2, start_line, source_lines)
    yield from (
        (line, slice(None, None), LineType.OTHER, source_lines[line - 1])
        for line in range(start_line, len(source_lines) + 1)
    )


def render_trailing_whitespace(msg, _node, source_lines=None):
    """Render a trailing whitespace message."""
    line = msg.line
    start_index, end_index = len(source_lines[line - 1].rstrip()), len(source_lines[line - 1])
    yield from render_context(line - 1, line, source_lines)
    yield (line, slice(start_index, end_index), LineType.ERROR, source_lines[line - 1])
    yield from render_context(line + 1, line + 2, source_lines)


def render_context(start, stop, source_lines):
    """Helper for rendering context lines."""
    start, stop = max(start, 1), min(stop, len(source_lines))
    yield from (
        (line, slice(None, None), LineType.CONTEXT, source_lines[line - 1])
        for line in range(start, stop)
    )


def render_missing_return_type(_msg, node, source_lines=None):
    """Render a type annotation return message."""
    start_line, start_col = node.fromlineno, node.parent.col_offset
    end_line, end_col = node.end_lineno, node.end_col_offset

    # Display up to 2 lines before node for context:
    yield from render_context(start_line - 2, start_line, source_lines)
    yield from (
        (line, slice(None, end_col + 1), LineType.ERROR, source_lines[line - 1])
        for line in range(start_line, end_line + 1)
    )
    # Display up to 2 lines after node for context:
    yield from render_context(end_line + 1, end_line + 3, source_lines)


def render_too_many_arguments(msg, node, source_lines=None):
    """Render a too many arguments message."""
    # node is a FunctionDef node so replace it with its Arguments child
    yield from render_generic(msg, node.args, source_lines)


def render_missing_space_in_doctest(msg, _node, source_lines=None):
    """Render a missing space in doctest message"""
    line = msg.line

    # Display 2 lines before and after the erroneous line
    yield from render_context(line - 2, line, source_lines)
    yield (line, slice(None, None), LineType.ERROR, source_lines[line - 1])
    yield from render_context(line + 1, line + 3, source_lines)


def render_pep8_errors(msg, _node, source_lines=None):
    """Render a PEP8 error message."""
    if "indentation contains mixed spaces and tabs" in msg.msg:
        yield from render_pep8_errors_e101(msg, _node, source_lines)
    elif "expected an indented block (comment)" in msg.msg:
        yield from render_pep8_errors_e115(msg, _node, source_lines)
    elif "unexpected indentation (comment)" in msg.msg:
        yield from render_pep8_errors_e116(msg, _node, source_lines)
    elif "continuation line missing indentation or outdented" in msg.msg:
        yield from render_pep8_errors_e122(msg, _node, source_lines)
    elif "closing bracket does not match visual indentation" in msg.msg:
        yield from render_pep8_errors_e124(msg, _node, source_lines)
    elif (
        "continuation line with same indent as next logical line" in msg.msg
        or "visually indented line with same indent as next logical line" in msg.msg
    ):
        yield from render_pep8_errors_e125_and_e129(msg, _node, source_lines)
    elif "continuation line over-indented for visual indent" in msg.msg:
        yield from render_pep8_errors_e127(msg, _node, source_lines)
    elif "continuation line under-indented for visual indent" in msg.msg:
        yield from render_pep8_errors_e128(msg, _node, source_lines)
    elif "continuation line unaligned for hanging indent" in msg.msg:
        yield from render_pep8_errors_e131(msg, _node, source_lines)
    elif "whitespace after '('" in msg.msg:
        yield from render_pep8_errors_201(msg, _node, source_lines)
    elif "whitespace before '('" in msg.msg:
        yield from render_pep8_errors_e211(msg, _node, source_lines)
    elif "tab before operator" in msg.msg:
        yield from render_pep8_errors_e223(msg, _node, source_lines)
    elif "missing whitespace around bitwise or shift operator" in msg.msg:
        yield from render_pep8_errors_227(msg, _node, source_lines)
    elif "unexpected spaces around keyword / parameter equals" in msg.msg:
        yield from render_pep8_errors_251(msg, _node, source_lines)
    elif "block comment should start with '# '" in msg.msg:
        yield from render_pep8_errors_e265(msg, _node, source_lines)
    elif "multiple spaces before keyword" in msg.msg:
        yield from render_pep8_errors_e272(msg, _node, source_lines)
    elif "missing whitespace after keyword" in msg.msg:
        yield from render_pep8_errors_e275(msg, _node, source_lines)
    elif "expected 1 blank line," in msg.msg:
        yield from render_pep8_errors_e301(msg, _node, source_lines)
    elif "expected 2 blank lines," in msg.msg:
        yield from render_pep8_errors_e302(msg, _node, source_lines)
    elif "too many blank lines" in msg.msg:
        yield from render_pep8_errors_e303(msg, _node, source_lines)
    elif "blank lines found after function decorator" in msg.msg:
        yield from render_pep8_errors_e304(msg, _node, source_lines)
    elif "expected 2 blank lines after class or function definition" in msg.msg:
        yield from render_pep8_errors_e305(msg, _node, source_lines)
    elif "expected 1 blank line before a nested definition" in msg.msg:
        yield from render_pep8_errors_e306(msg, _node, source_lines)
    elif "test for object identity should be 'is not'" in msg.msg:
        yield from render_pep8_errors_e714(msg, _node, source_lines)
    else:
        yield from render_generic(msg, _node, source_lines)


def render_blank_line(line):
    """Render a blank line for a PEP8 error message."""
    yield (line + 1, slice(None, None), LineType.ERROR, " " * 28)


def render_pep8_errors_e101(msg, _node, source_lines=None):
    """Render a PEP8 indentation contains mixed spaces and tabs message."""
    line = msg.line - 1
    curr_idx = 0
    while source_lines[line][curr_idx].isspace():
        curr_idx += 1
    yield from render_context(line - 1, line + 1, source_lines)
    yield (line, slice(0, curr_idx), LineType.ERROR, source_lines[line])
    yield from render_context(msg.line + 1, msg.line + 3, source_lines)


def render_pep8_errors_e115(msg, _node, source_lines=None):
    """Render a PEP8 expected an indented block (comment) message."""
    line = msg.line - 1

    yield from render_context(line - 1, line + 1, source_lines)
    yield (
        line,
        slice(0, len(source_lines[line])),
        LineType.ERROR,
        source_lines[line] + " # INDENT THIS LINE",
    )
    yield from render_context(msg.line + 1, msg.line + 3, source_lines)


def render_pep8_errors_e116(msg, _node, source_lines=None):
    """Render a PEP8 unexpected indentation (comment) message"""
    line = msg.line - 1
    msg_line_start_index = 0

    while source_lines[line][msg_line_start_index] == " ":
        msg_line_start_index += 1

    yield from render_context(msg.line - 2, msg.line, source_lines)
    yield (
        msg.line,
        slice(0, msg_line_start_index),
        LineType.ERROR,
        source_lines[msg.line - 1],
    )
    yield from render_context(msg.line + 1, msg.line + 3, source_lines)


def render_pep8_errors_e122(msg, _node, source_lines=None):
    """Render a PEP8 continuation line missing indentation or outdented message."""
    line = msg.line - 1
    yield from render_context(line - 1, line + 1, source_lines)
    yield (
        line + 1,
        slice(0, len(NEW_INDENT_MESSAGE)),
        LineType.ERROR,
        NEW_INDENT_MESSAGE + source_lines[line],
    )
    yield from render_context(msg.line + 1, msg.line + 3, source_lines)


def render_pep8_errors_e124(msg, _node, source_lines=None):
    """Render a PEP8 closing bracket does not match visual indentation message."""
    line = msg.line - 1
    res = re.search(r"column (\d+)", msg.msg)
    col = int(res.group().split()[-1])
    yield from render_context(line - 1, line + 1, source_lines)
    yield (line + 1, slice(col, col + 1), LineType.ERROR, source_lines[line])
    yield from render_context(msg.line + 1, msg.line + 3, source_lines)


def render_pep8_errors_e125_and_e129(msg, _node, source_lines=None):
    """Render a PEP8 continuation line with same indent as next logical line message
    AND a PEP8 visually indented line with same indent as next logical line messsage"""
    msg_line_start_index = 0

    while source_lines[msg.line - 1][msg_line_start_index] == " ":
        msg_line_start_index += 1

    yield from render_context(msg.line - 2, msg.line, source_lines)
    yield (
        msg.line,
        slice(msg_line_start_index, len(source_lines[msg.line - 1])),
        LineType.ERROR,
        source_lines[msg.line - 1] + " " * 2 + "# INDENT THIS LINE",
    )
    yield from render_context(msg.line + 1, msg.line + 3, source_lines)


def render_pep8_errors_e127(msg, _node, source_lines=None):
    """Render a PEP8 continuation line over-indented for visual indent message."""
    line = msg.line - 1
    prev_line_start_index = 0
    curr_line_start_index = 0
    while source_lines[line - 1][prev_line_start_index] == " ":
        prev_line_start_index += 1
    while source_lines[line][curr_line_start_index] == " ":
        curr_line_start_index += 1
    yield from render_context(line - 1, line + 1, source_lines)
    yield (
        line + 1,
        slice(prev_line_start_index + 4, curr_line_start_index),
        LineType.ERROR,
        source_lines[line],
    )
    yield from render_context(msg.line + 1, msg.line + 3, source_lines)


def render_pep8_errors_e128(msg, _node, source_lines):
    """Render a PEP8 continuation line under-indented for visual indent message."""
    line = msg.line - 1
    res = re.search(r"column (\d+)", msg.msg)
    col = int(res.group().split()[-1])

    yield from render_context(line - 1, line + 1, source_lines)
    yield (line + 1, slice(0, col if col != 0 else None), LineType.ERROR, source_lines[line])
    yield from render_context(msg.line + 1, msg.line + 3, source_lines)


def render_pep8_errors_e131(msg, _node, source_lines=None):
    """Render a PEP8 continuation line unaligned for hanging indent message."""
    line = msg.line - 1
    prev_line_start_index = 0
    curr_line_start_index = 0
    while source_lines[line - 1][prev_line_start_index] == " ":
        prev_line_start_index += 1
    while source_lines[line][curr_line_start_index] == " ":
        curr_line_start_index += 1
    yield from render_context(line - 1, line + 1, source_lines)
    yield (
        line + 1,
        slice(prev_line_start_index, curr_line_start_index),
        LineType.ERROR,
        source_lines[line],
    )
    yield from render_context(msg.line + 1, msg.line + 3, source_lines)


def render_pep8_errors_201(msg, _node, source_lines=None):
    """Render a PEP8 whitespace after '(' message."""
    line = msg.line - 1
    res = re.search(r"column (\d+)", msg.msg)
    col = int(res.group().split()[-1])
    curr_idx = col
    while source_lines[line][curr_idx].isspace():
        curr_idx += 1

    yield from render_context(line - 1, line + 1, source_lines)
    yield (line, slice(col - 1, curr_idx), LineType.ERROR, source_lines[line])
    yield from render_context(msg.line + 1, msg.line + 3, source_lines)


def render_pep8_errors_e211(msg, _node, source_lines=None):
    """Render a PEP8 whitespace before '(' message."""
    line = msg.line - 1
    res = re.search(r"column (\d+)", msg.msg)
    col = int(res.group().split()[-1])
    curr_idx = col
    while source_lines[line][curr_idx].isspace():
        curr_idx += 1

    yield from render_context(line - 1, line + 1, source_lines)
    yield (line, slice(col, curr_idx + 1), LineType.ERROR, source_lines[line])
    yield from render_context(msg.line + 1, msg.line + 3, source_lines)


def render_pep8_errors_e223(msg, _node, source_lines=None):
    """Render a PEP8 tab before operator message."""
    line = msg.line - 1
    res = re.search(r"column (\d+)", msg.msg)
    col = int(res.group().split()[-1])
    curr_idx = col
    while source_lines[line][curr_idx] == "\t":
        curr_idx += 1

    yield from render_context(line - 1, line + 1, source_lines)
    yield (line, slice(col, curr_idx), LineType.ERROR, source_lines[line])
    yield from render_context(msg.line + 1, msg.line + 3, source_lines)


def render_pep8_errors_227(msg, _node, source_lines=None):
    """Render a PEP8 missing whitespace around bitwise or shift operator message."""
    line = msg.line - 1
    res = re.search(r"column (\d+)", msg.msg)
    col = int(res.group().split()[-1])

    yield from render_context(line - 1, line + 1, source_lines)
    yield (line, slice(col, col + 1), LineType.ERROR, source_lines[line])
    yield from render_context(msg.line + 1, msg.line + 3, source_lines)


def render_pep8_errors_251(msg, _node, source_lines=None):
    """Render a PEP8 unexpected spaces around keyword / parameter equals message."""
    line = msg.line - 1
    res = re.search(r"column (\d+)", msg.msg)
    col = int(res.group().split()[-1])
    start_idx, end_idx = col, col + 1

    while source_lines[line][end_idx].isspace():
        end_idx += 1

    if source_lines[line][col - 1] == "=":
        start_idx -= 1
    elif source_lines[line][end_idx] == "=":
        end_idx += 1

    yield from render_context(line - 1, line + 1, source_lines)
    yield (line, slice(start_idx, end_idx), LineType.ERROR, source_lines[line])
    yield from render_context(msg.line + 1, msg.line + 3, source_lines)


def render_pep8_errors_e265(msg, _node, source_lines=None):
    """Render a PEP8 block comment should start with '# ' message."""
    line = msg.line - 1
    yield from render_context(line - 1, line + 1, source_lines)
    yield (
        line,
        slice(0, len(source_lines[line])),
        LineType.ERROR,
        source_lines[line] + " # INSERT SPACE AFTER THE '#'",
    )
    yield from render_context(msg.line + 1, msg.line + 3, source_lines)


def render_pep8_errors_e272(msg, _node, source_lines=None):
    """Render a PEP8 multiple spaces before keyword message."""
    line = msg.line - 1
    res = re.search(r"column (\d+)", msg.msg)
    col = int(res.group().split()[-1])
    curr_idx = col

    while source_lines[line][curr_idx].isspace():
        curr_idx += 1

    yield from render_context(line - 1, line + 1, source_lines)
    yield (line, slice(col, curr_idx), LineType.ERROR, source_lines[line])
    yield from render_context(msg.line + 1, msg.line + 3, source_lines)


def render_pep8_errors_e275(msg, _node, source_lines=None):
    """Render a PEP8 missing whitespace after keyword message."""
    line = msg.line - 1
    res = re.search(r"column (\d+)", msg.msg)
    col = int(res.group().split()[-1])

    # Get the range for highlighting the corresponding keyword.
    curr_idx = col
    while not (source_lines[line][curr_idx].isspace() or curr_idx == 0):
        curr_idx -= 1

    yield from render_context(line - 1, line + 1, source_lines)
    yield (
        line,
        slice(curr_idx if curr_idx == 0 else curr_idx + 1, col),
        LineType.ERROR,
        source_lines[line] + " # INSERT SPACE AFTER KEYWORD",
    )
    yield from render_context(msg.line + 1, msg.line + 3, source_lines)


def render_pep8_errors_e301(msg, _node, source_lines=None):
    """Render a PEP8 expected 1 blank line message."""
    line = msg.line - 1
    yield from render_context(line - 1, line + 1, source_lines)
    body = source_lines[line]
    indentation = len(body) - len(body.lstrip())
    yield (
        None,
        slice(None, None),
        LineType.ERROR,
        body[:indentation] + NEW_BLANK_LINE_MESSAGE + " " * indentation,
    )
    yield from render_context(msg.line, msg.line + 2, source_lines)


def render_pep8_errors_e302(msg, _node, source_lines=None):
    """Render a PEP8 expected 2 blank lines message."""
    line = msg.line - 1
    if "found 0" in msg.msg:
        yield from render_context(line - 1, line + 1, source_lines)
        yield from (
            (
                None,
                slice(None, None),
                LineType.ERROR,
                NEW_BLANK_LINE_MESSAGE,
            )
            for _ in range(0, 2)
        )
    else:
        line -= 1
        yield from render_context(line - 1, line + 1, source_lines)
        yield from render_blank_line(line)
        yield (None, slice(None, None), LineType.ERROR, NEW_BLANK_LINE_MESSAGE)
    yield from render_context(msg.line, msg.line + 2, source_lines)


def render_pep8_errors_e303(msg, _node, source_lines=None):
    """Render a PEP8 too many blank lines message."""
    line = msg.line - 1
    while source_lines[line - 1].strip() == "":
        line -= 1
    yield from render_context(line - 1, line + 1, source_lines)
    body = source_lines[msg.line - 1]
    indentation = len(body) - len(body.lstrip())
    yield from (
        (curr_line, slice(None, None), LineType.ERROR, " " * (indentation + 28))
        for curr_line in range(line + 1, msg.line)
    )
    yield from render_context(msg.line, msg.line + 2, source_lines)


def render_pep8_errors_e304(msg, _node, source_lines=None):
    """Render a PEP8 blank lines found after function decorator message."""
    line = msg.line - 1
    while source_lines[line - 1].strip() == "":
        line -= 1
    yield from render_context(line - 1, line + 1, source_lines)
    yield from (
        (curr_line, slice(None, None), LineType.ERROR, " " * 28)
        for curr_line in range(line + 1, msg.line)
    )
    yield from render_context(msg.line, msg.line + 2, source_lines)


def render_pep8_errors_e305(msg, _node, source_lines=None):
    """Render a PEP8 expected 2 blank lines after class or function definition message."""
    line = msg.line - 1
    if "found 0" in msg.msg:
        yield from render_context(line - 1, line + 1, source_lines)
        yield from (
            (
                None,
                slice(None, None),
                LineType.ERROR,
                NEW_BLANK_LINE_MESSAGE,
            )
            for _ in range(0, 2)
        )
    else:
        line -= 1
        yield from render_context(line - 1, line + 1, source_lines)
        yield from render_blank_line(line)
        yield (None, slice(None, None), LineType.ERROR, NEW_BLANK_LINE_MESSAGE)
    yield from render_context(msg.line, msg.line + 2, source_lines)


def render_pep8_errors_e306(msg, _node, source_lines=None):
    """Render a PEP8 expected 1 blank line before a nested definition message."""
    line = msg.line - 1
    yield from render_context(line - 1, line + 1, source_lines)
    body = source_lines[line]
    indentation = len(body) - len(body.lstrip())
    yield (
        None,
        slice(None, None),
        LineType.ERROR,
        body[:indentation] + NEW_BLANK_LINE_MESSAGE + " " * indentation,
    )
    yield from render_context(msg.line, msg.line + 2, source_lines)


def render_pep8_errors_e714(msg, _node, source_lines=None):
    """Render a PEP8 test for object identity should be 'is not' message."""
    line = msg.line - 1
    res = re.search(r"column (\d+)", msg.msg)
    col = int(res.group().split()[-1])

    # Get the range for highlighting the expression.
    curr_idx = col
    words = source_lines[line][col : len(source_lines[line]) - 1].split()
    is_keyword_idx = words.index("is") + 1
    curr_idx += sum(len(word) for word in words[: is_keyword_idx + 1]) + is_keyword_idx

    yield from render_context(line - 1, line + 1, source_lines)
    yield (
        line,
        slice(col, curr_idx),
        LineType.ERROR,
        source_lines[line] + "  # `not <x> is <y>` should be `<x> is not <y>`.",
    )
    yield from render_context(msg.line + 1, msg.line + 3, source_lines)


CUSTOM_MESSAGES = {
    "missing-module-docstring": render_missing_docstring,
    "missing-class-docstring": render_missing_docstring,
    "missing-function-docstring": render_missing_docstring,
    "trailing-newlines": render_trailing_newlines,
    "trailing-whitespace": render_trailing_whitespace,
    "missing-return-type": render_missing_return_type,
    "too-many-arguments": render_too_many_arguments,
    "missing-space-in-doctest": render_missing_space_in_doctest,
    "pep8-errors": render_pep8_errors,
}


class LineType(Enum):
    """An enumeration for _add_line method line types."""

    ERROR = 1  # line with error
    CONTEXT = 2  # non-error/other line added for context
    OTHER = 3  # line included in source but not error
    ELLIPSIS = 5  # code replaced with ellipsis
    DOCSTRING = 6  # docstring needed warning<|MERGE_RESOLUTION|>--- conflicted
+++ resolved
@@ -5,13 +5,7 @@
 from astroid import nodes
 
 NEW_BLANK_LINE_MESSAGE = "# INSERT NEW BLANK LINE HERE"
-<<<<<<< HEAD
 NEW_INDENT_MESSAGE = "# INSERT NEW INDENT HERE"
-=======
-NEW_INDENT_MESSAGE = "# INSERT INDENT"
-ALIGN_BRACKET_MESSAGE = "  # ALIGN WITH MATCHING OPENING BRACKET"
-INSERT_SPACE_MESSAGE = "(INSERT SPACE HERE)"
->>>>>>> 10dacd64
 
 
 def render_message(msg, node, source_lines):
