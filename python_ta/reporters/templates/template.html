--- conflicted
+++ resolved
@@ -16,8 +16,7 @@
             <section class="sidebar">
                 <h2>Table of Contents</h2>
                 <ul>
-<<<<<<< HEAD
-                    {% for filename, messages in grouped_messages.items() %}
+                    {% for filenum, (filename, messages) in enumerate(grouped_messages.items()) %}
                     <li class="collapsible">
                         <button>
                             <svg width="10" height="10">
@@ -28,10 +27,6 @@
                                 </g>
                             </svg>
                         </button>
-=======
-                    {% for filenum, (filename, messages) in enumerate(grouped_messages.items()) %}
-                    <li>
->>>>>>> c67e3c2b
                         <span>
                             <a href={{'#{}'.format(filenum)}}>
                                 {{os.path.basename(filename)}}
