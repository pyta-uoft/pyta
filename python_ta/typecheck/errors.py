import sys
from typing import *
from typing import CallableMeta, GenericMeta, TupleMeta, _ForwardRef, IO
import typing
import astroid


###############################################################################
# Operator translations into dunder method name and English name.
###############################################################################
UNARY_TO_ENGLISH = {
    '+': 'apply unary + to',
    '-': 'negate',
    '~': 'take the bitwise inverse of'
}

UNARY_TO_METHOD = {
    '+': '__pos__',
    '-': '__neg__',
    '~': '__invert__'
}

BINOP_TO_ENGLISH = {
    '+': 'add',
    '-': 'subtract',
    '*': 'multiply',
    '//': 'use integer division with',
    '%': 'use modulus with',
    '/': 'use floating-point division with',
    '**': 'exponentiate',
    '&': 'use bitwise AND with',
    '^': 'use bitwise XOR with',
    '|': 'use bitwise OR with',
    '<<': 'apply a bitshift to the left',
    '>>': 'apply a bitshift to the right',
    '==': 'compare',
    '!=': 'compare',
    '<': 'compare',
    '<=': 'compare',
    '>': 'compare',
    '>=': 'compare',
    # TODO : 'is' and 'in'
    }

BINOP_TO_METHOD = {
    '+': '__add__',
    '-': '__sub__',
    '*': '__mul__',
    '//': '__idiv__',
    '%': '__mod__',
    '/': '__div__',
    '**': '__pow__',
    '&': '__and__',
    '^': '__xor__',
    '|': '__or__',
    '<<': '__lshift__',
    '>>': '__rshift__',
    '==': '__eq__',
    '!=': '__ne__',
    '<': '__lt__',
    '<=': '__le__',
    '>': '__gt__',
    '>=': '__ge__'
    # TODO: 'is' and 'in'
    }


###############################################################################
# BinOp message
###############################################################################
# TODO: Convert this into dictionary
def binary_op_hints(op, args):
    """Return an appropriate 'hint' or suggestion given the binary operation and operand types."""
    if op == '+':
        if 'int' in args and 'str' in args:
            return "Perhaps you wanted to cast the integer into a string or vice versa?"


def binop_error_message(node: astroid.BinOp) -> str:
    op_name = BINOP_TO_ENGLISH[node.op]
<<<<<<< HEAD
    left_type = node.left.inf_type.type.__name__
    right_type = node.right.inf_type.type.__name__
=======
    left_type = node.left.inf_type.getValue().__name__
    right_type = node.right.inf_type.getValue().__name__
>>>>>>> 6bd24e43
    hint = binary_op_hints(node.op, [left_type, right_type]) or ''

    return (
        f'You cannot {op_name} {_correct_article(left_type)}, {node.left.as_string()}, '
        f'and {_correct_article(right_type)}, {node.right.as_string()}. '
        f'{hint}'
    )


###############################################################################
# UnaryOp message
###############################################################################
def unaryop_error_message(node: astroid.UnaryOp) -> str:
    op_name = UNARY_TO_ENGLISH[node.op]
<<<<<<< HEAD
    operand = node.operand.inf_type.type.__name__
=======
    operand = node.operand.inf_type.getValue().__name__
>>>>>>> 6bd24e43

    return (
        f'You cannot {op_name} {_correct_article(operand)}, {node.operand.as_string()}.'
    )


def _correct_article(noun : str) -> str:
    """Helper to return a noun with the correct article."""
    if noun.lower()[0] in 'aeiou':
        return 'an ' + noun
    else:
        return 'a ' + noun<|MERGE_RESOLUTION|>--- conflicted
+++ resolved
@@ -78,13 +78,8 @@
 
 def binop_error_message(node: astroid.BinOp) -> str:
     op_name = BINOP_TO_ENGLISH[node.op]
-<<<<<<< HEAD
-    left_type = node.left.inf_type.type.__name__
-    right_type = node.right.inf_type.type.__name__
-=======
     left_type = node.left.inf_type.getValue().__name__
     right_type = node.right.inf_type.getValue().__name__
->>>>>>> 6bd24e43
     hint = binary_op_hints(node.op, [left_type, right_type]) or ''
 
     return (
@@ -99,11 +94,7 @@
 ###############################################################################
 def unaryop_error_message(node: astroid.UnaryOp) -> str:
     op_name = UNARY_TO_ENGLISH[node.op]
-<<<<<<< HEAD
-    operand = node.operand.inf_type.type.__name__
-=======
     operand = node.operand.inf_type.getValue().__name__
->>>>>>> 6bd24e43
 
     return (
         f'You cannot {op_name} {_correct_article(operand)}, {node.operand.as_string()}.'
