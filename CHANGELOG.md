--- conflicted
+++ resolved
@@ -16,11 +16,8 @@
 - Included the name of redundant variable in `E9959 redundant-assignment` message
 - Update to pylint v3.3 and and astroid v3.3. This added support for Python 3.13 and dropped support for Python 3.8.
 - Added a STRICT_NUMERIC_TYPES configuration to `python_ta.contracts` allowing to enable/disable stricter type checking of numeric types
-<<<<<<< HEAD
 - Added integration with MemoryViz Webstepper
-=======
 - Added `z3` option to `one-iteration-checker` to only check for feasible code blocks based on edge z3 constraints
->>>>>>> 0707408a
 
 ### 💫 New checkers
 
