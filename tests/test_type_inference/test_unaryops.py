--- conflicted
+++ resolved
@@ -12,11 +12,7 @@
     assume(not (node.op == '~' and isinstance(node.operand.value, float)))
     module, _ = cs._parse_text(node)
     unaryop_node = list(module.nodes_of_class(astroid.UnaryOp))[0]
-<<<<<<< HEAD
-    assert unaryop_node.inf_type.type == unaryop_node.operand.inf_type.type
-=======
     assert unaryop_node.inf_type.getValue() == unaryop_node.operand.inf_type.getValue()
->>>>>>> 6bd24e43
 
 
 @given(cs.unaryop_node(cs.unary_bool_operator))
@@ -26,11 +22,7 @@
     module, _ = cs._parse_text(node)
     for unaryop_node in module.nodes_of_class(astroid.UnaryOp):
         if unaryop_node.op == 'not':
-<<<<<<< HEAD
-            assert unaryop_node.inf_type.type == bool
-=======
             assert unaryop_node.inf_type.getValue() == bool
->>>>>>> 6bd24e43
 
 
 if __name__ == '__main__':
