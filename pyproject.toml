[project]
name = "python-ta"
description = "Code checking tool for teaching Python"
authors = [
    {name = "David Liu", email = "david@cs.toronto.edu"},
]
license = {text = "MIT"}
readme = "README.md"
dependencies = [
    "astroid ~= 2.15.4",
    "click >= 8.0.1, < 9",
    "colorama ~= 0.4.6",
    "jinja2 ~= 3.1.2",
    "pycodestyle ~= 2.11",
    "pygments >= 2.14,< 2.17",
    "pylint ~= 2.17.4",
    "requests >= 2.28,< 2.32",
    "six",
    "tabulate ~= 0.9.0",
    "toml ~= 0.10.2",
    "typeguard >= 4.1.0, < 5",
    "wrapt >= 1.15.0, < 2",
]
dynamic = ["version"]
requires-python = ">=3.8"

[project.optional-dependencies]
dev = [
    "hypothesis",
    "inflection",
    "myst-parser",
    "pre-commit",
    "pytest",
    "pytest-snapshot",
    "pytest-cov >= 4.0,< 4.2",
    "sphinx",
    "sphinx-rtd-theme",
]
cfg = [
    "graphviz",
]
z3 = [
<<<<<<< HEAD
    "z3-solver==4.12.1.0",
=======
    "z3-solver",
    "importlib_resources ; python_version<'3.9'"
>>>>>>> 92879001
]

[project.scripts]
python_ta = "python_ta.__main__:main"

[project.urls]
Homepage = "https://github.com/pyta-uoft/pyta"
Documentation = "https://www.cs.toronto.edu/~david/pyta/"
Repository = "https://github.com/pyta-uoft/pyta.git"
Changelog = "https://github.com/pyta-uoft/pyta/blob/master/CHANGELOG.md"


[build-system]
requires = ["setuptools", "wheel"]
build-backend = "setuptools.build_meta"

[tool.setuptools]
include-package-data = true
zip-safe = false

[tool.setuptools.dynamic]
version = {attr = "python_ta.__version__"}
#readme = {file = "README.md", content-type = "text/markdown"}

[tool.black]
extend-exclude = '''
^/examples/
'''
line-length = 100
target-version = ['py38']


[tool.isort]
profile = "black"
multi_line_output = 3

[tool.pytest.ini_options]
minversion = "6.0"
addopts = "-ra --ignore=tests/test_type_constraints --ignore=tests/test_type_inference"
testpaths = [
    "tests",
]<|MERGE_RESOLUTION|>--- conflicted
+++ resolved
@@ -40,12 +40,8 @@
     "graphviz",
 ]
 z3 = [
-<<<<<<< HEAD
-    "z3-solver==4.12.1.0",
-=======
     "z3-solver",
     "importlib_resources ; python_version<'3.9'"
->>>>>>> 92879001
 ]
 
 [project.scripts]
