--- conflicted
+++ resolved
@@ -27,12 +27,8 @@
 - Added tests for node_printers.py functions rendering the PEP8 error messages: E101, E116, E124, E128, E201, E202
 - Added tests for node_printers.py functions rendering the following PEP8 error codes: E221, E251, E261, E272, E273, E302, E305, E306
 - Refactored node_printers.py by grouping repeated code in helper functions and grouping identical functions into a single functions to reduce code duplication
-<<<<<<< HEAD
+- Updated GitHub Actions workflow to Node 24
 - Refactored `setendings.py` to rely primarily on Astroid/Python’s built-in end-location attributes, reducing the amount of custom parsing logic
-
-=======
-- Updated GitHub Actions workflow to Node 24
->>>>>>> ba708643
 
 ## [2.11.1] - 2025-08-17
 
