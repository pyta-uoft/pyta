--- conflicted
+++ resolved
@@ -7,41 +7,14 @@
 
 ## Unreleased
 
+### Enhancements
+
+- Created many custom renderers to make the code snippets for `pep8-errors` easier to understand.
+
 ## [2.6.0] - 2023-08-06
 
 ### Enhancements
 
-<<<<<<< HEAD
-- Created many custom renderers to make the code snippets for `pep8-errors` easier to understand.
-
-## [2.6.0] - 2023-08-06
-
-### Enhancements
-
-- Can now create control flow graphs to visualize the execution of your program.
-- Added support to allow the user to configure how control flow graphs are generated.
-- The `TopLevelCodeChecker` now allows type alias assignment statements at the top level, i.e., doesn't flag such lines
-  of code as an error.
-- The `GlobalVariablesChecker` now allows type alias assignment statements at the top level, i.e., doesn't flag such
-  lines of code as an error.
-- For the message display of C0303 `trailing-whitespace`, trailing whitespaces are now appearing in the reporters,
-  and only those spaces are highlighted rather than the entire line of code.
-- The `UnnecessaryIndexingChecker` now checks for a greater variety of loop/comprehension indexes.
-- Modified configuration behaviour so when providing a config file, it only needs to contain the configuration options you want overridden.
-- Added the option `load_default_config` to `check_errors` and `check_all` to specify whether to automatically load the PythonTA default config.
-- For the message display of E9989 `pep8-errors`, all "blank line" messages are now custom-rendered, i.e., blank lines
-  are now highlighted instead of function signatures and instruction strings are added for required blank lines that
-  are missing.
-- When running `check_contracts` on a class with type aliases as type annotations for its attributes, the `NameError`
-  that appears (which indicates that the type alias is undefined) is now resolved.
-- The default value of `pyta-number-of-messages` is now 0. This automatically displays all occurrences of the same error.
-- For the contract checking `new_setattr` function, any variables that depend only on `klass` are now defined in the
-  outer function, efficiency of code was improved, and the attribute value is now restored to the original value if the
-  `_check_invariants` call raises an error.
-- Added new function `validate_invariants` which takes in an object and checks that the representation invariants of the object are satisfied.
-- The check for `ENABLE_CONTRACT_CHECKING` is now moved to the top of the body of the `new_setattr` function.
-- Added the file `conftest.py` to store `pytest` fixtures.
-=======
 - Can now create control flow graphs using `python_ta.control_flow_graphs` to visualize the
   execution paths of Python code.
 - `forbidden-top-level-code` and `forbidden-global-variables` now allow top-level type alias
@@ -59,7 +32,6 @@
 - Added new function `python_ta.contracts.validate_invariants` to manually check contracts
   for an object.
 - Updated to [pycodestyle v2.11](https://github.com/PyCQA/pycodestyle/blob/main/CHANGES.txt).
->>>>>>> a04d288e
 
 ### Bug Fixes
 
