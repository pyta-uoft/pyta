import astroid
import nose
from hypothesis import given, settings, assume,  HealthCheck
from typing import Callable, Any
import tests.custom_hypothesis_support as cs
settings.load_profile("pyta")


@given(cs.homogeneous_list(min_size=1))
@settings(suppress_health_check=[HealthCheck.too_slow])
def test_for_homogeneous_list(iterable):
    """Test whether visitors properly set the type constraint of the a For node representing for/else statement
     iterating over a homogeneous list.
    """
    program = f'for elt in {iterable}:\n' \
              f'    x = elt\n'
    module, TypeInferrer = cs._parse_text(program)
    for_node = list(module.nodes_of_class(astroid.For))[0]
    local_type_var = module.type_environment.lookup_in_env('x')
<<<<<<< HEAD
    inferred_type = TypeInferrer.type_constraints.resolve(local_type_var)
    assert inferred_type == for_node.iter.inf_type.type.__args__[0]
=======
    inferred_type = TypeInferrer.type_constraints.resolve(local_type_var).getValue()
    assert inferred_type == for_node.iter.inf_type.getValue().__args__[0]
>>>>>>> 6bd24e43


@given(cs.random_list(min_size=2))
@settings(suppress_health_check=[HealthCheck.too_slow])
def test_for_heterogeneous_list(iterable):
    """Test whether visitors properly set the type constraint of the a For node representing for/else statement
     iterating over a heterogeneous list.
    """
    assume(type(iterable[0]) != type(iterable[1]))
    val_types = [type(val) for val in iterable]
    if int in val_types:
        assume(bool not in val_types)
    if bool in val_types:
        assume(int not in val_types)
    program = f'for elt in {iterable}:\n' \
              f'    x = elt\n'
    module, TypeInferrer = cs._parse_text(program)
    for_node = list(module.nodes_of_class(astroid.For))[0]
    local_type_var = module.type_environment.lookup_in_env('x')
    inferred_type = TypeInferrer.type_constraints.resolve(local_type_var).getValue()
    assert inferred_type == Any


def test_inference_func_def_for():
    """Test whether visitors properly set the type constraint of the a For node representing for/else statement
     iterating over a more complex iterable (ie, tuples, dicts, nested iterables).
    """
    program = f'def add_ten(x):\n' \
              f'    for num in [1, 2, 3, 4]:\n' \
              f'        x = x + num\n' \
              f'    return x\n'
    module, TypeInferrer = cs._parse_text(program)
    for_node = list(module.nodes_of_class(astroid.For))[0]
    function_def_node = list(module.nodes_of_class(astroid.FunctionDef))[0]
    function_type_var = module.type_environment.lookup_in_env(function_def_node.name)
    function_type = TypeInferrer.type_constraints.resolve(function_type_var).getValue()
    target_type_var = function_def_node.type_environment.lookup_in_env('num')
    target_type = TypeInferrer.type_constraints.resolve(target_type_var).getValue()
    assert (function_type == Callable[[int], int]) and (target_type == int)


if __name__ == '__main__':
    nose.main()<|MERGE_RESOLUTION|>--- conflicted
+++ resolved
@@ -17,13 +17,8 @@
     module, TypeInferrer = cs._parse_text(program)
     for_node = list(module.nodes_of_class(astroid.For))[0]
     local_type_var = module.type_environment.lookup_in_env('x')
-<<<<<<< HEAD
-    inferred_type = TypeInferrer.type_constraints.resolve(local_type_var)
-    assert inferred_type == for_node.iter.inf_type.type.__args__[0]
-=======
     inferred_type = TypeInferrer.type_constraints.resolve(local_type_var).getValue()
     assert inferred_type == for_node.iter.inf_type.getValue().__args__[0]
->>>>>>> 6bd24e43
 
 
 @given(cs.random_list(min_size=2))
