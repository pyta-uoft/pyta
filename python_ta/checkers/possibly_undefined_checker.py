--- conflicted
+++ resolved
@@ -24,14 +24,7 @@
         )
     }
 
-<<<<<<< HEAD
-    def __init__(self, linter=None):
-=======
-    # this is important so that your checker is executed before others
-    priority = -1
-
     def __init__(self, linter=None) -> None:
->>>>>>> 5f2d9226
         super().__init__(linter=linter)
         self._possibly_undefined: Set[nodes.Name] = set()
 
@@ -42,19 +35,12 @@
         if node in self._possibly_undefined:
             self.add_message("possibly-undefined", node=node)
 
-<<<<<<< HEAD
-    def visit_module(self, node):
+    def visit_module(self, node: nodes.Module) -> None:
         """Visits the module node"""
         self._analyze(node)
 
-    def visit_functiondef(self, node):
+    def visit_functiondef(self, node: nodes.FunctionDef) -> None:
         """Visits the function definition"""
-=======
-    def visit_module(self, node: nodes.Module) -> None:
-        self._analyze(node)
-
-    def visit_functiondef(self, node: nodes.FunctionDef) -> None:
->>>>>>> 5f2d9226
         self._analyze(node)
 
     def _analyze(self, node: Union[nodes.Module, nodes.FunctionDef]) -> None:
@@ -162,10 +148,6 @@
             yield from multiple_nodes(statement.get_children())
 
 
-<<<<<<< HEAD
-def register(linter):
+def register(linter: PyLinter) -> None:
     """Required method to auto-register this checker to the linter"""
-=======
-def register(linter: PyLinter) -> None:
->>>>>>> 5f2d9226
     linter.register_checker(PossiblyUndefinedChecker(linter))