--- conflicted
+++ resolved
@@ -51,12 +51,9 @@
 - Moved tests related to `__main__.py` from `test_check.py` to `test_main.py`
 - Added more unit tests to `test_main.py` to increase coverage of `__main__.py` to 100%
 - Updated `README.md` to reflect updated folder structure
-<<<<<<< HEAD
+- Parametrized tests for `PycodestyleChecker`
 - Moved tests related to `snapshot.py` out of `test_accumulation_table.py` and into new module `test_snapshot.py`
 - Updated GitHub Action tests to ignore `test_accumulation_table.py` and add verbose output for debug testing
-=======
-- Parametrized tests for `PycodestyleChecker`
->>>>>>> b702c5d9
 
 ## [2.7.0] - 2024-12-14
 
