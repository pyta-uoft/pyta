--- conflicted
+++ resolved
@@ -47,12 +47,9 @@
 - Updated changelog and pull request template formats
 - Added unit tests for PEP8 errors E115, E122, E125, E127, E129, E131 for `PycodestyleChecker`
 - Added unit tests for PEP8 errors E223, E224, E227, E228, E265 for `PycodestyleChecker`
-<<<<<<< HEAD
 - Moved tests related to `__main__.py` from `test_check.py` to `test_main.py`
 - Added more unit tests to `test_main.py` to increase coverage of `__main__.py` to 100%
-=======
 - Updated `README.md` to reflect updated folder structure
->>>>>>> 921a9ea7
 
 ## [2.7.0] - 2024-12-14
 
