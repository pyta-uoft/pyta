"""Specify how errors should be rendered."""
import re
from enum import Enum

from astroid import nodes

NEW_BLANK_LINE_MESSAGE = "# INSERT NEW BLANK LINE HERE"


def render_message(msg, node, source_lines):
    """Render a message based on type."""
    renderer = CUSTOM_MESSAGES.get(msg.symbol, render_generic)
    yield from renderer(msg, node, source_lines)


def render_generic(msg, node=None, source_lines=None):
    """Default rendering for a message."""
    if node is not None:
        start_line, start_col = node.fromlineno, node.col_offset

        if isinstance(node, (nodes.FunctionDef, nodes.ClassDef)):
            end_line, end_col = start_line, None
        else:
            end_line, end_col = node.end_lineno, node.end_col_offset

        # Display up to 2 lines before node for context:
        yield from render_context(start_line - 2, start_line, source_lines)

        if start_line == end_line:
            yield (
                start_line,
                slice(start_col, end_col),
                LineType.ERROR,
                source_lines[start_line - 1],
            )
        else:
            yield (start_line, slice(start_col, None), LineType.ERROR, source_lines[start_line - 1])
            yield from (
                (line, slice(None, None), LineType.ERROR, source_lines[line - 1])
                for line in range(start_line + 1, end_line)
            )
            yield (end_line, slice(None, end_col), LineType.ERROR, source_lines[end_line - 1])

        # Display up to 2 lines after node for context:
        yield from render_context(end_line + 1, end_line + 3, source_lines)

    else:
        line = msg.line
        yield from render_context(line - 2, line, source_lines)
        yield (line, slice(None, None), LineType.ERROR, source_lines[line - 1])
        yield from render_context(line + 1, line + 3, source_lines)


def render_missing_docstring(_msg, node, source_lines=None):
    """Render a missing docstring message."""
    if isinstance(node, nodes.Module):
        yield (None, slice(None, None), LineType.DOCSTRING, '"""YOUR DOCSTRING HERE"""')
        yield from render_context(1, 3, source_lines)
    elif isinstance(node, nodes.ClassDef) or isinstance(node, nodes.FunctionDef):
        start = node.fromlineno
        end = node.body[0].fromlineno
        yield from render_context(start, end, source_lines)
        # Calculate indentation
        body = source_lines[end - 1]
        indentation = len(body) - len(body.lstrip())
        yield (
            None,
            slice(None, None),
            LineType.DOCSTRING,
            body[:indentation] + '"""YOUR DOCSTRING HERE"""',
        )
        yield from render_context(end, end + 2, source_lines)


def render_trailing_newlines(msg, _node, source_lines=None):
    """Render a trailing newlines message."""
    start_line = msg.line - 1
    yield from render_context(start_line - 2, start_line, source_lines)
    yield from (
        (line, slice(None, None), LineType.OTHER, source_lines[line - 1])
        for line in range(start_line, len(source_lines) + 1)
    )


def render_trailing_whitespace(msg, _node, source_lines=None):
    """Render a trailing whitespace message."""
    line = msg.line
    start_index, end_index = len(source_lines[line - 1].rstrip()), len(source_lines[line - 1])
    yield from render_context(line - 1, line, source_lines)
    yield (line, slice(start_index, end_index), LineType.ERROR, source_lines[line - 1])
    yield from render_context(line + 1, line + 2, source_lines)


def render_context(start, stop, source_lines):
    """Helper for rendering context lines."""
    start, stop = max(start, 1), min(stop, len(source_lines))
    yield from (
        (line, slice(None, None), LineType.CONTEXT, source_lines[line - 1])
        for line in range(start, stop)
    )


def render_missing_return_type(_msg, node, source_lines=None):
    """Render a type annotation return message."""
    start_line, start_col = node.fromlineno, node.parent.col_offset
    end_line, end_col = node.end_lineno, node.end_col_offset

    # Display up to 2 lines before node for context:
    yield from render_context(start_line - 2, start_line, source_lines)
    yield from (
        (line, slice(None, end_col + 1), LineType.ERROR, source_lines[line - 1])
        for line in range(start_line, end_line + 1)
    )
    # Display up to 2 lines after node for context:
    yield from render_context(end_line + 1, end_line + 3, source_lines)


def render_too_many_arguments(msg, node, source_lines=None):
    """Render a too many arguments message."""
    # node is a FunctionDef node so replace it with its Arguments child
    yield from render_generic(msg, node.args, source_lines)


def render_missing_space_in_doctest(msg, _node, source_lines=None):
    """Render a missing space in doctest message"""
    line = msg.line

    # Display 2 lines before and after the erroneous line
    yield from render_context(line - 2, line, source_lines)
    yield (line, slice(None, None), LineType.ERROR, source_lines[line - 1])
    yield from render_context(line + 1, line + 3, source_lines)


def render_pep8_errors(msg, _node, source_lines=None):
    """Render a PEP8 error message."""
    if "E101" in msg.msg or "E123" in msg.msg:
        yield from render_pep8_errors_e101_and_e123(msg, _node, source_lines)
    elif "E115" in msg.msg:
        yield from render_pep8_errors_e115(msg, _node, source_lines)
    elif "E116" in msg.msg:
        yield from render_pep8_errors_e116(msg, _node, source_lines)
    elif "E122" in msg.msg or "E127" in msg.msg or "E131" in msg.msg:
        yield from render_pep8_errors_e122_and_e127_and_e131(msg, _node, source_lines)
    elif "E124" in msg.msg:
        yield from render_pep8_errors_e124(msg, _node, source_lines)
    elif "E125" in msg.msg or "E129" in msg.msg:
        yield from render_pep8_errors_e125_and_e129(msg, _node, source_lines)
    elif "E128" in msg.msg:
        yield from render_pep8_errors_e128(msg, _node, source_lines)
    elif "E201" in msg.msg or "E202" in msg.msg or "E203" in msg.msg:
        yield from render_pep8_errors_e201_e202_e203_e211(msg, _node, source_lines)
    elif "E221" in msg.msg:
        yield from render_pep8_errors_e221(msg, _node, source_lines)
    elif "E222" in msg.msg:
        yield from render_pep8_errors_e222(msg, _node, source_lines)
    elif "E223" in msg.msg:
        yield from render_pep8_errors_e223(msg, _node, source_lines)
    elif "E224" in msg.msg or "E273" in msg.msg:
        yield from render_pep8_errors_e224_and_e273(msg, _node, source_lines)
    elif "E226" in msg.msg:
        yield from render_pep8_errors_e226(msg, _node, source_lines)
    elif "E227" in msg.msg:
        yield from render_pep8_errors_e227(msg, _node, source_lines)
    elif "E228" in msg.msg:
        yield from render_pep8_errors_e228(msg, _node, source_lines)
    elif "E251" in msg.msg:
        yield from render_pep8_errors_e251(msg, _node, source_lines)
    elif "E261" in msg.msg:
        yield from render_pep8_errors_e261(msg, _node, source_lines)
    elif "E262" in msg.msg:
        yield from render_pep8_errors_e262(msg, _node, source_lines)
    elif "E265" in msg.msg:
        yield from render_pep8_errors_e265(msg, _node, source_lines)
    elif "E266" in msg.msg:
        yield from render_pep8_errors_e266(msg, _node, source_lines)
    elif "E272" in msg.msg:
        yield from render_pep8_errors_e272(msg, _node, source_lines)
    elif "E275" in msg.msg:
        yield from render_pep8_errors_e275(msg, _node, source_lines)
    elif "E301" in msg.msg:
        yield from render_pep8_errors_e301(msg, _node, source_lines)
    elif "E302" in msg.msg:
        yield from render_pep8_errors_e302(msg, _node, source_lines)
    elif "E303" in msg.msg:
        yield from render_pep8_errors_e303(msg, _node, source_lines)
    elif "E304" in msg.msg:
        yield from render_pep8_errors_e304(msg, _node, source_lines)
    elif "E305" in msg.msg:
        yield from render_pep8_errors_e305(msg, _node, source_lines)
    elif "E306" in msg.msg:
        yield from render_pep8_errors_e306(msg, _node, source_lines)
    else:
        yield from render_generic(msg, _node, source_lines)


def render_blank_line(line):
    """Render a blank line for a PEP8 error message."""
    yield (line + 1, slice(None, None), LineType.ERROR, " " * 28)


def render_pep8_errors_e101_and_e123(msg, _node, source_lines=None):
    """Render a PEP8 indentation contains mixed spaces and tabs message
    AND a PEP8 closing bracket does not match indentation of opening bracket's line message."""
    line = msg.line
    curr_idx = len(source_lines[line - 1]) - len(source_lines[line - 1].lstrip())
    yield from render_context(line - 2, line, source_lines)
    yield (line, slice(0, curr_idx), LineType.ERROR, source_lines[line - 1])
    yield from render_context(line + 1, line + 3, source_lines)


def render_pep8_errors_e115(msg, _node, source_lines=None):
    """Render a PEP8 expected an indented block (comment) message."""
    line = msg.line

    yield from render_context(line - 2, line, source_lines)
    yield (
        line,
        slice(0, len(source_lines[line - 1])),
        LineType.ERROR,
        source_lines[line - 1] + "  # INDENT THIS LINE",
    )
    yield from render_context(line + 1, line + 3, source_lines)


def render_pep8_errors_e116(msg, _node, source_lines=None):
    """Render a PEP8 unexpected indentation (comment) message"""
    line = msg.line
    curr_idx = len(source_lines[line - 1]) - len(source_lines[line - 1].lstrip())
    yield from render_context(line - 2, line, source_lines)
    yield (
        line,
        slice(0, curr_idx),
        LineType.ERROR,
        source_lines[line - 1],
    )
    yield from render_context(line + 1, line + 3, source_lines)


def render_pep8_errors_e122_and_e127_and_e131(msg, _node, source_lines=None):
    """
    Render a PEP8 continuation line missing indentation or outdented message, a line over-indented for visual indent
    message, and a continuation line unaligned for hanging indent message.
    """
    line = msg.line
    curr_line_start_index = len(source_lines[line - 1]) - len(source_lines[line - 1].lstrip())
    end_index = curr_line_start_index if curr_line_start_index > 0 else len(source_lines[line - 1])
    yield from render_context(line - 2, line, source_lines)
    yield (
        line,
        slice(0, end_index),
        LineType.ERROR,
        source_lines[line - 1],
    )
    yield from render_context(line + 1, line + 3, source_lines)


def render_pep8_errors_e124(msg, _node, source_lines=None):
    """Render a PEP8 closing bracket does not match visual indentation message."""
    line = msg.line
    res = re.search(r"column (\d+)", msg.msg)
    col = int(res.group().split()[-1])
    yield from render_context(line - 2, line, source_lines)
    yield (line, slice(col, col + 1), LineType.ERROR, source_lines[line - 1])
    yield from render_context(line + 1, line + 3, source_lines)


def render_pep8_errors_e125_and_e129(msg, _node, source_lines=None):
    """Render a PEP8 continuation line with same indent as next logical line message
    AND a PEP8 visually indented line with same indent as next logical line messsage"""
    line = msg.line
    curr_idx = len(source_lines[line - 1]) - len(source_lines[line - 1].lstrip())

    yield from render_context(line - 2, line, source_lines)
    yield (
        line,
        slice(curr_idx, len(source_lines[line - 1])),
        LineType.ERROR,
        source_lines[line - 1] + " " * 2 + "# INDENT THIS LINE",
    )
    yield from render_context(line + 1, line + 3, source_lines)


def render_pep8_errors_e128(msg, _node, source_lines):
    """Render a PEP8 continuation line under-indented for visual indent message."""
    line = msg.line
    res = re.search(r"column (\d+)", msg.msg)
    col = int(res.group().split()[-1])

    yield from render_context(line - 2, line, source_lines)
    yield (line, slice(0, col if col != 0 else None), LineType.ERROR, source_lines[line - 1])
    yield from render_context(line + 1, line + 3, source_lines)


def render_pep8_errors_e201_e202_e203_e211(msg, _node, source_lines=None):
    """Render a PEP8 whitespace after '(' message,
    a PEP8 whitespace before ')' message,
    a PEP8 whitespace before ‘,’, ‘;’, or ‘:’ message,
    AND a PEP8 whitespace before '(' message.."""
    line = msg.line
    res = re.search(r"column (\d+)", msg.msg)
    col = int(res.group().split()[-1])
    curr_idx = col + len(source_lines[line - 1][col:]) - len(source_lines[line - 1][col:].lstrip())

    yield from render_context(line - 2, line, source_lines)
    yield (line, slice(col, curr_idx), LineType.ERROR, source_lines[line - 1])
    yield from render_context(line + 1, line + 3, source_lines)


def render_pep8_errors_e221(msg, _node, source_lines=None):
    """Render a PEP8 multiple spaces before operator message."""
    line = msg.line
    res = re.search(r"column (\d+)", msg.msg)
    col = int(res.group().split()[-1])
    curr_idx = col + len(source_lines[line - 1][col:]) - len(source_lines[line - 1][col:].lstrip())

    yield from render_context(line - 2, line, source_lines)
    yield (line, slice(col, curr_idx), LineType.ERROR, source_lines[line - 1])
    yield from render_context(line + 1, line + 3, source_lines)


def render_pep8_errors_e222(msg, _node, source_lines=None):
    """Render a PEP8 multiple spaces after operator message"""
    line = msg.line
    res = re.search(r"column (\d+)", msg.msg)
    col = int(res.group().split()[-1])

    curr_idx = col + len(source_lines[line - 1][col:]) - len(source_lines[line - 1][col:].lstrip())
    yield from render_context(line - 2, line, source_lines)
    yield (line, slice(col, curr_idx), LineType.ERROR, source_lines[line - 1])
    yield from render_context(line + 1, line + 3, source_lines)


def render_pep8_errors_e223(msg, _node, source_lines=None):
    """Render a PEP8 tab before operator message."""
    line = msg.line
    res = re.search(r"column (\d+)", msg.msg)
    col = int(res.group().split()[-1])
    curr_idx = (
        col + len(source_lines[line - 1][col:]) - len(source_lines[line - 1][col:].lstrip("\t"))
    )

    yield from render_context(line - 2, line, source_lines)
    yield (line, slice(col, curr_idx), LineType.ERROR, source_lines[line - 1])
    yield from render_context(line + 1, line + 3, source_lines)


def render_pep8_errors_e224_and_e273(msg, _node, source_lines):
    """Render a PEP8 tab after operator message and a PEP8 tab after keyword message."""
    line = msg.line
    res = re.search(r"column (\d+)", msg.msg)
    col = int(res.group().split()[-1])
    curr_idx = (
        col + len(source_lines[line - 1][col:]) - len(source_lines[line - 1][col:].lstrip("\t"))
    )

    yield from render_context(line - 2, line, source_lines)
    yield (line, slice(col, curr_idx), LineType.ERROR, source_lines[line - 1])
    yield from render_context(line + 1, line + 3, source_lines)


def render_pep8_errors_e226(msg, _node, source_lines):
    """Render a PEP8 missing whitespace around arithmetic operator message"""
    line = msg.line
    res = re.search(r"column (\d+)", msg.msg)
    col = int(res.group().split()[-1])
    end_idx = col + 1

    yield from render_context(line - 2, line, source_lines)
    yield (line, slice(col, end_idx), LineType.ERROR, source_lines[line - 1])
    yield from render_context(line + 1, line + 3, source_lines)


def render_pep8_errors_e227(msg, _node, source_lines=None):
    """Render a PEP8 missing whitespace around bitwise or shift operator message."""
    line = msg.line
    res = re.search(r"column (\d+)", msg.msg)
    col = int(res.group().split()[-1])
    # Check which operator to get the correct range of the line to highlight.
    # Default highlight is one character, but may be updated to two.
    # Note that only binary bitwise operators that are more than one character are included.
    operators = {">>", "<<"}
    end_idx = col + 1
    end_idx = end_idx + 1 if source_lines[line - 1][col : col + 2] in operators else end_idx

    yield from render_context(line - 2, line, source_lines)
    yield (line, slice(col, end_idx), LineType.ERROR, source_lines[line - 1])
    yield from render_context(line + 1, line + 3, source_lines)


def render_pep8_errors_e228(msg, _node, source_lines=None):
    """Render a PEP8 missing whitespace around modulo operator message."""
    line = msg.line
    res = re.search(r"column (\d+)", msg.msg)
    col = int(res.group().split()[-1])

    yield from render_context(line - 2, line, source_lines)
    yield (
        line,
        slice(col, col + 1),
        LineType.ERROR,
        source_lines[line - 1] + "  # INSERT A SPACE BEFORE AND AFTER THE % OPERATOR",
    )
    yield from render_context(line + 1, line + 3, source_lines)


def render_pep8_errors_e251(msg, _node, source_lines=None):
    """Render a PEP8 unexpected spaces around keyword / parameter equals message."""
    line = msg.line
    res = re.search(r"column (\d+)", msg.msg)
    col = int(res.group().split()[-1])
    equals_sign_idx = source_lines[line - 1][col:].find("=")
    code = source_lines[line - 1][col : col + equals_sign_idx if equals_sign_idx != -1 else None]
    end_idx = col + len(code) - len(code.lstrip())

    yield from render_context(line - 2, line, source_lines)
    yield (line, slice(col, end_idx), LineType.ERROR, source_lines[line - 1])
    yield from render_context(line + 1, line + 3, source_lines)


def render_pep8_errors_e261(msg, _node, source_lines=None):
    """Render a PEP8 at least two spaces before inline comment message."""
    line = msg.line
    res = re.search(r"column (\d+)", msg.msg)
    col = int(res.group().split()[-1])

    yield from render_context(line - 2, line, source_lines)
    yield (
        line,
        slice(col, len(source_lines[line - 1])),
        LineType.ERROR,
        source_lines[line - 1] + "  # INSERT TWO SPACES BEFORE THE '#'",
    )
    yield from render_context(line + 1, line + 3, source_lines)


def render_pep8_errors_e262(msg, _node, source_lines=None):
    """Render a PEP8 inline comment should start with '# ' message"""
    line = msg.line
    res = re.search(r"column (\d+)", msg.msg)
    col = int(res.group().split()[-1])

    keyword = source_lines[line - 1][col:].split()[1]
<<<<<<< HEAD
    keyword_idx = source_lines[line - 1].index(keyword)
=======
    keyword_idx = source_lines[line - 1][col:].index(keyword) + col
>>>>>>> fc60184e

    yield from render_context(line - 2, line, source_lines)
    yield (line, slice(col, keyword_idx), LineType.ERROR, source_lines[line - 1])
    yield from render_context(line + 1, line + 3, source_lines)


def render_pep8_errors_e265(msg, _node, source_lines=None):
    """Render a PEP8 block comment should start with '# ' message."""
    line = msg.line
    yield from render_context(line - 2, line, source_lines)
    yield (
        line,
        slice(0, len(source_lines[line - 1])),
        LineType.ERROR,
        source_lines[line - 1] + "  # INSERT SPACE AFTER THE '#'",
    )
    yield from render_context(line + 1, line + 3, source_lines)


def render_pep8_errors_e266(msg, _node, source_lines=None):
    """Render a PEP8 too many leading ‘#’ for block comment message."""
    line = msg.line
    res = re.search(r"column (\d+)", msg.msg)
    col = int(res.group().split()[-1])
    curr_idx = (
        col + len(source_lines[line - 1][col:]) - len(source_lines[line - 1][col:].lstrip("#"))
    )

    yield from render_context(line - 2, line, source_lines)
    yield (
        line,
        slice(col, curr_idx),
        LineType.ERROR,
        source_lines[line - 1] + "  # THERE SHOULD ONLY BE ONE '#'",
    )
    yield from render_context(line + 1, line + 3, source_lines)


def render_pep8_errors_e272(msg, _node, source_lines=None):
    """Render a PEP8 multiple spaces before keyword message."""
    line = msg.line
    res = re.search(r"column (\d+)", msg.msg)
    col = int(res.group().split()[-1])
    curr_idx = col + len(source_lines[line - 1][col:]) - len(source_lines[line - 1][col:].lstrip())

    yield from render_context(line - 2, line, source_lines)
    yield (line, slice(col, curr_idx), LineType.ERROR, source_lines[line - 1])
    yield from render_context(line + 1, line + 3, source_lines)


def render_pep8_errors_e275(msg, _node, source_lines=None):
    """Render a PEP8 missing whitespace after keyword message."""
    line = msg.line
    res = re.search(r"column (\d+)", msg.msg)
    col = int(res.group().split()[-1])

    # Get the range for highlighting the corresponding keyword.
    keyword = source_lines[line - 1][:col].split()[-1]
    keyword_idx = source_lines[line - 1].index(keyword)

    yield from render_context(line - 2, line, source_lines)
    yield (
        line,
        slice(keyword_idx, col),
        LineType.ERROR,
        source_lines[line - 1] + "  # INSERT SPACE AFTER KEYWORD",
    )
    yield from render_context(line + 1, line + 3, source_lines)


def render_pep8_errors_e301(msg, _node, source_lines=None):
    """Render a PEP8 expected 1 blank line message."""
    line = msg.line - 1
    yield from render_context(line - 1, line + 1, source_lines)
    body = source_lines[line]
    indentation = len(body) - len(body.lstrip())
    yield (
        None,
        slice(None, None),
        LineType.ERROR,
        body[:indentation] + NEW_BLANK_LINE_MESSAGE,
    )
    yield from render_context(msg.line, msg.line + 2, source_lines)


def render_pep8_errors_e302(msg, _node, source_lines=None):
    """Render a PEP8 expected 2 blank lines message."""
    line = msg.line - 1
    if "found 0" in msg.msg:
        yield from render_context(line - 1, line + 1, source_lines)
        yield from (
            (
                None,
                slice(None, None),
                LineType.ERROR,
                NEW_BLANK_LINE_MESSAGE,
            )
            for _ in range(0, 2)
        )
    else:
        line -= 1
        yield from render_context(line - 1, line + 1, source_lines)
        yield from render_blank_line(line)
        yield (None, slice(None, None), LineType.ERROR, NEW_BLANK_LINE_MESSAGE)
    yield from render_context(msg.line, msg.line + 2, source_lines)


def render_pep8_errors_e303(msg, _node, source_lines=None):
    """Render a PEP8 too many blank lines message."""
    line = msg.line - 1
    while source_lines[line - 1].strip() == "":
        line -= 1
    yield from render_context(line - 1, line + 1, source_lines)
    body = source_lines[msg.line - 1]
    indentation = len(body) - len(body.lstrip())
    yield from (
        (curr_line, slice(None, None), LineType.ERROR, " " * (indentation + 28))
        for curr_line in range(line + 1, msg.line)
    )
    yield from render_context(msg.line, msg.line + 2, source_lines)


def render_pep8_errors_e304(msg, _node, source_lines=None):
    """Render a PEP8 blank lines found after function decorator message."""
    line = msg.line - 1
    while source_lines[line - 1].strip() == "":
        line -= 1
    yield from render_context(line - 1, line + 1, source_lines)
    yield from (
        (curr_line, slice(None, None), LineType.ERROR, " " * 28)
        for curr_line in range(line + 1, msg.line)
    )
    yield from render_context(msg.line, msg.line + 2, source_lines)


def render_pep8_errors_e305(msg, _node, source_lines=None):
    """Render a PEP8 expected 2 blank lines after class or function definition message."""
    line = msg.line - 1
    if "found 0" in msg.msg:
        yield from render_context(line - 1, line + 1, source_lines)
        yield from (
            (
                None,
                slice(None, None),
                LineType.ERROR,
                NEW_BLANK_LINE_MESSAGE,
            )
            for _ in range(0, 2)
        )
    else:
        line -= 1
        yield from render_context(line - 1, line + 1, source_lines)
        yield from render_blank_line(line)
        yield (None, slice(None, None), LineType.ERROR, NEW_BLANK_LINE_MESSAGE)
    yield from render_context(msg.line, msg.line + 2, source_lines)


def render_pep8_errors_e306(msg, _node, source_lines=None):
    """Render a PEP8 expected 1 blank line before a nested definition message."""
    line = msg.line - 1
    yield from render_context(line - 1, line + 1, source_lines)
    body = source_lines[line]
    indentation = len(body) - len(body.lstrip())
    yield (
        None,
        slice(None, None),
        LineType.ERROR,
        body[:indentation] + NEW_BLANK_LINE_MESSAGE,
    )
    yield from render_context(msg.line, msg.line + 2, source_lines)


CUSTOM_MESSAGES = {
    "missing-module-docstring": render_missing_docstring,
    "missing-class-docstring": render_missing_docstring,
    "missing-function-docstring": render_missing_docstring,
    "trailing-newlines": render_trailing_newlines,
    "trailing-whitespace": render_trailing_whitespace,
    "missing-return-type": render_missing_return_type,
    "too-many-arguments": render_too_many_arguments,
    "missing-space-in-doctest": render_missing_space_in_doctest,
    "pep8-errors": render_pep8_errors,
}


class LineType(Enum):
    """An enumeration for _add_line method line types."""

    ERROR = 1  # line with error
    CONTEXT = 2  # non-error/other line added for context
    OTHER = 3  # line included in source but not error
    ELLIPSIS = 5  # code replaced with ellipsis
    DOCSTRING = 6  # docstring needed warning<|MERGE_RESOLUTION|>--- conflicted
+++ resolved
@@ -440,11 +440,7 @@
     col = int(res.group().split()[-1])
 
     keyword = source_lines[line - 1][col:].split()[1]
-<<<<<<< HEAD
-    keyword_idx = source_lines[line - 1].index(keyword)
-=======
     keyword_idx = source_lines[line - 1][col:].index(keyword) + col
->>>>>>> fc60184e
 
     yield from render_context(line - 2, line, source_lines)
     yield (line, slice(col, keyword_idx), LineType.ERROR, source_lines[line - 1])
