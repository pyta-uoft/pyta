--- conflicted
+++ resolved
@@ -4,13 +4,8 @@
 import tests.custom_hypothesis_support as cs
 from tests.custom_hypothesis_support import lookup_type
 import hypothesis.strategies as hs
-<<<<<<< HEAD
 from python_ta.typecheck.base import _node_to_type, TypeFail, TypeFailAnnotationInvalid, TypeFailUnify, NoType, _gorg
-from typing import List, Set, Dict, Any, Tuple, _GenericAlias
-=======
-from python_ta.typecheck.base import _node_to_type, TypeFail, TypeFailAnnotationInvalid, TypeFailUnify, NoType
-from typing import List, Set, Dict, Any, Tuple, Union
->>>>>>> cce0e420
+from typing import List, Set, Dict, Any, Tuple, Union, _GenericAlias
 from nose import SkipTest
 from nose.tools import eq_
 settings.load_profile("pyta")
