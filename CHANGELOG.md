--- conflicted
+++ resolved
@@ -12,11 +12,8 @@
 - Added `include_frames` filter to `snapshot`
 - Added `exclude_vars` filter to `snapshot`
 - Added new `python_ta.debug` module with an `SnapshotTracer` context manager for generating memory models
-<<<<<<< HEAD
 - Added `z3` option to `inconsistent-or-missing-returns`, `redundant-assignment`, and `possibly-undefined` checkers to only check for feasible code blocks based on edge z3 constraints
-=======
 - Included the name of redundant variable in `E9959 redundant-assignment` message
->>>>>>> a307a7e8
 - Update to pylint v3.3 and and astroid v3.3. This added support for Python 3.13 and dropped support for Python 3.8.
 - Added a STRICT_NUMERIC_TYPES configuration to `python_ta.contracts` allowing to enable/disable stricter type checking of numeric types
 
