--- conflicted
+++ resolved
@@ -79,11 +79,8 @@
 - Removed deprecated and redundant `future` argument from `node.frame()` call in `invalid_name_checker.py`
 - Updated pylint to v3.2.6 and astroid to v3.2.4 (no new checks were enabled by default)
 - Excluded `node_modules/` folder from package autodiscovery
-<<<<<<< HEAD
 - Added support for the `!=` operator and replaced dictionary indexing with `.get` in `ExprWrapper`.
-=======
 - Refactored `Z3Visitor` to use `safe_infer()` instead of `inferred()` and added handling of `AstroidError`.
->>>>>>> 35e8225e
 
 ## [2.7.0] - 2024-12-14
 
