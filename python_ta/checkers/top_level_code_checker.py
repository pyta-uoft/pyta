"""Checker for top-level code"""
import re

from astroid import nodes
from pylint.checkers import BaseChecker
from pylint.checkers.base import UpperCaseStyle
from pylint.checkers.base.name_checker.checker import DEFAULT_PATTERNS
from pylint.checkers.utils import only_required_for_messages
from pylint.lint import PyLinter


class TopLevelCodeChecker(BaseChecker):
    """A checker class that reports forbidden top-level code"""

    name = "top_level_code"
    msgs = {
        "E9992": (
            "Forbidden top-level code found on line %s",
            "forbidden-top-level-code",
            "Used when you write top-level code that is not allowed. "
            "The allowed top-level code includes imports, definitions, and assignments.",
        )
    }

    @only_required_for_messages("forbidden-top-level-code")
<<<<<<< HEAD
    def visit_module(self, node):
        """Visit module"""
=======
    def visit_module(self, node: nodes.Module) -> None:
>>>>>>> 5f2d9226
        for statement in node.body:
            if not (
                _is_import(statement)
                or _is_definition(statement)
                or _is_allowed_assignment(statement)
                or _is_main_block(statement)
            ):
                self.add_message("forbidden-top-level-code", node=statement, args=statement.lineno)


<<<<<<< HEAD
def _is_import(statement) -> bool:
=======
# Helper functions
def _is_import(statement: nodes.NodeNG) -> bool:
>>>>>>> 5f2d9226
    """
    Return whether or not <statement> is an Import or an ImportFrom.
    """
    return isinstance(statement, (nodes.Import, nodes.ImportFrom))


def _is_definition(statement: nodes.NodeNG) -> bool:
    """
    Return whether or not <statement> is a function definition or a class definition.
    """
    return isinstance(statement, (nodes.FunctionDef, nodes.ClassDef))


def _is_allowed_assignment(statement: nodes.NodeNG) -> bool:
    """
    Return whether or not <statement> is a constant assignment or type alias assignment.
    """
    if not isinstance(statement, nodes.Assign):
        return False

    names = []
    for target in statement.targets:
        names.extend(node.name for node in target.nodes_of_class(nodes.AssignName, nodes.Name))

    return all(
        re.match(UpperCaseStyle.CONST_NAME_RGX, name)
        or re.match(DEFAULT_PATTERNS["typealias"], name)
        for name in names
    )


def _is_main_block(statement: nodes.NodeNG) -> bool:
    """
    Return whether or not <statement> is the main block.
    """
    return (
        isinstance(statement, nodes.If)
        and isinstance(statement.test, nodes.Compare)
        and isinstance(statement.test.left, nodes.Name)
        and isinstance(statement.test.left, nodes.Name)
        and statement.test.left.name == "__name__"
        and len(statement.test.ops) == 1
        and statement.test.ops[0][0] == "=="
        and isinstance(statement.test.ops[0][1], nodes.Const)
        and statement.test.ops[0][1].value == "__main__"
    )


<<<<<<< HEAD
def register(linter):
    """Required method to auto-register this checker to the linter"""
=======
def register(linter: PyLinter) -> None:
>>>>>>> 5f2d9226
    linter.register_checker(TopLevelCodeChecker(linter))<|MERGE_RESOLUTION|>--- conflicted
+++ resolved
@@ -23,12 +23,8 @@
     }
 
     @only_required_for_messages("forbidden-top-level-code")
-<<<<<<< HEAD
-    def visit_module(self, node):
+    def visit_module(self, node: nodes.Module) -> None:
         """Visit module"""
-=======
-    def visit_module(self, node: nodes.Module) -> None:
->>>>>>> 5f2d9226
         for statement in node.body:
             if not (
                 _is_import(statement)
@@ -39,12 +35,7 @@
                 self.add_message("forbidden-top-level-code", node=statement, args=statement.lineno)
 
 
-<<<<<<< HEAD
-def _is_import(statement) -> bool:
-=======
-# Helper functions
 def _is_import(statement: nodes.NodeNG) -> bool:
->>>>>>> 5f2d9226
     """
     Return whether or not <statement> is an Import or an ImportFrom.
     """
@@ -93,10 +84,6 @@
     )
 
 
-<<<<<<< HEAD
-def register(linter):
+def register(linter: PyLinter) -> None:
     """Required method to auto-register this checker to the linter"""
-=======
-def register(linter: PyLinter) -> None:
->>>>>>> 5f2d9226
     linter.register_checker(TopLevelCodeChecker(linter))