--- conflicted
+++ resolved
@@ -47,19 +47,15 @@
 - Updated changelog and pull request template formats
 - Added unit tests for PEP8 errors E115, E122, E125, E127, E129, E131 for `PycodestyleChecker`
 - Added unit tests for PEP8 errors E223, E224, E227, E228, E265 for `PycodestyleChecker`
-<<<<<<< HEAD
 - Refactored `test_check_on_dir` in `test_check.py` module to test on `sample_dir`, a subset of `examples`
 - Added unit test `test_examples_files_pyta` in `test_examples.py` to check every file in `examples` with PythonTA
-- Updated `README.md` to reflect updated folder structure
-- Added unit test `test_pycodestyle_errors_pyta` in `test_examples.py` to check every file in `e9989_pycodestyle` with PythonTA for PEP8 errors
-=======
 - Added unit tests for PEP8 errors E266, E275, E301, E303, E304 for `PycodestyleChecker`
 - Moved tests related to `__main__.py` from `test_check.py` to `test_main.py`
 - Added more unit tests to `test_main.py` to increase coverage of `__main__.py` to 100%
 - Updated `README.md` to reflect updated folder structure
+- Added unit test `test_pycodestyle_errors_pyta` in `test_examples.py` to check every file in `e9989_pycodestyle` with PythonTA for PEP8 errors
 - Parametrized tests for `PycodestyleChecker`
 - Allowed GitHub Action tests to run on _all_ pull requests, including drafts
->>>>>>> d04089e0
 
 ## [2.7.0] - 2024-12-14
 
