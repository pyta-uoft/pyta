--- conflicted
+++ resolved
@@ -4,16 +4,9 @@
 # there seems to be an off by one issue in how max-nested-blocks is used.
 max-nested-blocks = 2
 
-<<<<<<< HEAD
 
 [MESSAGES CONTROL]
 
 # Disable the message, report, category or checker with the given id(s).
-disable=C0410, R0401, R0901, R0903, R0904, R0911, R0916, W0402, W0403, W0410, 
-W1501, W1502, W1505,
-=======
-[MESSAGES CONTROL]
-
-# Disable the message, report, category or checker with the given id(s).
-disable=E1300, E1301, E1302, E1304, W1300, W1301, W1302, W1304
->>>>>>> 6c41fdfb
+disable=C0410, R0401, R0901, R0903, R0904, R0911, R0916, W0402, W0403, W0410,
+W1501, W1502, W1505, E1300, E1301, E1302, E1304, W1300, W1301, W1302, W1304