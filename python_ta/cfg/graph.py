from __future__ import annotations
<<<<<<< HEAD
from typing import Generator, Optional, List, Set, Union
=======
from typing import Generator, Optional, List, Set
>>>>>>> 343f1157
from astroid.node_classes import NodeNG, Continue, Break, Return


class ControlFlowGraph:
    """A graph representing the control flow of a Python program."""
    start: CFGBlock
    end: CFGBlock
    # block_count is used as an "autoincrement" to ensure the block ids are unique.
    block_count: int

    def __init__(self) -> None:
        self.start = CFGBlock(0)
        self.end = CFGBlock(1)
        self.block_count = 2

    def create_block(self, pred: Optional[CFGBlock] = None) -> CFGBlock:
        """Create a new CFGBlock for this graph.

        If pred is specified, set that block as a predecessor of the new block.
        """
        new_block = CFGBlock(self.block_count)
        self.block_count += 1
        if pred:
            CFGEdge(pred, new_block)
        return new_block

    def link(self, source: CFGBlock, target: CFGBlock) -> None:
        """Link source to target."""
        if not source.is_jump():
            CFGEdge(source, target)

    def link_or_merge(self, source: CFGBlock, target: CFGBlock) -> None:
        """Link source to target, or merge source into target if source is empty.

        An "empty" node for this purpose is when source has no statements.

        source with a jump statement cannot be further linked or merged to
        another target.
        """
<<<<<<< HEAD
        if source.jump:
=======
        if source.is_jump():
>>>>>>> 343f1157
            return
        if source.statements == []:
            if source is self.start:
                self.start = target
            else:
                for edge in source.predecessors:
                    edge.target = target
                    target.predecessors.append(edge)
        else:
            CFGEdge(source, target)

    def get_blocks(self) -> Generator[CFGBlock, None, None]:
        """Generate a sequence of all blocks in this graph."""
        yield from self._get_blocks(self.start, set())

    def _get_blocks(self, block: CFGBlock,
                    visited: Set[int]) -> Generator[CFGBlock, None, None]:
        if block.id in visited:
            return

        yield block
        visited.add(block.id)

        for edge in block.successors:
            yield from self._get_blocks(edge.target, visited)

    def get_edges(self) -> Generator[CFGEdge, None, None]:
        """Generate a sequence of all edges in this graph."""
        yield from self._get_edges(self.start, set())

    def _get_edges(self, block: CFGBlock,
                   visited: Set[int]) -> Generator[CFGEdge, None, None]:
        if block.id in visited:
            return

        visited.add(block.id)

        for edge in block.successors:
            yield edge
            yield from self._get_edges(edge.target, visited)


class CFGBlock:
    """A node in a control flow graph.

    Represents a maximal block of code whose statements are guaranteed to execute in sequence.
    """
    # A unique identifier
    id: int
    # The statements in this block.
    statements: List[NodeNG]
    # This block's in-edges (from blocks that can execute immediately before this one).
    predecessors: List[CFGEdge]
    # This block's out-edges (to blocks that can execute immediately after this one).
    successors: List[CFGEdge]
    # A jump is a statement that branches the control flow (ex: break, continue, return)
    # `jump != None` implies that a jump is in self.statements
    jump: Optional[Break, Continue, Return]

    def __init__(self, id_: int) -> None:
        """Initialize a new CFGBlock."""
        self.id = id_
        self.statements = []
        self.predecessors = []
        self.successors = []
        self.jump = None

    def add_statement(self, statement: NodeNG) -> None:
        if not self.jump:
            self.statements.append(statement)

    def set_jump(self, node: Union[Break, Continue, Return]) -> None:
        if not self.jump:
            self.jump = node

    def add_statement(self, statement: NodeNG) -> None:
        if not self.is_jump():
            self.statements.append(statement)

    def is_jump(self) -> bool:
        """Returns True if the block has a statement that branches
        the control flow (ex: `break`)"""
        if len(self.statements) < 1:
            return False
        return isinstance(self.statements[-1], Break)


class CFGEdge:
    """An edge in a control flow graph.

    Edges are directed, and in the future may be augmented with auxiliary metadata about the control flow.
    """
    source: CFGBlock
    target: CFGBlock

    def __init__(self, source: CFGBlock, target: CFGBlock) -> None:
        self.source = source
        self.target = target
        self.source.successors.append(self)
        self.target.predecessors.append(self)<|MERGE_RESOLUTION|>--- conflicted
+++ resolved
@@ -1,9 +1,5 @@
 from __future__ import annotations
-<<<<<<< HEAD
-from typing import Generator, Optional, List, Set, Union
-=======
 from typing import Generator, Optional, List, Set
->>>>>>> 343f1157
 from astroid.node_classes import NodeNG, Continue, Break, Return
 
 
@@ -43,11 +39,7 @@
         source with a jump statement cannot be further linked or merged to
         another target.
         """
-<<<<<<< HEAD
-        if source.jump:
-=======
         if source.is_jump():
->>>>>>> 343f1157
             return
         if source.statements == []:
             if source is self.start:
@@ -103,9 +95,6 @@
     predecessors: List[CFGEdge]
     # This block's out-edges (to blocks that can execute immediately after this one).
     successors: List[CFGEdge]
-    # A jump is a statement that branches the control flow (ex: break, continue, return)
-    # `jump != None` implies that a jump is in self.statements
-    jump: Optional[Break, Continue, Return]
 
     def __init__(self, id_: int) -> None:
         """Initialize a new CFGBlock."""
@@ -113,15 +102,6 @@
         self.statements = []
         self.predecessors = []
         self.successors = []
-        self.jump = None
-
-    def add_statement(self, statement: NodeNG) -> None:
-        if not self.jump:
-            self.statements.append(statement)
-
-    def set_jump(self, node: Union[Break, Continue, Return]) -> None:
-        if not self.jump:
-            self.jump = node
 
     def add_statement(self, statement: NodeNG) -> None:
         if not self.is_jump():
