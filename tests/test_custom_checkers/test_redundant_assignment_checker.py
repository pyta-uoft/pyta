--- conflicted
+++ resolved
@@ -244,8 +244,23 @@
             ignore_position=True,
         ):
             self.checker.visit_augassign(augassign_node)
-
-<<<<<<< HEAD
+            
+    def test_annassign_redundant(self):
+        src = """
+        y_pos: int = 10
+        y_pos = 10
+        """
+        mod = astroid.parse(src)
+        mod.accept(CFGVisitor())
+        annassign_node, *_ = mod.nodes_of_class(nodes.AnnAssign)
+
+        self.checker.visit_module(mod)
+        with self.assertAddsMessages(
+            pylint.testutils.MessageTest(msg_id="redundant-assignment", node=annassign_node),
+            ignore_position=True,
+        ):
+            self.checker.visit_annassign(annassign_node)
+
     def test_parallel_assign_redundant(self):
         src = """
         x, y = 0, 0
@@ -276,21 +291,4 @@
             pylint.testutils.MessageTest(msg_id="redundant-assignment", node=assign_node),
             ignore_position=True,
         ):
-            self.checker.visit_assign(assign_node)
-=======
-    def test_annassign_redundant(self):
-        src = """
-        y_pos: int = 10
-        y_pos = 10
-        """
-        mod = astroid.parse(src)
-        mod.accept(CFGVisitor())
-        annassign_node, *_ = mod.nodes_of_class(nodes.AnnAssign)
-
-        self.checker.visit_module(mod)
-        with self.assertAddsMessages(
-            pylint.testutils.MessageTest(msg_id="redundant-assignment", node=annassign_node),
-            ignore_position=True,
-        ):
-            self.checker.visit_annassign(annassign_node)
->>>>>>> e1984832
+            self.checker.visit_assign(assign_node)