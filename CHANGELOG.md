--- conflicted
+++ resolved
@@ -52,12 +52,9 @@
 - Added more unit tests to `test_main.py` to increase coverage of `__main__.py` to 100%
 - Updated `README.md` to reflect updated folder structure
 - Parametrized tests for `PycodestyleChecker`
-<<<<<<< HEAD
 - Moved tests related to `snapshot.py` out of `test_accumulation_table.py` and into new module `test_snapshot.py`
 - Updated GitHub Action tests to avoid running `test_accumulation_table.py` with coverage and add verbose output for debug testing
-=======
 - Allowed GitHub Action tests to run on _all_ pull requests, including drafts
->>>>>>> d04089e0
 
 ## [2.7.0] - 2024-12-14
 
