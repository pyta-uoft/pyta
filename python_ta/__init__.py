"""Python Teaching Assistant

The goal of this module is to provide automated feedback to students in our
introductory Python courses, using static analysis of their code.

To run the checker, call the check function on the name of the module to check.

> import python_ta
> python_ta.check_all('mymodule.py')

Or, put the following code in your Python module:

if __name__ == '__main__':
    import python_ta
    python_ta.check_all()
"""
<<<<<<< HEAD
__version__ = "2.6.4.dev"  # Version number
=======
__version__ = "2.6.5.dev"  # Version number
>>>>>>> 0b38add7

# First, remove underscore from builtins if it has been bound in the REPL.
import builtins

from pylint.lint import PyLinter

from .config import (
    find_local_config,
    load_config,
    load_messages_config,
    override_config,
)
from .reporters.core import PythonTaReporter

try:
    del builtins._
except AttributeError:
    pass

import importlib.util
import os
import sys
import tokenize
import webbrowser
from builtins import FileNotFoundError
from os import listdir
from typing import AnyStr, Generator, List, Optional, TextIO, Union

import pylint.config
import pylint.lint
import pylint.utils
from astroid import MANAGER, modutils
from pylint.utils.pragma_parser import OPTION_PO

from .patches import patch_all
from .reporters import REPORTERS
from .upload import upload_to_server

HELP_URL = "http://www.cs.toronto.edu/~david/pyta/checkers/index.html"

# check the python version
if sys.version_info < (3, 7, 0):
    print("[WARNING] You need Python 3.7 or later to run PythonTA.")


# Flag to determine if we've previously patched pylint
PYLINT_PATCHED = False


def check_errors(
    module_name: Union[List[str], str] = "",
    config: Union[dict, str] = "",
    output: Optional[TextIO] = None,
    load_default_config: bool = True,
) -> PythonTaReporter:
    """Check a module for errors, printing a report."""
    return _check(
        module_name=module_name,
        level="error",
        local_config=config,
        output=output,
        load_default_config=load_default_config,
    )


def check_all(
    module_name: Union[List[str], str] = "",
    config: Union[dict, str] = "",
    output: Optional[TextIO] = None,
    load_default_config: bool = True,
) -> PythonTaReporter:
    """Check a module for errors and style warnings, printing a report."""
    return _check(
        module_name=module_name,
        level="all",
        local_config=config,
        output=output,
        load_default_config=load_default_config,
    )


def _check(
    module_name: Union[List[str], str] = "",
    level: str = "all",
    local_config: Union[dict, str] = "",
    output: Optional[TextIO] = None,
    load_default_config: bool = True,
) -> PythonTaReporter:
    """Check a module for problems, printing a report.

    The `module_name` can take several inputs:
      - string of a directory, or file to check (`.py` extension optional).
      - list of strings of directories or files -- can have multiple.
      - no argument -- checks the python file containing the function call.
    `level` is used to specify which checks should be made.
    `local_config` is a dict of config options or string (config file name).
    `output` is an absolute or relative path to capture pyta data output. Default std out.
    `load_default_config` is used to specify whether to load the default .pylintrc file that comes
    with PythonTA. It will load it by default.
    """
    linter = reset_linter(config=local_config, load_default_config=load_default_config)
    current_reporter = linter.reporter
    current_reporter.set_output(output)
    messages_config_path = linter.config.messages_config_path
    messages_config_default_path = linter._option_dicts["messages-config-path"]["default"]
    use_pyta_error_messages = linter.config.use_pyta_error_messages
    messages_config = load_messages_config(
        messages_config_path, messages_config_default_path, use_pyta_error_messages
    )

    global PYLINT_PATCHED
    if not PYLINT_PATCHED:
        patch_all(messages_config)  # Monkeypatch pylint (override certain methods)
        PYLINT_PATCHED = True

    # Try to check file, issue error message for invalid files.
    try:
        # Flag indicating whether at least one file has been checked
        is_any_file_checked = False

        for locations in _get_valid_files_to_check(module_name):
            f_paths = []  # Paths to files for data submission
            errs = []  # Errors caught in files for data submission
            config = {}  # Configuration settings for data submission
            for file_py in get_file_paths(locations):
                if not _verify_pre_check(file_py):
                    continue  # Check the other files
                # Load config file in user location. Construct new linter each
                # time, so config options don't bleed to unintended files.
                # Reuse the same reporter each time to accumulate the results across different files.
                linter = reset_linter(
                    config=local_config,
                    file_linted=file_py,
                    load_default_config=load_default_config,
                )

                if not is_any_file_checked:
                    prev_output = current_reporter.out
                    current_reporter = linter.reporter
                    current_reporter.out = prev_output

                    # At this point, the only possible errors are those from parsing the config file
                    # so print them, if there are any.
                    if current_reporter.messages:
                        current_reporter.print_messages()
                else:
                    linter.set_reporter(current_reporter)

                # The current file was checked so update the flag
                is_any_file_checked = True

                module_name = os.path.splitext(os.path.basename(file_py))[0]
                if module_name in MANAGER.astroid_cache:  # Remove module from astroid cache
                    del MANAGER.astroid_cache[module_name]
                linter.check([file_py])  # Lint !
                current_reporter.print_messages(level)
                if linter.config.pyta_file_permission:
                    f_paths.append(file_py)  # Appending paths for upload
                print(
                    "[INFO] File: {} was checked using the configuration file: {}".format(
                        file_py, linter.config_file
                    ),
                    file=sys.stderr,
                )
                print(
                    "[INFO] File: {} was checked using the messages-config file: {}".format(
                        file_py, messages_config_path
                    ),
                    file=sys.stderr,
                )
            if linter.config.pyta_error_permission:
                errs = list(current_reporter.messages.values())
            if (
                f_paths != [] or errs != []
            ):  # Only call upload_to_server() if there's something to upload
                # Checks if default configuration was used without changing options through the local_config argument
                if linter.config_file[-19:-10] != "python_ta" or local_config != "":
                    config = linter.config.__dict__
                upload_to_server(
                    errors=errs,
                    paths=f_paths,
                    config=config,
                    url=linter.config.pyta_server_address,
                    version=__version__,
                )
        # Only generate reports (display the webpage) if there were valid files to check
        if is_any_file_checked:
            linter.generate_reports()
        return current_reporter
    except Exception as e:
        print(
            "[ERROR] Unexpected error encountered! Please report this to your instructor (and attach the code that caused the error)."
        )
        print('[ERROR] Error message: "{}"'.format(e))
        raise e


def reset_linter(
    config: Optional[Union[dict, str]] = None,
    file_linted: Optional[AnyStr] = None,
    load_default_config: bool = True,
) -> PyLinter:
    """Construct a new linter. Register config and checker plugins.

    To determine which configuration to use:
    - If the option is enabled, load the default PythonTA config file,
    - If the config argument is a string, use the config found at that location,
    - Otherwise,
        - Try to use the config file at directory of the file being linted,
        - If the config argument is a dictionary, apply those options afterward.
    Do not re-use a linter object. Returns a new linter.
    """
    # Tuple of custom options. Note: 'type' must map to a value equal a key in the pylint/config/option.py `VALIDATORS` dict.
    new_checker_options = (
        (
            "pyta-type-check",
            {"default": False, "type": "yn", "metavar": "<yn>", "help": "Enable the type-checker."},
        ),
        (
            "pyta-number-of-messages",
            {
                "default": 0,  # If the value is 0, all messages are displayed.
                "type": "int",
                "metavar": "<number_messages>",
                "help": "Display a certain number of messages to the user, without overwhelming them.",
            },
        ),
        (
            "pyta-template-file",
            {
                "default": "template.html.jinja",
                "type": "string",
                "metavar": "<pyta_reporter>",
                "help": "Template file for html format of htmlreporter output.",
            },
        ),
        (
            "pyta-error-permission",
            {
                "default": False,
                "type": "yn",
                "metavar": "<yn>",
                "help": "Permission to anonymously submit errors",
            },
        ),
        (
            "pyta-file-permission",
            {
                "default": False,
                "type": "yn",
                "metavar": "<yn>",
                "help": "Permission to anonymously submit files and errors",
            },
        ),
        (
            "pyta-server-address",
            {
                "default": "http://127.0.0.1:5000",
                "type": "string",
                "metavar": "<server-url>",
                "help": "Server address to submit anonymous data",
            },
        ),
        (
            "messages-config-path",
            {
                "default": os.path.join(
                    os.path.dirname(__file__), "config", "messages_config.toml"
                ),
                "type": "string",
                "metavar": "<messages_config>",
                "help": "Path to patch config toml file.",
            },
        ),
        (
            "use-pyta-error-messages",
            {
                "default": True,
                "type": "yn",
                "metavar": "<yn>",
                "help": "Overwrite the default pylint error messages with PythonTA's messages",
            },
        ),
    )

    parent_dir_path = os.path.dirname(__file__)
    custom_checkers = [
        ("python_ta.checkers." + os.path.splitext(f)[0])
        for f in listdir(parent_dir_path + "/checkers")
        if f != "__init__.py" and os.path.splitext(f)[1] == ".py"
    ]

    # Register new options to a checker here to allow references to
    # options in `.pylintrc` config file.
    # Options stored in linter: `linter._all_options`, `linter._external_opts`
    linter = pylint.lint.PyLinter(options=new_checker_options)
    linter.load_default_plugins()  # Load checkers, reporters
    linter.load_plugin_modules(custom_checkers)
    linter.load_plugin_modules(["python_ta.transforms.setendings"])

    default_config_path = find_local_config(os.path.dirname(__file__))
    set_config = load_config

    if load_default_config:
        load_config(linter, default_config_path)
        # If we do specify to load the default config, we just need to override the options later.
        set_config = override_config

    if isinstance(config, str) and config != "":
        set_config(linter, config)
    else:
        # If available, use config file at directory of the file being linted.
        pylintrc_location = None
        if file_linted:
            pylintrc_location = find_local_config(file_linted)

        # Load or override the options if there is a config file in the current directory.
        if pylintrc_location:
            set_config(linter, pylintrc_location)

        # Override part of the default config, with a dict of config options.
        # Note: these configs are overridden by config file in user's codebase
        # location.
        if isinstance(config, dict):
            for key in config:
                linter.set_option(key, config[key])

    return linter


def get_file_paths(rel_path: AnyStr) -> Generator[AnyStr, None, None]:
    """A generator for iterating python files within a directory.
    `rel_path` is a relative path to a file or directory.
    Returns paths to all files in a directory.
    """
    if not os.path.isdir(rel_path):
        yield rel_path  # Don't do anything; return the file name.
    else:
        for root, _, files in os.walk(rel_path):
            for filename in (f for f in files if f.endswith(".py")):
                yield os.path.join(root, filename)  # Format path, from root.


def _verify_pre_check(filepath: AnyStr) -> bool:
    """Check student code for certain issues."""
    # Make sure the program doesn't crash for students.
    # Could use some improvement for better logging and error reporting.
    try:
        # Check for inline "pylint:" comment, which may indicate a student
        # trying to disable a check.
        with tokenize.open(os.path.expanduser(filepath)) as f:
            for tok_type, content, _, _, _ in tokenize.generate_tokens(f.readline):
                if tok_type != tokenize.COMMENT:
                    continue
                match = OPTION_PO.search(content)
                if match is not None:
                    print(
                        '[ERROR] String "pylint:" found in comment. '
                        + "No check run on file `{}.`\n".format(filepath)
                    )
                    return False
    except IndentationError as e:
        print(
            "[ERROR] python_ta could not check your code due to an "
            + "indentation error at line {}.".format(e.lineno)
        )
        return False
    except tokenize.TokenError as e:
        print(
            "[ERROR] python_ta could not check your code due to a " + "syntax error in your file."
        )
        return False
    except UnicodeDecodeError:
        print(
            "[ERROR] python_ta could not check your code due to an "
            + "invalid character. Please check the following lines "
            "in your file and all characters that are marked with a �."
        )
        with open(os.path.expanduser(filepath), encoding="utf-8", errors="replace") as f:
            for i, line in enumerate(f):
                if "�" in line:
                    print(f"  Line {i}: {line}", end="")
        return False
    return True


def _get_valid_files_to_check(module_name: Union[List[str], str]) -> Generator[AnyStr, None, None]:
    """A generator for all valid files to check."""
    # Allow call to check with empty args
    if module_name == "":
        m = sys.modules["__main__"]
        spec = importlib.util.spec_from_file_location(m.__name__, m.__file__)
        module_name = [spec.origin]
    # Enforce API to expect 1 file or directory if type is list
    elif isinstance(module_name, str):
        module_name = [module_name]
    # Otherwise, enforce API to expect `module_name` type as list
    elif not isinstance(module_name, list):
        print(
            "No checks run. Input to check, `{}`, has invalid type, must be a list of strings.".format(
                module_name
            )
        )
        return

    # Filter valid files to check
    for item in module_name:
        if not isinstance(item, str):  # Issue errors for invalid types
            print("No check run on file `{}`, with invalid type. Must be type: str.\n".format(item))
        elif os.path.isdir(item):
            yield item
        elif not os.path.exists(os.path.expanduser(item)):
            try:
                # For files with dot notation, e.g., `examples.<filename>`
                filepath = modutils.file_from_modpath(item.split("."))
                if os.path.exists(filepath):
                    yield filepath
                else:
                    print("Could not find the file called, `{}`\n".format(item))
            except ImportError:
                print("Could not find the file called, `{}`\n".format(item))
        else:
            yield item  # Check other valid files.


def doc(msg_id: str) -> None:
    """Open a webpage explaining the error for the given message."""
    msg_url = HELP_URL + "#" + msg_id.lower()
    print("Opening {} in a browser.".format(msg_url))
    webbrowser.open(msg_url)<|MERGE_RESOLUTION|>--- conflicted
+++ resolved
@@ -14,11 +14,7 @@
     import python_ta
     python_ta.check_all()
 """
-<<<<<<< HEAD
-__version__ = "2.6.4.dev"  # Version number
-=======
 __version__ = "2.6.5.dev"  # Version number
->>>>>>> 0b38add7
 
 # First, remove underscore from builtins if it has been bound in the REPL.
 import builtins
