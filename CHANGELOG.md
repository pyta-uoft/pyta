--- conflicted
+++ resolved
@@ -35,11 +35,8 @@
 - Checked for variable reassignment in `AugAssign` and `AnnAssign` node in parsing edge Z3 constraints
 - Rendered logically infeasible control flow graph edges in light grey
 - Modified `test_snapshot_to_json_sets_primitive` for Python 3.8 compatibility
-<<<<<<< HEAD
 - Added `pytest-mock` as a development dependency
-=======
 - Added unit tests for `one_iteration_checker`
->>>>>>> 47215e23
 
 ## [2.8.1] - 2024-08-19
 
