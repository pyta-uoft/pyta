# Changelog

All notable changes to this project will be documented in this file.

The format is based on [Keep a Changelog](https://keepachangelog.com/en/1.0.0/),
and adheres to [Semantic Versioning](https://semver.org/spec/v2.0.0.html).

## Unreleased

### ✨ Enhancements

- Add new boolean configuration `allow-local-imports` to allow for local imports
- Extended the `snasphot` function to include the relevant variables defined at the top level (global variables).
- Include the pycodestyle error code to the error message for PEP8 style errors
- Added date and time display to `PlainReporter` and `ColorReporter`
- Allowed specifying allowed names in configurations `allowed-import-modules` and `extra-imports` instead of just modules
- Improved error display for pycodestyle (E9989) errors E123, E203, E222, E226, and E262
- Added the configuration option to ignore naming convention violations (C9103 and C9104) for names matching the provided regular expression.
- Update to pylint v3.1 and and astroid v3.1
- Stored actual AST condition node in edges leading out of If/While blocks in generated control flow graphs.
- Stored valid Python function preconditions in initial edge to function code in generated function control flow graphs.
- Report warning when control flow graph creation encounters a syntax error related to control flow

### 💫 New checkers

Pylint checkers v3.1:

- `use-yield-from`
- `deprecated-attribute`

For more information on these checkers, please see the
[Pylint release notes](http://pylint.pycqa.org/en/latest/whatsnew/index.html). Note that the above
list only contains the Pylint checkers enabled by default in PythonTA.

### 🐛 Bug fixes

- Fixed issue with error message of C0410 by reformating it to properly fit with the list of modules imported that are provided to it
- Fixed bug where `_` was marked as a built-in when running PythonTA after running doctest
- Fixed issue where annotated constant variable assignment was not considered as permissible top level code and triggered error E9992
- Fixed issue where top level class attribute assignment was considered as permissible top level code
- Fixed issue where `check_contracts` fails silently when function preconditions contain precondition violations, and when a representation invariant contains a call to a top-level function (not built-in or imported library).
- Fixed issue where methods called in representation invariants lead to infinite recursion.
- Fixed issue where `PossiblyUndefinedChecker` raised an error if the control flow graph was invalid due to syntax error

### 🔧 Internal changes

- Updated changelog and pull request template formats
- Added unit tests for PEP8 errors E115, E122, E125, E127, E129, E131 for `PycodestyleChecker`
- Added unit tests for PEP8 errors E223, E224, E227, E228, E265 for `PycodestyleChecker`
<<<<<<< HEAD
- Refactored `test_check_on_dir` in `test_check.py` module to test on `sample_dir`, a subset of `examples`
- Added unit test `test_examples_files_pyta` in `test_examples.py` to check every file in `examples` with PythonTA
=======
- Updated `README.md` to reflect updated folder structure
>>>>>>> 921a9ea7

## [2.7.0] - 2024-12-14

### ✨ Enhancements

- Added new configuration option `use-pyta-error-messages` to let users choose whether PythonTA should overwrite pylint's error messages.
- Both PlainReporter and ColorReporter emphasize specific code chunks by using overline characters under any part that is highlighted as ERROR.
- Added snapshot function for deriving a list of dictionaries containing local variables from relevant functions and/or stack frames.
- Added new configuration option `allow-pylint-comments` to let users choose whether PythonTA should allow comments beginning with pylint: or not.
- `AccumulationTable` can now track variables initialized within the `for` loop. Prior, only variables initialized before the `for` loop could be tracked.
- `AccumulationTable` now stores deep copies of objects rather than shallow copies, thus fixing issues that come up in case of mutation during loop.
- `AccumulationTable` can now take in any accumulator expressions, for eg. `x * 2`, instead of just variables.
- `AccumulationTable` now has an optional initialization argument `output` which allows the users to choose whether they want to write the Accumulation Table to a file.
- Created a `RecursionTable` context manager for recursive tracing using a tabular output.
- Support Python 3.12 (requiring upgrade to pylint and astroid 3.0)

### 🐛 Bug fixes

- Fix bug in ending location setting for `Attribute` and `DelAttr` nodes when the same attribute
  was accessed twice on the same line.
- Fix bug where the `naming-convention-violation` checker was checking variables defined in a module's main block. This was inconsistent with the `forbidden-global-variables` checker.
- Fixed bug with `invalid-range-index`: do not attempt any inference of variables in `range` expressions. All range arguments involving variables will be ignored by this checker.

### 💫 New checkers

Pylint checkers v3.0:

- `invalid-field-call`
- `return-in-finally`
- `kwarg-superseded-by-positional-arg`
- `unnecessary-negation` (renamed from `unneeded-not`)

For more information on these checkers, please see the
[Pylint release notes](http://pylint.pycqa.org/en/latest/whatsnew/index.html). Note that the above
list only contains the Pylint checkers enabled by default in PythonTA.

### 🔧 Internal changes

- Remove experimental type inference code.

## [2.6.4] - 2024-11-10

### 🐛 Bug fixes

- Fixed bug with `invalid-range-index` when variables are used in `range` expressions.

## [2.6.3] - 2023-10-09

### 🐛 Bug fixes

- Ensure pycodestyle W503, line break before binary operator, is disabled (regression from 2.6.2).
- Fix `check_contracts` typings so PyCharm static checking will work
- Fix `invalid-range-index` bug where valid range calls were flagged as invalid

## [2.6.2] - 2023-09-22

### 🐛 Bug fixes

- Fix `naming-convention-violation` bug where `_` was considered an invalid variable name.
- Fix `naming-convention-violation` bug where top-level constants were being checked as regular variable names.

### ✨ Enhancements

- Created many custom renderers to make the code snippets for `pep8-errors` easier to understand.

## [2.6.1] - 2023-08-13

### 🐛 Bug fixes

- Make `graphviz` an optional dependency, and clarify the installation requirements for visualizing
  control flow graphs.
- Fix `check_contrats` handling of forward references in class type annotations when using `check_contracts` decorator.
- Fix handling of `|` in type annotations (by updating to `typeguard` v4.1.0).

## [2.6.0] - 2023-08-06

### ✨ Enhancements

- Can now create control flow graphs using `python_ta.control_flow_graphs` to visualize the
  execution paths of Python code.
- `forbidden-top-level-code` and `forbidden-global-variables` now allow top-level type alias
  assignment statements.
- The `trailing-whitespace` error message now highlights the trailing whitespace.
- The `unnecessary-indexing` error now checks for a greater variety of loop/comprehension indexes.
- Provided configuration files are now merged with PythonTA defaults, so you now only
  need to specify options that you want to be overridden. To ignore PythonTA defaults (the
  old behaviour), pass `load_default_config=False` to `check_errors` and `check_all`.
- Improved the code snippets for the `pep8-errors` "blank line" messages.
  Extra blank lines are now highlighted, and suggestions are added when blank lines are missing.
- The default value of the `pyta-number-of-messages` configuration option is now 0 (changed from 5).
  This causes all error occurrences to be displayed.
- Improved efficiency of the contract-checking custom `setattr` for classes.
- Added new function `python_ta.contracts.validate_invariants` to manually check contracts
  for an object.
- Updated to [pycodestyle v2.11](https://github.com/PyCQA/pycodestyle/blob/main/CHANGES.txt).

### 🐛 Bug fixes

- Fixed bug where running `python3 -m python_ta --generate-config` yields a `FileNotFoundError`.
- Fixed bug in how PythonTA reports error messages that occur when parsing configuration files.
- Ensured some config file parsing errors no longer display incorrect lines in the error report.
- Fixed bug where the `HTMLReporter` and `JSONReporter` would ignore the `pyta-number-of-messages`
  option and always display all error occurrences.
- Fixed bug in `check_contracts` where imported classes were not correctly resolved when checking
  types.
- Fixed bug for class contract-checking when assigning an instance attribute that violates a class
  type constraint or representation invariant. Previously, the instance attribute changed to the
  new value after the error was raised, but now is correctly restored to the original value.
- Remove line double-spacing in PlainReporter and ColorReporter output code snippets.

### 💫 New checkers

Custom checkers:

- `invalid-name-checker`: Provide beginner-friendly error messages when reporting variable names
  that violate Python naming conventions. This replaces pylint's
  [C0103](https://pylint.pycqa.org/en/latest/user_guide/messages/convention/invalid-name.html)
  check.

Pylint checkers v2.16:

- `pointless-exception-statement`
- `shadowed-import`
- `unbalanced-dict-unpacking`
- `nested-min-max`
- `invalid-slice-step`

Pylint checkers v2.17:

- `bad-chained-comparison`

For more information on these checkers, please see the
[Pylint release notes](http://pylint.pycqa.org/en/latest/whatsnew/index.html). Note that the above
list only contains the Pylint checkers enabled by default in PythonTA.

## [2.5.0] - 2023-04-27

### 🐛 Bug fixes

- Fixed bug in possibly-undefined checker where a comprehension variable is falsely flagged as possibly undefined.
- Fixed bug where `check_errors` and `check_all` opens a webpage when a nonexistent or unreadable path is passed as an argument.
- Fixed the CFG implementation to resolve a bug in the possibly-undefined checker where variables were falsely flagged as possibly undefined when the code conditionally raises an exception and the variable was referenced afterwards.
- Fixed bug where the generated CFGs will highlight the except block as unreachable if the same exception it is handling was raised in the body of the tryexcept.

### 💫 New checkers

Custom checkers:

- `forbidden-python-syntax`: Flag code that is not permitted to be used on an assessment.

### 🔧 Internal changes

- Pin dependency versions

## [2.4.2] - 2023-1-31

### 🐛 Bug fixes

- Fixed custom message formats based on Pylint 2.15 updates.
- Fixed bug in shadowing-in-comprehension checker when target is a subscript node.
- Ensured `check_contracts` and `check_all_contracts` do nothing when `ENABLE_CONTRACT_CHECKING` is `False`.

## [2.4.1] - 2023-1-13

### 🐛 Bug fixes

- Fixed PyTA contract checking for method calls when running modules in PyCharm using the "Run File in Python Console" action.

## [2.4.0] - 2022-12-21

### ✨ Enhancements

- `unnecessary_indexing_checker` has now been extended to check comprehensions in addition to for loops.
- `invalid_for_target_checker` has now been extended to check comprehensions in addition to for loops.
- `forbidden_io_function_checker` is now able to check for calls to IO functions written at the top-level of a module, but outside the main block.
- `python_ta.debug.AccumulationTable` is extended to support printing loop iterations for while loops.
- Violated representation invariant error message now includes the class name and current values of the instance attributes.
- Added constant `python_ta.contracts.ENABLE_CONTRACT_CHECKING` to only check contracts when its value is set to `True`.
- `python_ta.debug.AccumulationTable` has extended loop detection to allow the loop to appear anywhere inside the with statement.

### 🐛 Bug fixes

- Fixed Issue #831: Contract Checker Bug. Now raises `AssertionError` when the expected type is `float` but got `int` instead.
- PyTA contracts' type checking now raises `AssertionError` when the expected type is `int` but got `bool` instead.
- Fixed PyTA contract checking when running modules in PyCharm using the "Run File in Python Console" action.

### 💫 New checkers

Custom checkers:

- `forbidden-top-level-code`: Flag code written at the top level when it is not one of the four acceptable types.

## [2.3.3] - 2022-09-05

### 🐛 Bug fixes

- Restored 'line_end', 'column_end', and 'snippet' fields in JSON reporter output.

## [2.3.2] - 2022-08-30

### 🐛 Bug fixes

- Updated jsonreporter to get data from the new pylint Message class (#840)

### 🥽 Experimental

- Added preliminary support for translation of constraints into Z3 solver.
  (This is currently not enabled by default in PythonTA.)

## [2.3.1] - 2022-08-08

### 🐛 Bug fixes

- Add missing `toml` package to library dependencies.
- Improve formatting of `None` and `float`s in `AccumulationTable` display.
  Also make minor improvements to the documentation.

## [2.3.0] - 2022-08-08

### ✨ Enhancements

- Added new command line argument `-v/--version`. User can print out current PythonTA version using `python -m python_ta -v`.
- Preconditions, postconditions, and representation invariants are now parsed only once and compiled.
- Can configure custom error messages for pylint in a toml file.
- `missing_space_in_doctest_checker` is now able to check doctests in python modules and classes.
- Updated to Pylint v2.14. See "New checks" below for the new checkers enabled by default.
- Added new `python_ta.debug` module with an `AccumulationTable` context manager for loop print debugging.
- Improve message for R1710 (inconsistent-return-statements)

### 🐛 Bug fixes

- Function `check_all_contracts` skips contract checks for functions and classes which are not defined in a module whose name is passed as an argument. If `decorate_main` argument is `True`, functions and classes defined in `__main__` module will be checked without needing to pass in additional arguments.

### 💫 New checkers

Custom checkers:

- `type-is-assigned`: Flag when a type is not annotated but rather assigned in a function or class definition.

Pylint checkers v2.13:

- `modified-iterating-list`
- `modified-iterating-dict`
- `modified-iterating-set`
- `unnecessary-ellipsis`
- `bad-file-encoding`

Pylint checkers v2.14:

- `comparison-of-constants`
- `potential-index-error`
- `unnecessary-list-index-lookup`
- `duplicate-value`
- `super-without-brackets`

For more information on these checkers, please see the
[Pylint release notes](http://pylint.pycqa.org/en/latest/whatsnew/index.html). Note that the above
list only contains the Pylint checkers enabled by default in PythonTA.

## [2.2.0] - 2021-12-09

### ✨ Enhancements

- Added support for postconditions in function docstring.
- Improve error message of `unncessary-indexing` checker.
- Added CLI for `python_ta.contracts` module for executing a file with contract checking
  (`$ python -m python_ta.contracts FILE`)
- Added two new command line interfaces. User can print out the default PythonTA configuration file in the command line using `python -m python_ta -g` and can specify the output format of the reporter using `python -m python_ta --output-format FILE`.
- Updated to Pylint v2.12. See "New checks" below for the new checkers enabled by default.
- Register ending location setter as pylint plugin.

### 🐛 Bug fixes

- Fix bugs in `unnecessary-indexing` checker:
  1. False positive when the same loop variable is used in two loops in sequence.
  2. False negative when the loop variable can be simplified, but is also shadowed in the
     the loop body.
- Fix HTML report to link correctly to specific errors on the PythonTA documentation website.
- Fix bug when setting ending locations for `ClassDef`s that have no decorators.

### 💫 New checkers

Pylint checkers v2.12:

- `use-implicit-booleaness-not-len` (renamed from `len-as-condition`)

Pylint checkers v2.11:

- `consider-using-f-string`

For more information on these checkers, please see the
[Pylint release notes](http://pylint.pycqa.org/en/latest/whatsnew/index.html). Note that the above
list only contains the Pylint checkers enabled by default in PythonTA.

## [2.1.1] - 2021-09-23

### 🐛 Bug fixes

- Fix HTML report to display file even when no errors are found.
- Fix pylint cache directory creation (backport of change from pylint 2.11)

## [2.1.0] - 2021-09-16

### ✨ Enhancements

- Added `line_end` and `column_end` to `JSONReporter` output.

## [2.0.0] - 2021-08-24

PythonTA's adopting semantic versioning as of this release, so we've bumped the version to 2.0.

### ✨ Enhancements

- Added basic CLI. Users can now run PythonTA in the command line either as a standalone
  script (`$ python_ta my_file`) or as a Python module (`$ python -m python_ta my_file`).
- Added new documentation website, hosted at <https://www.cs.toronto.edu/~david/pyta>.
- Added support for relative paths in `output` argument to `check_all`.
- Added new configuration option `pycodestyle-ignore` to customize the pycodestyle errors
  checked by `pep8-errors`.

### ✨ Changes

- Changed HTML report template to make it more user-friendly.
- Changed default HTML report output: by default now loads in a web browser without creating
  a temporary file (previously, `pyta_report.html`). This file can still be generated by passing
  `output='pyta_report.html'` to calls to `check_all`.
- Added new `output-format` option to specify reporter class.
- Changed API of PythonTA custom reporters.
- Updated to Pylint v2.10. See "New checks" below for the new checks enabled by default.
- Renamed `for-target-subscript` checker to `invalid-for-target`, and added support checking for
  loop targets that are attributes (e.g., `for obj.x in [1, 2, 3]`).
  ([#701](https://github.com/pyta-uoft/pyta/issues/701))

### 🐛 Bug fixes

- Fixed bug with `python_ta.contracts`: do not check representation invariants
  when a helper method is called within an initializer.
- Fixed bug with `python_ta.contracts`: do not check class representation invariants in the
  initializer of a superclass.
- Fixed bug with `shadowing-in-comprehension` checker: do not treat `_` as a shadowed variable.
- Fixed bug with `unnecessary-indexing` checker: handle case where loop variable is first assigned
  before the for loop.
  ([#699](https://github.com/pyta-uoft/pyta/issues/699))
- Fixed bug where PythonTA would crash on files that used encodings other than UTF-8.
  PythonTA now reports an error and displays the invalid characters to the user.

### 🚧 Deprecations

- Deprecated `pyta-reporter` option; use `output-format` instead.

### 💫 New checkers

Custom checkers:

- `missing-space-in-doctest`: Flag when a doctest prompt (`>>>`) is not followed by a space.
  E.g., `>>>my_function(1)`.

Pylint checkers v2.10:

- `forgotten-debug-statement`
- `format-string-without-interpolation`
- `use-dict-literal`
- `use-list-literal`

Pylint checkers v2.9:

- `consider-using-from-import`
- `unnecessary-dict-index-lookup`

Pylint checkers v2.8:

- `consider-using-with`

For more information on these checkers, please see the
[Pylint release notes](http://pylint.pycqa.org/en/latest/whatsnew/index.html).
Note that the above list only contains the Pylint checkers enabled by default in PythonTA.

### 🔧 Internal changes

- Adopted semantic versioning.
- Created a Changelog.
- Added pre-commit hooks using pre-commit, black, isort, and prettier.
- Adopted Sphinx for documentation generation, using a Read the Docs template.
- Adopted `setup.cfg` file for configuration.<|MERGE_RESOLUTION|>--- conflicted
+++ resolved
@@ -47,12 +47,9 @@
 - Updated changelog and pull request template formats
 - Added unit tests for PEP8 errors E115, E122, E125, E127, E129, E131 for `PycodestyleChecker`
 - Added unit tests for PEP8 errors E223, E224, E227, E228, E265 for `PycodestyleChecker`
-<<<<<<< HEAD
 - Refactored `test_check_on_dir` in `test_check.py` module to test on `sample_dir`, a subset of `examples`
 - Added unit test `test_examples_files_pyta` in `test_examples.py` to check every file in `examples` with PythonTA
-=======
 - Updated `README.md` to reflect updated folder structure
->>>>>>> 921a9ea7
 
 ## [2.7.0] - 2024-12-14
 
