--- conflicted
+++ resolved
@@ -185,105 +185,6 @@
         with self.assertNoMessages():
             self.checker.process_module(mod)
 
-<<<<<<< HEAD
-    def test_error_e266(self) -> None:
-        """Test that PEP8 error E266 (too many leading '#' for block comment) triggers"""
-        mod = MANAGER.ast_from_file(DIR_PATH + "e266_error.py")
-        with self.assertAddsMessages(
-            pylint.testutils.MessageTest(
-                msg_id="pep8-errors",
-                line=1,
-                node=None,
-                args=("E266", "line 1, column 0: too many leading '#' for block comment"),
-            ),
-            ignore_position=True,
-        ):
-            self.checker.process_module(mod)
-
-    def test_no_error_e266(self) -> None:
-        """Test that PEP8 error E266 (too many leading '#' for block comment) is not triggered"""
-        mod = MANAGER.ast_from_file(DIR_PATH + "e266_no_error.py")
-        with self.assertNoMessages():
-            self.checker.process_module(mod)
-
-    def test_error_e275(self) -> None:
-        """Test that PEP8 error E275 (missing whitespace after keyword) triggers"""
-        mod = MANAGER.ast_from_file(DIR_PATH + "e275_error.py")
-        with self.assertAddsMessages(
-            pylint.testutils.MessageTest(
-                msg_id="pep8-errors",
-                line=1,
-                node=None,
-                args=("E275", "line 1, column 16: missing whitespace after keyword"),
-            ),
-            ignore_position=True,
-        ):
-            self.checker.process_module(mod)
-
-    def test_no_error_e275(self) -> None:
-        """Test that PEP8 error E275 (missing whitespace after keyword) is not triggered"""
-        mod = MANAGER.ast_from_file(DIR_PATH + "e275_no_error.py")
-        with self.assertNoMessages():
-            self.checker.process_module(mod)
-
-    def test_error_e301(self) -> None:
-        """Test that PEP8 error E301 (expected 1 blank line, found 0) triggers"""
-        mod = MANAGER.ast_from_file(DIR_PATH + "e301_error.py")
-        with self.assertAddsMessages(
-            pylint.testutils.MessageTest(
-                msg_id="pep8-errors",
-                line=5,
-                node=None,
-                args=("E301", "line 5, column 4: expected 1 blank line, found 0"),
-            ),
-            ignore_position=True,
-        ):
-            self.checker.process_module(mod)
-
-    def test_no_error_e301(self) -> None:
-        """Test that PEP8 error E301 (expected 1 blank line, found 0) is not triggered"""
-        mod = MANAGER.ast_from_file(DIR_PATH + "e301_no_error.py")
-        with self.assertNoMessages():
-            self.checker.process_module(mod)
-
-    def test_error_e303(self) -> None:
-        """Test that PEP8 error E303 (Too many blank lines (3)) triggers"""
-        mod = MANAGER.ast_from_file(DIR_PATH + "e303_error.py")
-        with self.assertAddsMessages(
-            pylint.testutils.MessageTest(
-                msg_id="pep8-errors",
-                line=6,
-                node=None,
-                args=("E303", "line 6, column 0: too many blank lines (3)"),
-            ),
-            ignore_position=True,
-        ):
-            self.checker.process_module(mod)
-
-    def test_no_error_e303(self) -> None:
-        """Test that PEP8 error E303 (too many blank lines (3)) is not triggered"""
-        mod = MANAGER.ast_from_file(DIR_PATH + "e303_no_error.py")
-        with self.assertNoMessages():
-            self.checker.process_module(mod)
-
-    def test_error_e304(self) -> None:
-        """Test that PEP8 error E304 (Blank line found after function decorator) triggers"""
-        mod = MANAGER.ast_from_file(DIR_PATH + "e304_error.py")
-        with self.assertAddsMessages(
-            pylint.testutils.MessageTest(
-                msg_id="pep8-errors",
-                line=12,
-                node=None,
-                args=("E304", "line 12, column 0: blank lines found after function decorator"),
-            ),
-            ignore_position=True,
-        ):
-            self.checker.process_module(mod)
-
-    def test_no_error_e304(self) -> None:
-        """Test that PEP8 error E304 (Blank line found after function decorator) is not triggered"""
-        mod = MANAGER.ast_from_file(DIR_PATH + "e304_no_error.py")
-=======
     def test_error_e115(self) -> None:
         """Test that PEP8 error E115 (Expected an indented block) is triggered"""
         mod = MANAGER.ast_from_file(DIR_PATH + "e115_error.py")
@@ -401,6 +302,5 @@
     def test_no_error_e129(self) -> None:
         """Test that PEP8 error E129 (Visually indented line with same indent as next logical line) is NOT triggered"""
         mod = MANAGER.ast_from_file(DIR_PATH + "e129_no_error.py")
->>>>>>> 921a9ea7
         with self.assertNoMessages():
             self.checker.process_module(mod)