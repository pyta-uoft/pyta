--- conflicted
+++ resolved
@@ -199,11 +199,7 @@
             yield edge
             yield from self._get_edges(edge.target, visited)
 
-<<<<<<< HEAD
     def _get_paths(self) -> list[list[CFGEdge]]:
-=======
-    def get_paths(self) -> List[List[CFGEdge]]:
->>>>>>> f4e3cbe9
         """Get edges that represent paths from start to end node in depth-first order."""
         paths = []
 
