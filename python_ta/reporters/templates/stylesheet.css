--- conflicted
+++ resolved
@@ -6,18 +6,6 @@
   --bg-gradient-start: rgba(0, 82, 204, 0.08);
   --bg-gradient-end: rgba(0, 82, 204, 0.03);
   --text-primary: #000000;
-<<<<<<< HEAD
-  --text-secondary: #2d3441;
-  --text-muted: rgb(244, 244, 244);
-  --text-grey: rgb(90, 91, 92);
-  --text-white: #ffffff;
-  --border-color: rgba(0, 0, 0, 0.08);
-  --shadow-color: rgba(0, 0, 0, 0.06);
-  --shadow-hover: rgba(0, 0, 0, 0.1);
-  --section-bg: rgba(234, 233, 233, 0.25);
-  --header-gradient-start: rgba(20, 30, 48, 0.77);
-  --header-gradient-end: rgba(36, 59, 85, 0.67);
-=======
   --text-secondary: #212529;
   --text-muted: #f8f9fa;
   --text-grey: #495057;
@@ -27,7 +15,6 @@
   --section-bg: #f1f3f4;
   --header-gradient-start: rgba(57, 114, 201, 0.95);
   --header-gradient-end: rgba(30, 94, 203, 0.85);
->>>>>>> a68e3a47
   --error-instance-bg: #ffffff;
   --code-error: #dc3545;
   --style-error: #0052cc;
@@ -49,20 +36,6 @@
   --text-muted: #3c3c3c;
   --text-grey: #808080;
   --text-white: #ffffff;
-<<<<<<< HEAD
-  --border-color: rgba(255, 255, 255, 0.08);
-  --shadow-color: rgba(0, 0, 0, 0.3);
-  --shadow-hover: rgba(0, 0, 0, 0.5);
-  --section-bg: rgba(40, 40, 40, 0.5);
-  --header-gradient-start: rgba(20, 30, 48, 0.9);
-  --header-gradient-end: rgba(36, 59, 85, 0.8);
-  --error-instance-bg: #1a1a1a;
-  --code-error: rgba(255, 80, 100, 0.9);
-  --style-error: rgb(100, 150, 255);
-  --highlight-bg: #264f78;
-  --footer-bg: #1a1a1a;
-  --text-empty-placeholder: #a0a0a0;
-=======
   --border-color: rgba(204, 204, 204, 0.2);
   --shadow-color: rgba(0, 0, 0, 0.5);
   --section-bg: rgba(23, 23, 23, 0.6);
@@ -75,7 +48,6 @@
   --footer-bg: #1e1e1e;
   --header-text: #ffffff;
   --footer-text: #ffffff;
->>>>>>> a68e3a47
 }
 
 body {
