--- conflicted
+++ resolved
@@ -20,22 +20,14 @@
     }
 
     @only_required_for_messages("one-iteration")
-<<<<<<< HEAD
-    def visit_for(self, node):
+    def visit_for(self, node: nodes.For) -> None:
         """Visits for node"""
-=======
-    def visit_for(self, node: nodes.For) -> None:
->>>>>>> 5f2d9226
         if self._check_one_iteration(node):
             self.add_message("one-iteration", node=node)
 
     @only_required_for_messages("one-iteration")
-<<<<<<< HEAD
-    def visit_while(self, node):
+    def visit_while(self, node: nodes.While) -> None:
         """Visits while node"""
-=======
-    def visit_while(self, node: nodes.While) -> None:
->>>>>>> 5f2d9226
         if self._check_one_iteration(node):
             self.add_message("one-iteration", node=node)
 
@@ -69,10 +61,6 @@
         return True
 
 
-<<<<<<< HEAD
-def register(linter):
+def register(linter: PyLinter) -> None:
     """Required method to auto-register this checker to the linter"""
-=======
-def register(linter: PyLinter) -> None:
->>>>>>> 5f2d9226
     linter.register_checker(OneIterationChecker(linter))