--- conflicted
+++ resolved
@@ -62,10 +62,7 @@
 - Updated dependencies for GitHub Actions to use the latest versions
 - Updated dependabot configuration to auto-update dependencies for GitHub Actions in the future
 - Updated usage messages in `examples/sample_usage/` of `draw_cfg.py` and `print_ast.py` to be accurate on all operating systems
-<<<<<<< HEAD
 - Added option that runs black formatting tool to python_ta.check_all
-=======
->>>>>>> 869bee3a
 
 ## [2.7.0] - 2024-12-14
 
