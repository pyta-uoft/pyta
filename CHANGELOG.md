--- conflicted
+++ resolved
@@ -11,17 +11,20 @@
 
 - `unnecessary_indexing_checker` has now been extended to check comprehensions in addition to for loops.
 - `invalid_for_target_checker` has now been extended to check comprehensions in addition to for loops.
-<<<<<<< HEAD
 - `forbidden_io_function_checker` is now able to check for calls to IO functions written at the top-level of a module, but outside the main block.
 - `python_ta.debug.AccumulationTable` is extended to support printing loop iterations for while loops.
-=======
 - Violated representation invariant error message now includes the class name and current values of the instance attributes.
 
 ### Bug Fixes
 
 - Fixed Issue #831: Contract Checker Bug. Now raises `AssertionError` when the expected type is `float` but got `int` instead.
 - PyTA contracts' type checking now raises `AssertionError` when the expected type is `int` but got `bool` instead.
->>>>>>> 5b548330
+
+### New checkers
+
+Custom checkers:
+
+- `forbidden-top-level-code`: Flag code written at the top level when it is not one of the four acceptable types.
 
 ## [2.3.3] - 2022-09-05
 
@@ -29,19 +32,6 @@
 
 - Restored 'line_end', 'column_end', and 'snippet' fields in JSON reporter output.
 
-<<<<<<< HEAD
-=======
-### Enhancements
-
-- `forbidden_io_function_checker` is now able to check for calls to IO functions written at the top-level of a module, but ouside of the main block.
-
-### New checkers
-
-Custom checkers:
-
-- `forbidden-top-level-code`: Flag code written at the top level when it is not one of the four acceptable types.
-
->>>>>>> 5b548330
 ## [2.3.2] - 2022-08-30
 
 ### Bug fixes
