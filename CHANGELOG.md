--- conflicted
+++ resolved
@@ -18,9 +18,6 @@
 - For the message display of C0303 `trailing-whitespace`, trailing whitespaces are now appearing in the reporters,
   and only those spaces are highlighted rather than the entire line of code.
 - The `UnnecessaryIndexingChecker` now checks for a greater variety of loop/comprehension indexes.
-<<<<<<< HEAD
-- The default value of `pyta-number-of-messages` is now 0. This automatically displays all occurrences of the same error.
-=======
 - Modified configuration behaviour so when providing a config file, it only needs to contain the configuration options you want overridden.
 - Added the option `load_default_config` to `check_errors` and `check_all` to specify whether to automatically load the PythonTA default config.
 - For the message display of E9989 `pep8-errors`, all "blank line" messages are now custom-rendered, i.e., blank lines
@@ -30,7 +27,6 @@
 ### Bug Fixes
 
 - Fixed bug where running `python3 -m python_ta --generate-config` yields a `FileNotFoundError`.
->>>>>>> 8bf84706
 
 ### New checkers
 
