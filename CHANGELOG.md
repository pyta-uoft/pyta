--- conflicted
+++ resolved
@@ -7,10 +7,10 @@
 
 ## Unreleased
 
-<<<<<<< HEAD
+
 ### Enhancements
 - Both PlainReporter and ColorReporter emphasize specific code chunks by using overline characters under any part that is highlighted as ERROR.
-=======
+
 ## [2.6.3] - 2023-10-09
 
 ### Bug fixes
@@ -18,7 +18,6 @@
 - Ensure pycodestyle W503, line break before binary operator, is disabled (regression from 2.6.2).
 - Fix `check_contracts` typings so PyCharm static checking will work
 - Fix `invalid-range-index` bug where valid range calls were flagged as invalid
->>>>>>> 57b6869b
 
 ## [2.6.2] - 2023-09-22
 
