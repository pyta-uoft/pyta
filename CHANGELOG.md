--- conflicted
+++ resolved
@@ -24,7 +24,6 @@
 
 ### 🔧 Internal changes
 
-- Added mock `webbrowser.open` in tests to prevent browser tabs and HTTP requests during `python_ta.check_all()` executions.
 - Renamed `ExprWrapper` class to `Z3Parser`
 - Renamed `ExprWrapper` module to `z3_parser` and moved it to new directory `python_ta.z3`
 - Removed `node` attribute for `Z3Parser`
@@ -35,11 +34,9 @@
 - Checked for variable reassignment in `AugAssign` and `AnnAssign` node in parsing edge Z3 constraints
 - Rendered logically infeasible control flow graph edges in light grey
 - Modified `test_snapshot_to_json_sets_primitive` for Python 3.8 compatibility
-<<<<<<< HEAD
+- Added unit tests for `one_iteration_checker`
+- Added mock `webbrowser.open` in tests to prevent browser tabs and HTTP requests during `python_ta.check_all()` executions.
 - Added `pytest-mock` as a development dependency
-=======
-- Added unit tests for `one_iteration_checker`
->>>>>>> 47215e23
 
 ## [2.8.1] - 2024-08-19
 
