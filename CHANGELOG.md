--- conflicted
+++ resolved
@@ -25,11 +25,10 @@
 - Added a dark mode toggle with system detection for the html reporter
 - Replaced icons on the html reporter using the heroicons library, adding hover effects
 - Added command-line interface for CFG generation, allowing users to run `python -m python_ta.cfg <file>` with options for auto-open and visitor configuration
-<<<<<<< HEAD
-- Reduced shadow intensity, refined border opacity, and added subtle hover effects on interactive elements to improve user experience.
-=======
+  <<<<<<< HEAD
+- # Reduced shadow intensity, refined border opacity, and added subtle hover effects on interactive elements to improve user experience.
 - Updated the color palette for the PythonTA web reporter to improve readability and visual hierarchy.
->>>>>>> a68e3a47
+  > > > > > > > upstream/master
 
 ### 💫 New checkers
 
