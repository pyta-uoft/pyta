--- conflicted
+++ resolved
@@ -9,9 +9,7 @@
 
 ### Bug fixes
 
-<<<<<<< HEAD
 - Fixed bug in possibly-undefined checker where a comprehension variable is falsely flagged as possibly undefined.
-=======
 - Fixed bug where `check_errors` and `check_all` opens a webpage when a nonexistent or unreadable path is passed as an argument.
 
 ### New checkers
@@ -19,7 +17,6 @@
 Custom checkers:
 
 - `forbidden-python-syntax`: Flag code that is not permitted to be used on an assessment.
->>>>>>> 320db76d
 
 ## [2.4.2] - 2023-1-31
 
