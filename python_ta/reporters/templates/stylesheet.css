--- conflicted
+++ resolved
@@ -23,29 +23,20 @@
 }
 
 .sidebar {
-<<<<<<< HEAD
     margin-top: 0;
     margin-left: 35px;
-=======
-    margin: 0 20px auto;
     padding: 0 20px;
->>>>>>> 28f8e223
     position: sticky;
     top: 0;
     height: fit-content;
     max-height: 100vh;
-<<<<<<< HEAD
-    white-space: nowrap;
-=======
-
->>>>>>> 28f8e223
     overflow-y: auto;
     overscroll-behavior-y: contain;
 }
 
 .sidebar ul {
-<<<<<<< HEAD
     font-size: 14px;
+    list-style-type: none;
     padding: 0px 20px;
     white-space: nowrap;
 }
@@ -57,9 +48,6 @@
 
 .sidebar ul li {
     margin: 5px 0px;
-=======
-    list-style-type: none;
-    padding-left: 20px;
 }
 
 .sidebar button {
@@ -71,7 +59,6 @@
 
 .sidebar svg.collapsed {
     transform: rotate(-90deg);
->>>>>>> 28f8e223
 }
 
 .sidebar a:link, a:visited {
