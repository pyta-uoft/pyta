[CUSTOM PYTA OPTIONS]

# Make sure to register custom options tuple first in `python_ta/__init__.py`
# ===========================================================
# Default max amount of messages for reporter to display. If the value is 0, all messages are displayed.
pyta-number-of-messages = 0

# (DEPRECATED: Use output-format option below.) Set the [REPORTS] output-format option instead.
# pyta-reporter = HTMLReporter

# Set the location of the template for HTMLreporter.
pyta-template-file = template.html.jinja

#Set whether you wish to opt-in to anonymous data collection of errors reported when you run PyTA.
pyta-error-permission = no

#Set whether you wish to opt-in to anonymous data collection of the files you run PyTA on.
pyta-file-permission = no

# Server address for data submission participation.
pyta-server-address = http://127.0.0.1:5000

# Path to messages_config toml file
# messages-config-path = messages.toml

<<<<<<< HEAD
# Allowing pylint: comments
allow-pylint-comments = no
=======
# Set whether the default error messages by pylint should be overwritten by PythonTA's custom messages
use-pyta-error-messages = yes
>>>>>>> fb76b0bb

[REPORTS]
# The type of reporter to use to display results. Available PyTA classes are
# PlainReporter, ColorReporter, HTMLReporter, JSONReporter.
# Replaces the pyta-reporter option.
output-format = python_ta.reporters.HTMLReporter

[ELIF]

# Set maximum allowed if nesting.
max-nested-blocks = 3

[FORMAT]

# Set the maximum line length. The maximum line length in pep8 is 80 characters.
max-line-length = 80

# Regexp for a line that is allowed to be longer than the limit.
ignore-long-lines = ^\s*((# )?<?https?://\S+>?)|(>>>.*)$

[FORBIDDEN IMPORT]

# Set the whitelist of modules that are allowed to be imported
allowed-import-modules = dataclasses, doctest, unittest, hypothesis, pytest, python_ta, python_ta.contracts,
                         timeit, typing, __future__
extra-imports =
[FORBIDDEN IO]

# Comma-separated names of functions that are allowed to contain IO actions
allowed-io =

[MESSAGES CONTROL]

# Disable the message, report, category or checker with the given id(s).
disable=
    E0100, E0105, E0106, E0110, E0112, E0113, E0114, E0115, E0116, E0117, E0118,
    E0236, E0237, E0238, E0240, E0242, E0243, E0244, E0305, E0308, E0309, E0310, E0311, E0312, E0313,
    E0402,
    E0603, E0604, E0605,
    E0703, W0707,
    E1124, E1125, E1132, E1139, E1142,
    E1200, E1201, E1205, E1206,
    E1300, E1301, E1302, E1303, E1304,
    W1406,
    E1507, E1519,
    E1700, E1701,
    E9900,
    W0120, W0131, W0150, W0177,
    W0213, W0235, W0236, W0238, W0244, W0246,
    W0601, W0602, W0614, W0640,
    W1113, W1115,
    W1300, W1301, W1302, W1306, W1307,
    W1502, W1503, W1505, W1506, W1507, W1508, W1509, W1510, W1511, W1512, W1513, W1514, W1518,
    C0103, C0105, C0131, C0132,
    C0200, C0202, C0203, C0204, C0205, C0206, C0207, C0208,
    C0327, C0328,
    R0202, R0203, R0206,
    R0901, R0903, R0904, R0911,
    R1703, R1705, R1706, R1708, R1709, R1711, R1717, R1718, R1719, R1720, R1722, R1723, R1724,
    R1728, R1729, R1730, R1731,
    C1803,
    F0202,
    W0402, W0407,
    W0603,
    W1201, W1202,
    I0023,
    I1101,
    lambda-expressions,
    similarities,
    spelling,
    threading,
    unnecessary-dunder-call,
    unsupported_version,
    E2502, E2510, E2511, E2512, E2513, E2514, E2515,
    missing-timeout, positional-only-arguments-expected


# Enable single-letter identifiers
function-rgx = (([a-z][a-z0-9_]{0,30})|(_[a-z0-9_]*))$
variable-rgx = (([a-z][a-z0-9_]{0,30})|(_[a-z0-9_]*)|([A-Z_][A-Z0-9_]*))$
const-rgx    = (([A-Z_][A-Z0-9_]*)|(__.*__))$
attr-rgx     = (([a-z][a-z0-9_]{0,30})|(_[a-z0-9_]*))$
argument-rgx = (([a-z][a-z0-9_]{0,30})|(_[a-z0-9_]*))$
class-rgx    = (([A-Z][a-zA-Z0-9]{0,30})|(_[A-Z][a-zA-Z0-9]*))$
method-rgx   = (([a-z][a-z0-9_]{0,30})|(_[a-z0-9_]*))$
class-attribute-rgx = ([A-Za-z_][A-Za-z0-9_]{0,30}|(__.*__))$

[PYCODESTYLE]
# Ignored pycodestyle checks
pycodestyle-ignore =
    E111,  # pylint W0311
    E112,  # pylint E0001
    E113,  # pylint E0001
    E114,  # pylint W0311
    E117,  # pylint W0311
    E401,  # pylint C0410
    E402,  # pylint C0413
    E501,  # pylint C0301
    E701,  # pylint C0321
    E702,  # pylint C0321
    E703,  # pylint W0301
    E711,  # pylint C0121
    E712,  # pylint C0121
    E722,  # pylint W0702
    E741,  # pyta C9103
    E742,  # pyta C9103
    E743,  # pyta C9103
    E901,  # pylint E0001
    W291,  # pylint C0303
    W292,  # pylint C0304
    W293,  # pylint C0303
    W391,  # pylint C0305
    W503,  # this one just conflicts with pycodestyle W504
    W605,  # pylint W1401<|MERGE_RESOLUTION|>--- conflicted
+++ resolved
@@ -23,13 +23,11 @@
 # Path to messages_config toml file
 # messages-config-path = messages.toml
 
-<<<<<<< HEAD
 # Allowing pylint: comments
 allow-pylint-comments = no
-=======
+
 # Set whether the default error messages by pylint should be overwritten by PythonTA's custom messages
 use-pyta-error-messages = yes
->>>>>>> fb76b0bb
 
 [REPORTS]
 # The type of reporter to use to display results. Available PyTA classes are
