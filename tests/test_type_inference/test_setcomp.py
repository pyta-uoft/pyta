--- conflicted
+++ resolved
@@ -14,11 +14,7 @@
     program = '{elt for elt in ' + repr(iterable) + '}'
     module, _ = cs._parse_text(program)
     setcomp_node = list(module.nodes_of_class(astroid.SetComp))[0]
-<<<<<<< HEAD
-    assert setcomp_node.inf_type.type == Set[setcomp_node.generators[0].iter.inf_type.type.__args__[0]]
-=======
     assert setcomp_node.inf_type.getValue() == Set[setcomp_node.generators[0].iter.inf_type.getValue().__args__[0]]
->>>>>>> 6bd24e43
 
 
 @given(cs.heterogeneous_iterable)
@@ -29,11 +25,7 @@
     program = '{elt for elt in ' + repr(iterable) + '}'
     module, _ = cs._parse_text(program)
     setcomp_node = list(module.nodes_of_class(astroid.SetComp))[0]
-<<<<<<< HEAD
-    assert setcomp_node.inf_type.type == Set[setcomp_node.generators[0].iter.inf_type.type.__args__[0]]
-=======
     assert setcomp_node.inf_type.getValue() == Set[setcomp_node.generators[0].iter.inf_type.getValue().__args__[0]]
->>>>>>> 6bd24e43
 
 
 @given(cs.valid_identifier(min_size=1))
@@ -44,11 +36,7 @@
     program = '{elt for elt in ' + repr(iterable) + '}'
     module, _ = cs._parse_text(program)
     setcomp_node = list(module.nodes_of_class(astroid.SetComp))[0]
-<<<<<<< HEAD
-    assert setcomp_node.inf_type.type == Set[setcomp_node.generators[0].iter.inf_type.type]
-=======
     assert setcomp_node.inf_type.getValue() == Set[setcomp_node.generators[0].iter.inf_type.getValue()]
->>>>>>> 6bd24e43
 
 if __name__ == '__main__':
     nose.main()