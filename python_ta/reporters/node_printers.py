--- conflicted
+++ resolved
@@ -5,13 +5,9 @@
 from astroid import nodes
 
 NEW_BLANK_LINE_MESSAGE = "# INSERT NEW BLANK LINE HERE"
-<<<<<<< HEAD
 NEW_INDENT_MESSAGE = "# INSERT INDENT"
-=======
-NEW_INDENT_MESSAGE = "# INSERT NEW INDENT HERE"
 ALIGN_BRACKET_MESSAGE = "  # ALIGN WITH MATCHING OPENING BRACKET"
 INSERT_SPACE_MESSAGE = "(INSERT SPACE HERE)"
->>>>>>> 25f01729
 
 
 def render_message(msg, node, source_lines):
@@ -140,14 +136,6 @@
 
 def render_pep8_errors(msg, _node, source_lines=None):
     """Render a PEP8 error message."""
-<<<<<<< HEAD
-    if "unexpected indentation (comment)" in msg.msg:
-        yield from render_pep8_errors_e116(msg, _node, source_lines)
-    elif "continuation line missing indentation or outdented" in msg.msg:
-        yield from render_pep8_errors_e122(msg, _node, source_lines)
-    elif (
-        "continuation line with same indent as next logical line"
-=======
     if "indentation contains mixed spaces and tabs" in msg.msg:
         yield from render_pep8_errors_e101(msg, _node, source_lines)
     elif "expected an indented block (comment)" in msg.msg:
@@ -158,7 +146,6 @@
         yield from render_pep8_errors_e124(msg, _node, source_lines)
     elif (
         "continuation line with same indent as next logical line" in msg.msg
->>>>>>> 25f01729
         or "visually indented line with same indent as next logical line" in msg.msg
     ):
         yield from render_pep8_errors_e125_and_e129(msg, _node, source_lines)
@@ -209,32 +196,6 @@
     yield (line + 1, slice(None, None), LineType.ERROR, " " * 28)
 
 
-<<<<<<< HEAD
-def render_pep8_errors_e116(msg, _node, source_lines=None):
-    """Render a PEP8 unexpected indentation (comment) message"""
-    line = msg.line - 1
-    msg_line_start_index, reference_line, correct_indentation = (0, 0, 0)
-
-    if len(source_lines[line + 1]) != 0 or len(source_lines[line - 1]) != 0:
-        if len(source_lines[line + 1]) == 0:
-            reference_line = line - 1
-        else:
-            reference_line = line + 1
-
-    while source_lines[line][msg_line_start_index] == " ":
-        msg_line_start_index += 1
-    while source_lines[reference_line][correct_indentation] == " ":
-        correct_indentation += 1
-
-    yield from render_context(msg.line - 2, msg.line, source_lines)
-    yield (
-        msg.line,
-        slice(correct_indentation, msg_line_start_index),
-        LineType.ERROR,
-        source_lines[msg.line - 1],
-    )
-    yield from render_context(msg.line + 1, msg.line + 3, source_lines)
-=======
 def render_pep8_errors_e101(msg, _node, source_lines=None):
     """Render a PEP8 indentation contains mixed spaces and tabs message."""
     line = msg.line - 1
@@ -249,7 +210,6 @@
 def render_pep8_errors_e115(msg, _node, source_lines=None):
     """Render a PEP8 expected an indented block (comment) message."""
     yield from render_pep8_errors_e122(msg, _node, source_lines)
->>>>>>> 25f01729
 
 
 def render_pep8_errors_e122(msg, _node, source_lines=None):
@@ -265,8 +225,6 @@
     yield from render_context(msg.line + 1, msg.line + 3, source_lines)
 
 
-<<<<<<< HEAD
-=======
 def render_pep8_errors_e124(msg, _node, source_lines=None):
     """Render a PEP8 closing bracket does not match visual indentation message."""
     line = msg.line - 1
@@ -282,7 +240,6 @@
     yield from render_context(msg.line + 1, msg.line + 3, source_lines)
 
 
->>>>>>> 25f01729
 def render_pep8_errors_e125_and_e129(msg, _node, source_lines=None):
     """Render a PEP8 continuation line with same indent as next logical line message
     AND a PEP8 visually indented line with same indent as next logical line messsage"""
