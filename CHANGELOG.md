--- conflicted
+++ resolved
@@ -7,16 +7,14 @@
 
 ## Unreleased
 
-<<<<<<< HEAD
 ### Enhancements
 
 - Created many custom renderers to make the code snippets for `pep8-errors` easier to understand.
-=======
+
 ### Bug fixes
 
 - Make `graphviz` an optional dependency, and clarify the installation requirements for visualizing
   control flow graphs.
->>>>>>> df754d26
 
 ## [2.6.0] - 2023-08-06
 
