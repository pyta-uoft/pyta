# Changelog

All notable changes to this project will be documented in this file.

The format is based on [Keep a Changelog](https://keepachangelog.com/en/1.0.0/),
and adheres to [Semantic Versioning](https://semver.org/spec/v2.0.0.html).

## Unreleased

### Enhancements

- Added new configuration option `use-pyta-error-messages` to let users choose whether PythonTA should overwrite pylint's error messages.
- Both PlainReporter and ColorReporter emphasize specific code chunks by using overline characters under any part that is highlighted as ERROR.
- Added new configuration option `allow-pylint-comments` to let users choose whether PythonTA should allow comments beginning with pylint: or not.
- `AccumulationTable` can now track variables initialized within the `for` loop. Prior, only variables initialized before the `for` loop could be tracked.
<<<<<<< HEAD
- `AccumulationTable` now stores deep copies of objects rather than shallow copies, thus fixing issues that come up in case of mutation during loop.
=======
- `AccumulationTable` can now take in any accumulator expressions, for eg. `x * 2`, instead of just variables
>>>>>>> 10370bdb

## [2.6.4] - 2024-11-10

### Bug fixes

- Fixed bug with `invalid-range-index` when variables are used in `range` expressions.

## [2.6.3] - 2023-10-09

### Bug fixes

- Ensure pycodestyle W503, line break before binary operator, is disabled (regression from 2.6.2).
- Fix `check_contracts` typings so PyCharm static checking will work
- Fix `invalid-range-index` bug where valid range calls were flagged as invalid

## [2.6.2] - 2023-09-22

### Bug fixes

- Fix `naming-convention-violation` bug where `_` was considered an invalid variable name.
- Fix `naming-convention-violation` bug where top-level constants were being checked as regular variable names.

### Enhancements

- Created many custom renderers to make the code snippets for `pep8-errors` easier to understand.

## [2.6.1] - 2023-08-13

### Bug fixes

- Make `graphviz` an optional dependency, and clarify the installation requirements for visualizing
  control flow graphs.
- Fix `check_contrats` handling of forward references in class type annotations when using `check_contracts` decorator.
- Fix handling of `|` in type annotations (by updating to `typeguard` v4.1.0).

## [2.6.0] - 2023-08-06

### Enhancements

- Can now create control flow graphs using `python_ta.control_flow_graphs` to visualize the
  execution paths of Python code.
- `forbidden-top-level-code` and `forbidden-global-variables` now allow top-level type alias
  assignment statements.
- The `trailing-whitespace` error message now highlights the trailing whitespace.
- The `unnecessary-indexing` error now checks for a greater variety of loop/comprehension indexes.
- Provided configuration files are now merged with PythonTA defaults, so you now only
  need to specify options that you want to be overridden. To ignore PythonTA defaults (the
  old behaviour), pass `load_default_config=False` to `check_errors` and `check_all`.
- Improved the code snippets for the `pep8-errors` "blank line" messages.
  Extra blank lines are now highlighted, and suggestions are added when blank lines are missing.
- The default value of the `pyta-number-of-messages` configuration option is now 0 (changed from 5).
  This causes all error occurrences to be displayed.
- Improved efficiency of the contract-checking custom `setattr` for classes.
- Added new function `python_ta.contracts.validate_invariants` to manually check contracts
  for an object.
- Updated to [pycodestyle v2.11](https://github.com/PyCQA/pycodestyle/blob/main/CHANGES.txt).

### Bug Fixes

- Fixed bug where running `python3 -m python_ta --generate-config` yields a `FileNotFoundError`.
- Fixed bug in how PythonTA reports error messages that occur when parsing configuration files.
- Ensured some config file parsing errors no longer display incorrect lines in the error report.
- Fixed bug where the `HTMLReporter` and `JSONReporter` would ignore the `pyta-number-of-messages`
  option and always display all error occurrences.
- Fixed bug in `check_contracts` where imported classes were not correctly resolved when checking
  types.
- Fixed bug for class contract-checking when assigning an instance attribute that violates a class
  type constraint or representation invariant. Previously, the instance attribute changed to the
  new value after the error was raised, but now is correctly restored to the original value.
- Remove line double-spacing in PlainReporter and ColorReporter output code snippets.

### New checkers

Custom checkers:

- `invalid-name-checker`: Provide beginner-friendly error messages when reporting variable names
  that violate Python naming conventions. This replaces pylint's
  [C0103](https://pylint.pycqa.org/en/latest/user_guide/messages/convention/invalid-name.html)
  check.

Pylint checkers v2.16:

- `pointless-exception-statement`
- `shadowed-import`
- `unbalanced-dict-unpacking`
- `nested-min-max`
- `invalid-slice-step`

Pylint checkers v2.17:

- `bad-chained-comparison`

For more information on these checkers, please see the
[Pylint release notes](http://pylint.pycqa.org/en/latest/whatsnew/index.html). Note that the above
list only contains the Pylint checkers enabled by default in PythonTA.

## [2.5.0] - 2023-04-27

### Bug fixes

- Fixed bug in possibly-undefined checker where a comprehension variable is falsely flagged as possibly undefined.
- Fixed bug where `check_errors` and `check_all` opens a webpage when a nonexistent or unreadable path is passed as an argument.
- Fixed the CFG implementation to resolve a bug in the possibly-undefined checker where variables were falsely flagged as possibly undefined when the code conditionally raises an exception and the variable was referenced afterwards.
- Fixed bug where the generated CFGs will highlight the except block as unreachable if the same exception it is handling was raised in the body of the tryexcept.

### New checkers

Custom checkers:

- `forbidden-python-syntax`: Flag code that is not permitted to be used on an assessment.

### Other

- Pin dependency versions

## [2.4.2] - 2023-1-31

### Bug fixes

- Fixed custom message formats based on Pylint 2.15 updates.
- Fixed bug in shadowing-in-comprehension checker when target is a subscript node.
- Ensured `check_contracts` and `check_all_contracts` do nothing when `ENABLE_CONTRACT_CHECKING` is `False`.

## [2.4.1] - 2023-1-13

### Bug fixes

- Fixed PyTA contract checking for method calls when running modules in PyCharm using the "Run File in Python Console" action.

## [2.4.0] - 2022-12-21

### Enhancements

- `unnecessary_indexing_checker` has now been extended to check comprehensions in addition to for loops.
- `invalid_for_target_checker` has now been extended to check comprehensions in addition to for loops.
- `forbidden_io_function_checker` is now able to check for calls to IO functions written at the top-level of a module, but outside the main block.
- `python_ta.debug.AccumulationTable` is extended to support printing loop iterations for while loops.
- Violated representation invariant error message now includes the class name and current values of the instance attributes.
- Added constant `python_ta.contracts.ENABLE_CONTRACT_CHECKING` to only check contracts when its value is set to `True`.
- `python_ta.debug.AccumulationTable` has extended loop detection to allow the loop to appear anywhere inside the with statement.

### Bug Fixes

- Fixed Issue #831: Contract Checker Bug. Now raises `AssertionError` when the expected type is `float` but got `int` instead.
- PyTA contracts' type checking now raises `AssertionError` when the expected type is `int` but got `bool` instead.
- Fixed PyTA contract checking when running modules in PyCharm using the "Run File in Python Console" action.

### New checkers

Custom checkers:

- `forbidden-top-level-code`: Flag code written at the top level when it is not one of the four acceptable types.

## [2.3.3] - 2022-09-05

### Bug fixes

- Restored 'line_end', 'column_end', and 'snippet' fields in JSON reporter output.

## [2.3.2] - 2022-08-30

### Bug fixes

- Updated jsonreporter to get data from the new pylint Message class (#840)

### Experimental

- Added preliminary support for translation of constraints into Z3 solver.
  (This is currently not enabled by default in PythonTA.)

## [2.3.1] - 2022-08-08

### Bug fixes

- Add missing `toml` package to library dependencies.
- Improve formatting of `None` and `float`s in `AccumulationTable` display.
  Also make minor improvements to the documentation.

## [2.3.0] - 2022-08-08

### Enhancements

- Added new command line argument `-v/--version`. User can print out current PythonTA version using `python -m python_ta -v`.
- Preconditions, postconditions, and representation invariants are now parsed only once and compiled.
- Can configure custom error messages for pylint in a toml file.
- `missing_space_in_doctest_checker` is now able to check doctests in python modules and classes.
- Updated to Pylint v2.14. See "New checks" below for the new checkers enabled by default.
- Added new `python_ta.debug` module with an `AccumulationTable` context manager for loop print debugging.
- Improve message for R1710 (inconsistent-return-statements)

### Bug fixes

- Function `check_all_contracts` skips contract checks for functions and classes which are not defined in a module whose name is passed as an argument. If `decorate_main` argument is `True`, functions and classes defined in `__main__` module will be checked without needing to pass in additional arguments.

### New checkers

Custom checkers:

- `type-is-assigned`: Flag when a type is not annotated but rather assigned in a function or class definition.

Pylint checkers v2.13:

- `modified-iterating-list`
- `modified-iterating-dict`
- `modified-iterating-set`
- `unnecessary-ellipsis`
- `bad-file-encoding`

Pylint checkers v2.14:

- `comparison-of-constants`
- `potential-index-error`
- `unnecessary-list-index-lookup`
- `duplicate-value`
- `super-without-brackets`

For more information on these checkers, please see the
[Pylint release notes](http://pylint.pycqa.org/en/latest/whatsnew/index.html). Note that the above
list only contains the Pylint checkers enabled by default in PythonTA.

## [2.2.0] - 2021-12-09

### Enhancements

- Added support for postconditions in function docstring.
- Improve error message of `unncessary-indexing` checker.
- Added CLI for `python_ta.contracts` module for executing a file with contract checking
  (`$ python -m python_ta.contracts FILE`)
- Added two new command line interfaces. User can print out the default PythonTA configuration file in the command line using `python -m python_ta -g` and can specify the output format of the reporter using `python -m python_ta --output-format FILE`.
- Updated to Pylint v2.12. See "New checks" below for the new checkers enabled by default.
- Register ending location setter as pylint plugin.

### Bug fixes

- Fix bugs in `unnecessary-indexing` checker:
  1. False positive when the same loop variable is used in two loops in sequence.
  2. False negative when the loop variable can be simplified, but is also shadowed in the
     the loop body.
- Fix HTML report to link correctly to specific errors on the PythonTA documentation website.
- Fix bug when setting ending locations for `ClassDef`s that have no decorators.

### New checkers

Pylint checkers v2.12:

- `use-implicit-booleaness-not-len` (renamed from `len-as-condition`)

Pylint checkers v2.11:

- `consider-using-f-string`

For more information on these checkers, please see the
[Pylint release notes](http://pylint.pycqa.org/en/latest/whatsnew/index.html). Note that the above
list only contains the Pylint checkers enabled by default in PythonTA.

## [2.1.1] - 2021-09-23

### Bug fixes

- Fix HTML report to display file even when no errors are found.
- Fix pylint cache directory creation (backport of change from pylint 2.11)

## [2.1.0] - 2021-09-16

### Enhancements

- Added `line_end` and `column_end` to `JSONReporter` output.

## [2.0.0] - 2021-08-24

PythonTA's adopting semantic versioning as of this release, so we've bumped the version to 2.0.

### Enhancements

- Added basic CLI. Users can now run PythonTA in the command line either as a standalone
  script (`$ python_ta my_file`) or as a Python module (`$ python -m python_ta my_file`).
- Added new documentation website, hosted at <https://www.cs.toronto.edu/~david/pyta>.
- Added support for relative paths in `output` argument to `check_all`.
- Added new configuration option `pycodestyle-ignore` to customize the pycodestyle errors
  checked by `pep8-errors`.

### Changes

- Changed HTML report template to make it more user-friendly.
- Changed default HTML report output: by default now loads in a web browser without creating
  a temporary file (previously, `pyta_report.html`). This file can still be generated by passing
  `output='pyta_report.html'` to calls to `check_all`.
- Added new `output-format` option to specify reporter class.
- Changed API of PythonTA custom reporters.
- Updated to Pylint v2.10. See "New checks" below for the new checks enabled by default.
- Renamed `for-target-subscript` checker to `invalid-for-target`, and added support checking for
  loop targets that are attributes (e.g., `for obj.x in [1, 2, 3]`).
  ([#701](https://github.com/pyta-uoft/pyta/issues/701))

### Bug fixes

- Fixed bug with `python_ta.contracts`: do not check representation invariants
  when a helper method is called within an initializer.
- Fixed bug with `python_ta.contracts`: do not check class representation invariants in the
  initializer of a superclass.
- Fixed bug with `shadowing-in-comprehension` checker: do not treat `_` as a shadowed variable.
- Fixed bug with `unnecessary-indexing` checker: handle case where loop variable is first assigned
  before the for loop.
  ([#699](https://github.com/pyta-uoft/pyta/issues/699))
- Fixed bug where PythonTA would crash on files that used encodings other than UTF-8.
  PythonTA now reports an error and displays the invalid characters to the user.

### Deprecations

- Deprecated `pyta-reporter` option; use `output-format` instead.

### New checkers

Custom checkers:

- `missing-space-in-doctest`: Flag when a doctest prompt (`>>>`) is not followed by a space.
  E.g., `>>>my_function(1)`.

Pylint checkers v2.10:

- `forgotten-debug-statement`
- `format-string-without-interpolation`
- `use-dict-literal`
- `use-list-literal`

Pylint checkers v2.9:

- `consider-using-from-import`
- `unnecessary-dict-index-lookup`

Pylint checkers v2.8:

- `consider-using-with`

For more information on these checkers, please see the
[Pylint release notes](http://pylint.pycqa.org/en/latest/whatsnew/index.html).
Note that the above list only contains the Pylint checkers enabled by default in PythonTA.

### Internal

- Adopted semantic versioning.
- Created a Changelog.
- Added pre-commit hooks using pre-commit, black, isort, and prettier.
- Adopted Sphinx for documentation generation, using a Read the Docs template.
- Adopted `setup.cfg` file for configuration.<|MERGE_RESOLUTION|>--- conflicted
+++ resolved
@@ -13,11 +13,8 @@
 - Both PlainReporter and ColorReporter emphasize specific code chunks by using overline characters under any part that is highlighted as ERROR.
 - Added new configuration option `allow-pylint-comments` to let users choose whether PythonTA should allow comments beginning with pylint: or not.
 - `AccumulationTable` can now track variables initialized within the `for` loop. Prior, only variables initialized before the `for` loop could be tracked.
-<<<<<<< HEAD
 - `AccumulationTable` now stores deep copies of objects rather than shallow copies, thus fixing issues that come up in case of mutation during loop.
-=======
-- `AccumulationTable` can now take in any accumulator expressions, for eg. `x * 2`, instead of just variables
->>>>>>> 10370bdb
+- `AccumulationTable` can now take in any accumulator expressions, for eg. `x * 2`, instead of just variables.
 
 ## [2.6.4] - 2024-11-10
 
