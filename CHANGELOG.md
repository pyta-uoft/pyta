--- conflicted
+++ resolved
@@ -25,11 +25,8 @@
 - Removed `node` attribute for `Z3Parser`
 - Renamed `reduce` method of `Z3Parser` to `parse`
 - Renamed `test_expr_wrapper` to `test_z3_parser`
-<<<<<<< HEAD
 - Added `is_feasible` attribute for `CFGEdge` and implemented update to edge feasibility based on lists of Z3 constraints
-=======
 - Refactored codebase to use modern type annotations. Replaced `List` with `list`, `Dict` with `dict`, `Set` with `set`, and `Tuple` with `tuple`
->>>>>>> 2e3061a5
 - Checked for variable reassignment in `AugAssign` and `AnnAssign` node in parsing edge Z3 constraints
 - Rendered logically infeasible control flow graph edges in light grey
 
