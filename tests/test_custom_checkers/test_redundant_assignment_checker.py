import astroid
import pylint.testutils
from astroid import nodes

from python_ta.cfg import CFGVisitor
from python_ta.checkers.redundant_assignment_checker import RedundantAssignmentChecker
from python_ta.transforms.z3_visitor import Z3Visitor


class TestRedundantAssignmentChecker(pylint.testutils.CheckerTestCase):
    CHECKER_CLASS = RedundantAssignmentChecker

    def setUp(self):
        self.setup_method()

    def test_no_messages_simple(self):
        src = """
        x = 10
        print(x)
        x = 10
        """
        mod = astroid.parse(src)
        mod.accept(CFGVisitor())
        assign_1, *_ = mod.nodes_of_class(nodes.Assign)

        with self.assertNoMessages():
            self.checker.visit_module(mod)
            self.checker.visit_assign(assign_1)

    def test_message_simple(self):
        src = """
        x = 10
        x = 230
        print(x)
        """
        mod = astroid.parse(src)
        mod.accept(CFGVisitor())
        assign_1, _ = mod.nodes_of_class(nodes.Assign)

        self.checker.visit_module(mod)
        with self.assertAddsMessages(
            pylint.testutils.MessageTest(msg_id="redundant-assignment", node=assign_1, args="x"),
            ignore_position=True,
        ):
            self.checker.visit_assign(assign_1)

    def test_message_if_stmt(self):
        src = """
        x = 10
        y = 5
        if y > 5:
            x = 20
        else:
            x = 15
        print(x)

        """
        mod = astroid.parse(src)
        mod.accept(CFGVisitor())
        assign_x, *_ = mod.nodes_of_class(nodes.Assign)

        self.checker.visit_module(mod)
        with self.assertAddsMessages(
            pylint.testutils.MessageTest(msg_id="redundant-assignment", node=assign_x, args="x"),
            ignore_position=True,
        ):
            self.checker.visit_assign(assign_x)

    def test_message_loop_complex(self):
        src = """
        y = 0
        x = 10
        for y in range(1, 10):
            x = func(y)
            print(x)
        x = 10
        """
        mod = astroid.parse(src)
        mod.accept(CFGVisitor())
        assign_y, assign_x1, assign_x2, assign_x3 = mod.nodes_of_class(nodes.Assign)

        self.checker.visit_module(mod)
        with self.assertAddsMessages(
            pylint.testutils.MessageTest(msg_id="redundant-assignment", node=assign_y, args="y"),
            pylint.testutils.MessageTest(msg_id="redundant-assignment", node=assign_x1, args="x"),
            ignore_position=True,
        ):
            self.checker.visit_assign(assign_y)
            self.checker.visit_assign(assign_x1)
            self.checker.visit_assign(assign_x2)
            self.checker.visit_assign(assign_x3)

    def test_message_scope(self):
        src = """
        x = 25
        def func():
            def func2():
                print(x - 1)
            func2()
        x = 10
        func()
        """
        mod = astroid.parse(src)
        mod.accept(CFGVisitor())
        assign_x, *_ = mod.nodes_of_class(nodes.Assign)

        self.checker.visit_module(mod)
        with self.assertAddsMessages(
            pylint.testutils.MessageTest(msg_id="redundant-assignment", node=assign_x, args="x"),
            ignore_position=True,
        ):
            self.checker.visit_assign(assign_x)

    def test_no_message_loop_complex(self):
        src = """
        x = 10
        for y in range(1, 10):
            x = func(y)
            print(x)
        x = x - 1
        """
        mod = astroid.parse(src)
        mod.accept(CFGVisitor())
        assign_x1, assign_x2, assign_x3 = mod.nodes_of_class(nodes.Assign)

        self.checker.visit_module(mod)
        with self.assertNoMessages():
            self.checker.visit_assign(assign_x1)
            self.checker.visit_assign(assign_x2)
            self.checker.visit_assign(assign_x3)

    def test_no_message_loop(self):
        src = """
        y = 5
        while y > 5:
            x = 10
            print(x)
        """
        mod = astroid.parse(src)
        mod.accept(CFGVisitor())
        _, assign_x, *_ = mod.nodes_of_class(nodes.Assign)
        self.checker.visit_module(mod)
        with self.assertNoMessages():
            self.checker.visit_assign(assign_x)

    def test_no_message_loop_(self):
        src = """
        y = 0
        for y in range(1, 10):
            x = 10
        """
        mod = astroid.parse(src)
        mod.accept(CFGVisitor())
        _, assign_x, *_ = mod.nodes_of_class(nodes.Assign)
        print(assign_x.as_string())

        self.checker.visit_module(mod)
        with self.assertNoMessages():
            self.checker.visit_assign(assign_x)

    def test_no_message_if_complex(self):
        src = """
        x = 10
        y = 5
        if y > 5:
            x = 20
        elif y > 50:
            x = 15
        else:
            pass
        print(x)
        """
        mod = astroid.parse(src)
        mod.accept(CFGVisitor())
        assign_x, *_ = mod.nodes_of_class(nodes.Assign)

        self.checker.visit_module(mod)
        with self.assertNoMessages():
            self.checker.visit_assign(assign_x)

    def test_no_message_function_def(self):
        src = """
        x = 10
        if False:
            x = 20
        else:
            def func():
                x = 1
        print(x)
        """
        mod = astroid.parse(src)
        mod.accept(CFGVisitor())
        assign_x, *_ = mod.nodes_of_class(nodes.Assign)

        self.checker.visit_module(mod)
        with self.assertNoMessages():
            self.checker.visit_assign(assign_x)

    def test_augassign_simple_no_message(self):
        src = """
        y_pos = 5
        y_pos += 10
        """
        mod = astroid.parse(src)
        mod.accept(CFGVisitor())

        self.checker.visit_module(mod)
        with self.assertNoMessages():
            for node in mod.nodes_of_class(nodes.Assign):
                self.checker.visit_assign(node)
            for node in mod.nodes_of_class(nodes.AugAssign):
                self.checker.visit_augassign(node)

    def test_augassign_multiple_no_message(self):
        src = """
        y_pos = 5
        y_pos += 10
        y_pos += 10
        y_pos += 10
        y_pos += 10
        """
        mod = astroid.parse(src)
        mod.accept(CFGVisitor())

        self.checker.visit_module(mod)
        with self.assertNoMessages():
            for node in mod.nodes_of_class(nodes.Assign):
                self.checker.visit_assign(node)
            for node in mod.nodes_of_class(nodes.AugAssign):
                self.checker.visit_augassign(node)

    def test_augassign_redundant(self):
        src = """
        y_pos = 5
        y_pos += 10
        y_pos = 10
        """
        mod = astroid.parse(src)
        mod.accept(CFGVisitor())
        augassign_node, *_ = mod.nodes_of_class(nodes.AugAssign)

        self.checker.visit_module(mod)
        with self.assertAddsMessages(
            pylint.testutils.MessageTest(
                msg_id="redundant-assignment", node=augassign_node, args="y_pos"
            ),
            ignore_position=True,
        ):
            self.checker.visit_augassign(augassign_node)

    def test_annassign_redundant(self):
        src = """
        y_pos: int = 10
        y_pos = 10
        """
        mod = astroid.parse(src)
        mod.accept(CFGVisitor())
        annassign_node, *_ = mod.nodes_of_class(nodes.AnnAssign)

        self.checker.visit_module(mod)
        with self.assertAddsMessages(
            pylint.testutils.MessageTest(
                msg_id="redundant-assignment", node=annassign_node, args="y_pos"
            ),
            ignore_position=True,
        ):
            self.checker.visit_annassign(annassign_node)

<<<<<<< HEAD

class TestRedundantAssignmentCheckerZ3Option(pylint.testutils.CheckerTestCase):
    CHECKER_CLASS = RedundantAssignmentChecker
    CONFIG = {"z3": True}

    def test_z3_unfeasible_variable_use(self):
        src = """
        def func(x: int) -> int:
            '''
            Preconditions:
                - x > 10
            '''
            a = 10
            if x < 5:
                print(a)
            a = 20
            return a
        """
        z3v = Z3Visitor()
        mod = z3v.visitor.visit(astroid.parse(src))
        mod.accept(CFGVisitor())
        assign_1, *_ = mod.nodes_of_class(nodes.Assign)

        self.checker.visit_functiondef(mod.body[0])
        with self.assertAddsMessages(
            pylint.testutils.MessageTest(msg_id="redundant-assignment", node=assign_1),
            ignore_position=True,
        ):
            self.checker.visit_assign(assign_1)

    def test_z3_redundant_reassignment_by_precondition(self):
        src = """
        def func(x: int) -> int:
            '''
            Preconditions:
                - x > 10
            '''
            a = 10
            if x > 0:
                a = 20
            return a
        """
        z3v = Z3Visitor()
        mod = z3v.visitor.visit(astroid.parse(src))
        mod.accept(CFGVisitor())
        assign_1, _ = mod.nodes_of_class(nodes.Assign)

        self.checker.visit_functiondef(mod.body[0])
        with self.assertAddsMessages(
            pylint.testutils.MessageTest(msg_id="redundant-assignment", node=assign_1),
            ignore_position=True,
        ):
            self.checker.visit_assign(assign_1)
=======
    def test_parallel_assign_redundant(self):
        src = """
        x, y = 0, 0
        x, y = 10, 10
        """
        mod = astroid.parse(src)
        mod.accept(CFGVisitor())
        assign_node, *_ = mod.nodes_of_class(nodes.Assign)

        self.checker.visit_module(mod)
        with self.assertAddsMessages(
            pylint.testutils.MessageTest(
                msg_id="redundant-assignment", node=assign_node, args="x, y"
            ),
            ignore_position=True,
        ):
            self.checker.visit_assign(assign_node)

    def test_parallel_assign_one_variable_redundant(self):
        src = """
        x, y = 0, 0
        y = 10
        """
        mod = astroid.parse(src)
        mod.accept(CFGVisitor())
        assign_node, *_ = mod.nodes_of_class(nodes.Assign)

        self.checker.visit_module(mod)
        with self.assertAddsMessages(
            pylint.testutils.MessageTest(msg_id="redundant-assignment", node=assign_node, args="y"),
            ignore_position=True,
        ):
            self.checker.visit_assign(assign_node)

    def test_multiple_target_assign_redundant(self):
        src = """
        x = y = z = 10
        x = 11
        y = 45
        z = 14
        """
        mod = astroid.parse(src)
        mod.accept(CFGVisitor())
        assign_node, *_ = mod.nodes_of_class(nodes.Assign)

        self.checker.visit_module(mod)
        with self.assertAddsMessages(
            pylint.testutils.MessageTest(
                msg_id="redundant-assignment", node=assign_node, args="x, y, z"
            ),
            ignore_position=True,
        ):
            self.checker.visit_assign(assign_node)

    def test_multiple_target_assign_one_variable_redundant(self):
        src = """
        x = y = z = 10
        y = 6
        """
        mod = astroid.parse(src)
        mod.accept(CFGVisitor())
        assign_node, *_ = mod.nodes_of_class(nodes.Assign)

        self.checker.visit_module(mod)
        with self.assertAddsMessages(
            pylint.testutils.MessageTest(msg_id="redundant-assignment", node=assign_node, args="y"),
            ignore_position=True,
        ):
            self.checker.visit_assign(assign_node)
>>>>>>> a307a7e8
<|MERGE_RESOLUTION|>--- conflicted
+++ resolved
@@ -266,7 +266,76 @@
         ):
             self.checker.visit_annassign(annassign_node)
 
-<<<<<<< HEAD
+    def test_parallel_assign_redundant(self):
+        src = """
+        x, y = 0, 0
+        x, y = 10, 10
+        """
+        mod = astroid.parse(src)
+        mod.accept(CFGVisitor())
+        assign_node, *_ = mod.nodes_of_class(nodes.Assign)
+
+        self.checker.visit_module(mod)
+        with self.assertAddsMessages(
+            pylint.testutils.MessageTest(
+                msg_id="redundant-assignment", node=assign_node, args="x, y"
+            ),
+            ignore_position=True,
+        ):
+            self.checker.visit_assign(assign_node)
+
+    def test_parallel_assign_one_variable_redundant(self):
+        src = """
+        x, y = 0, 0
+        y = 10
+        """
+        mod = astroid.parse(src)
+        mod.accept(CFGVisitor())
+        assign_node, *_ = mod.nodes_of_class(nodes.Assign)
+
+        self.checker.visit_module(mod)
+        with self.assertAddsMessages(
+            pylint.testutils.MessageTest(msg_id="redundant-assignment", node=assign_node, args="y"),
+            ignore_position=True,
+        ):
+            self.checker.visit_assign(assign_node)
+
+    def test_multiple_target_assign_redundant(self):
+        src = """
+        x = y = z = 10
+        x = 11
+        y = 45
+        z = 14
+        """
+        mod = astroid.parse(src)
+        mod.accept(CFGVisitor())
+        assign_node, *_ = mod.nodes_of_class(nodes.Assign)
+
+        self.checker.visit_module(mod)
+        with self.assertAddsMessages(
+            pylint.testutils.MessageTest(
+                msg_id="redundant-assignment", node=assign_node, args="x, y, z"
+            ),
+            ignore_position=True,
+        ):
+            self.checker.visit_assign(assign_node)
+
+    def test_multiple_target_assign_one_variable_redundant(self):
+        src = """
+        x = y = z = 10
+        y = 6
+        """
+        mod = astroid.parse(src)
+        mod.accept(CFGVisitor())
+        assign_node, *_ = mod.nodes_of_class(nodes.Assign)
+
+        self.checker.visit_module(mod)
+        with self.assertAddsMessages(
+            pylint.testutils.MessageTest(msg_id="redundant-assignment", node=assign_node, args="y"),
+            ignore_position=True,
+        ):
+            self.checker.visit_assign(assign_node)
+
 
 class TestRedundantAssignmentCheckerZ3Option(pylint.testutils.CheckerTestCase):
     CHECKER_CLASS = RedundantAssignmentChecker
@@ -319,75 +388,4 @@
             pylint.testutils.MessageTest(msg_id="redundant-assignment", node=assign_1),
             ignore_position=True,
         ):
-            self.checker.visit_assign(assign_1)
-=======
-    def test_parallel_assign_redundant(self):
-        src = """
-        x, y = 0, 0
-        x, y = 10, 10
-        """
-        mod = astroid.parse(src)
-        mod.accept(CFGVisitor())
-        assign_node, *_ = mod.nodes_of_class(nodes.Assign)
-
-        self.checker.visit_module(mod)
-        with self.assertAddsMessages(
-            pylint.testutils.MessageTest(
-                msg_id="redundant-assignment", node=assign_node, args="x, y"
-            ),
-            ignore_position=True,
-        ):
-            self.checker.visit_assign(assign_node)
-
-    def test_parallel_assign_one_variable_redundant(self):
-        src = """
-        x, y = 0, 0
-        y = 10
-        """
-        mod = astroid.parse(src)
-        mod.accept(CFGVisitor())
-        assign_node, *_ = mod.nodes_of_class(nodes.Assign)
-
-        self.checker.visit_module(mod)
-        with self.assertAddsMessages(
-            pylint.testutils.MessageTest(msg_id="redundant-assignment", node=assign_node, args="y"),
-            ignore_position=True,
-        ):
-            self.checker.visit_assign(assign_node)
-
-    def test_multiple_target_assign_redundant(self):
-        src = """
-        x = y = z = 10
-        x = 11
-        y = 45
-        z = 14
-        """
-        mod = astroid.parse(src)
-        mod.accept(CFGVisitor())
-        assign_node, *_ = mod.nodes_of_class(nodes.Assign)
-
-        self.checker.visit_module(mod)
-        with self.assertAddsMessages(
-            pylint.testutils.MessageTest(
-                msg_id="redundant-assignment", node=assign_node, args="x, y, z"
-            ),
-            ignore_position=True,
-        ):
-            self.checker.visit_assign(assign_node)
-
-    def test_multiple_target_assign_one_variable_redundant(self):
-        src = """
-        x = y = z = 10
-        y = 6
-        """
-        mod = astroid.parse(src)
-        mod.accept(CFGVisitor())
-        assign_node, *_ = mod.nodes_of_class(nodes.Assign)
-
-        self.checker.visit_module(mod)
-        with self.assertAddsMessages(
-            pylint.testutils.MessageTest(msg_id="redundant-assignment", node=assign_node, args="y"),
-            ignore_position=True,
-        ):
-            self.checker.visit_assign(assign_node)
->>>>>>> a307a7e8
+            self.checker.visit_assign(assign_1)