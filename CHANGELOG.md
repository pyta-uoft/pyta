--- conflicted
+++ resolved
@@ -21,11 +21,8 @@
 
 - Fixed issue where `snapshot` errors on unserializable values
 - Fixed issue within `Snapshot.py` where the `memory_viz_version` parameter was not respected
-<<<<<<< HEAD
 - Fixed issue where parallel assignment statements were not checked by `redundant_assignment_checker`
-=======
 - Fixed issue where annotated assignment statements were not checked by `redundant_assignment_checker`
->>>>>>> e1984832
 
 ### 🔧 Internal changes
 
