# Changelog

All notable changes to this project will be documented in this file.

The format is based on [Keep a Changelog](https://keepachangelog.com/en/1.0.0/),
and adheres to [Semantic Versioning](https://semver.org/spec/v2.0.0.html).

## Unreleased

### ✨ Enhancements

- Add new boolean configuration `allow-local-imports` to allow for local imports
- Extended the `snasphot` function to include the relevant variables defined at the top level (global variables).
- Include the pycodestyle error code to the error message for PEP8 style errors
- Added date and time display to `PlainReporter` and `ColorReporter`
- Allowed specifying allowed names in configurations `allowed-import-modules` and `extra-imports` instead of just modules
- Improved error display for pycodestyle (E9989) errors E123, E203, E222, E226, and E262
- Added the configuration option to ignore naming convention violations (C9103 and C9104) for names matching the provided regular expression.
- Update to pylint v3.1 and and astroid v3.1
- Stored actual AST condition node in edges leading out of If/While blocks in generated control flow graphs.
- Stored valid Python function preconditions in initial edge to function code in generated function control flow graphs.
- Report warning when control flow graph creation encounters a syntax error related to control flow

### 💫 New checkers

Pylint checkers v3.1:

- `use-yield-from`
- `deprecated-attribute`

For more information on these checkers, please see the
[Pylint release notes](http://pylint.pycqa.org/en/latest/whatsnew/index.html). Note that the above
list only contains the Pylint checkers enabled by default in PythonTA.

### 🐛 Bug fixes

- Fixed issue with error message of C0410 by reformating it to properly fit with the list of modules imported that are provided to it
- Fixed bug where `_` was marked as a built-in when running PythonTA after running doctest
- Fixed issue where annotated constant variable assignment was not considered as permissible top level code and triggered error E9992
- Fixed issue where top level class attribute assignment was considered as permissible top level code
- Fixed issue where `check_contracts` fails silently when function preconditions contain precondition violations, and when a representation invariant contains a call to a top-level function (not built-in or imported library).
- Fixed issue where methods called in representation invariants lead to infinite recursion.
- Fixed issue where `PossiblyUndefinedChecker` raised an error if the control flow graph was invalid due to syntax error

### 🔧 Internal changes

- Updated changelog and pull request template formats
- Added unit tests for PEP8 errors E115, E122, E125, E127, E129, E131 for `PycodestyleChecker`
- Added unit tests for PEP8 errors E223, E224, E227, E228, E265 for `PycodestyleChecker`
- Refactored `test_check_on_dir` in `test_check.py` module to test on `sample_dir`, a subset of `examples`
- Added unit test `test_examples_files_pyta` in `test_examples.py` to check every file in `examples` with PythonTA
- Added unit tests for PEP8 errors E266, E275, E301, E303, E304 for `PycodestyleChecker`
- Moved tests related to `__main__.py` from `test_check.py` to `test_main.py`
- Added more unit tests to `test_main.py` to increase coverage of `__main__.py` to 100%
- Updated `README.md` to reflect updated folder structure
- Added unit test `test_pycodestyle_errors_pyta` in `test_examples.py` to check every file in `e9989_pycodestyle` with PythonTA for PEP8 errors
- Parametrized tests for `PycodestyleChecker`
- Moved tests related to `snapshot.py` out of `test_accumulation_table.py` and into new module `test_snapshot.py`
- Updated GitHub Action tests to avoid running `test_accumulation_table.py` and `test_recursion_table.py` with coverage and add verbose output for debug testing
- Allowed GitHub Action tests to run on _all_ pull requests, including drafts
- Updated dependencies for GitHub Actions to use the latest versions
- Updated dependabot configuration to auto-update dependencies for GitHub Actions in the future
- Updated usage messages in `examples/sample_usage/` of `draw_cfg.py` and `print_ast.py` to be accurate on all operating systems
<<<<<<< HEAD
- Removed redundant line from `tests/test_examples.py`
=======
- Fixed minor typo in an error message in `python_ta/cfg/visitor.py`
>>>>>>> c336b4a1

## [2.7.0] - 2024-12-14

### ✨ Enhancements

- Added new configuration option `use-pyta-error-messages` to let users choose whether PythonTA should overwrite pylint's error messages.
- Both PlainReporter and ColorReporter emphasize specific code chunks by using overline characters under any part that is highlighted as ERROR.
- Added snapshot function for deriving a list of dictionaries containing local variables from relevant functions and/or stack frames.
- Added new configuration option `allow-pylint-comments` to let users choose whether PythonTA should allow comments beginning with pylint: or not.
- `AccumulationTable` can now track variables initialized within the `for` loop. Prior, only variables initialized before the `for` loop could be tracked.
- `AccumulationTable` now stores deep copies of objects rather than shallow copies, thus fixing issues that come up in case of mutation during loop.
- `AccumulationTable` can now take in any accumulator expressions, for eg. `x * 2`, instead of just variables.
- `AccumulationTable` now has an optional initialization argument `output` which allows the users to choose whether they want to write the Accumulation Table to a file.
- Created a `RecursionTable` context manager for recursive tracing using a tabular output.
- Support Python 3.12 (requiring upgrade to pylint and astroid 3.0)

### 🐛 Bug fixes

- Fix bug in ending location setting for `Attribute` and `DelAttr` nodes when the same attribute
  was accessed twice on the same line.
- Fix bug where the `naming-convention-violation` checker was checking variables defined in a module's main block. This was inconsistent with the `forbidden-global-variables` checker.
- Fixed bug with `invalid-range-index`: do not attempt any inference of variables in `range` expressions. All range arguments involving variables will be ignored by this checker.

### 💫 New checkers

Pylint checkers v3.0:

- `invalid-field-call`
- `return-in-finally`
- `kwarg-superseded-by-positional-arg`
- `unnecessary-negation` (renamed from `unneeded-not`)

For more information on these checkers, please see the
[Pylint release notes](http://pylint.pycqa.org/en/latest/whatsnew/index.html). Note that the above
list only contains the Pylint checkers enabled by default in PythonTA.

### 🔧 Internal changes

- Remove experimental type inference code.

## [2.6.4] - 2024-11-10

### 🐛 Bug fixes

- Fixed bug with `invalid-range-index` when variables are used in `range` expressions.

## [2.6.3] - 2023-10-09

### 🐛 Bug fixes

- Ensure pycodestyle W503, line break before binary operator, is disabled (regression from 2.6.2).
- Fix `check_contracts` typings so PyCharm static checking will work
- Fix `invalid-range-index` bug where valid range calls were flagged as invalid

## [2.6.2] - 2023-09-22

### 🐛 Bug fixes

- Fix `naming-convention-violation` bug where `_` was considered an invalid variable name.
- Fix `naming-convention-violation` bug where top-level constants were being checked as regular variable names.

### ✨ Enhancements

- Created many custom renderers to make the code snippets for `pep8-errors` easier to understand.

## [2.6.1] - 2023-08-13

### 🐛 Bug fixes

- Make `graphviz` an optional dependency, and clarify the installation requirements for visualizing
  control flow graphs.
- Fix `check_contrats` handling of forward references in class type annotations when using `check_contracts` decorator.
- Fix handling of `|` in type annotations (by updating to `typeguard` v4.1.0).

## [2.6.0] - 2023-08-06

### ✨ Enhancements

- Can now create control flow graphs using `python_ta.control_flow_graphs` to visualize the
  execution paths of Python code.
- `forbidden-top-level-code` and `forbidden-global-variables` now allow top-level type alias
  assignment statements.
- The `trailing-whitespace` error message now highlights the trailing whitespace.
- The `unnecessary-indexing` error now checks for a greater variety of loop/comprehension indexes.
- Provided configuration files are now merged with PythonTA defaults, so you now only
  need to specify options that you want to be overridden. To ignore PythonTA defaults (the
  old behaviour), pass `load_default_config=False` to `check_errors` and `check_all`.
- Improved the code snippets for the `pep8-errors` "blank line" messages.
  Extra blank lines are now highlighted, and suggestions are added when blank lines are missing.
- The default value of the `pyta-number-of-messages` configuration option is now 0 (changed from 5).
  This causes all error occurrences to be displayed.
- Improved efficiency of the contract-checking custom `setattr` for classes.
- Added new function `python_ta.contracts.validate_invariants` to manually check contracts
  for an object.
- Updated to [pycodestyle v2.11](https://github.com/PyCQA/pycodestyle/blob/main/CHANGES.txt).

### 🐛 Bug fixes

- Fixed bug where running `python3 -m python_ta --generate-config` yields a `FileNotFoundError`.
- Fixed bug in how PythonTA reports error messages that occur when parsing configuration files.
- Ensured some config file parsing errors no longer display incorrect lines in the error report.
- Fixed bug where the `HTMLReporter` and `JSONReporter` would ignore the `pyta-number-of-messages`
  option and always display all error occurrences.
- Fixed bug in `check_contracts` where imported classes were not correctly resolved when checking
  types.
- Fixed bug for class contract-checking when assigning an instance attribute that violates a class
  type constraint or representation invariant. Previously, the instance attribute changed to the
  new value after the error was raised, but now is correctly restored to the original value.
- Remove line double-spacing in PlainReporter and ColorReporter output code snippets.

### 💫 New checkers

Custom checkers:

- `invalid-name-checker`: Provide beginner-friendly error messages when reporting variable names
  that violate Python naming conventions. This replaces pylint's
  [C0103](https://pylint.pycqa.org/en/latest/user_guide/messages/convention/invalid-name.html)
  check.

Pylint checkers v2.16:

- `pointless-exception-statement`
- `shadowed-import`
- `unbalanced-dict-unpacking`
- `nested-min-max`
- `invalid-slice-step`

Pylint checkers v2.17:

- `bad-chained-comparison`

For more information on these checkers, please see the
[Pylint release notes](http://pylint.pycqa.org/en/latest/whatsnew/index.html). Note that the above
list only contains the Pylint checkers enabled by default in PythonTA.

## [2.5.0] - 2023-04-27

### 🐛 Bug fixes

- Fixed bug in possibly-undefined checker where a comprehension variable is falsely flagged as possibly undefined.
- Fixed bug where `check_errors` and `check_all` opens a webpage when a nonexistent or unreadable path is passed as an argument.
- Fixed the CFG implementation to resolve a bug in the possibly-undefined checker where variables were falsely flagged as possibly undefined when the code conditionally raises an exception and the variable was referenced afterwards.
- Fixed bug where the generated CFGs will highlight the except block as unreachable if the same exception it is handling was raised in the body of the tryexcept.

### 💫 New checkers

Custom checkers:

- `forbidden-python-syntax`: Flag code that is not permitted to be used on an assessment.

### 🔧 Internal changes

- Pin dependency versions

## [2.4.2] - 2023-1-31

### 🐛 Bug fixes

- Fixed custom message formats based on Pylint 2.15 updates.
- Fixed bug in shadowing-in-comprehension checker when target is a subscript node.
- Ensured `check_contracts` and `check_all_contracts` do nothing when `ENABLE_CONTRACT_CHECKING` is `False`.

## [2.4.1] - 2023-1-13

### 🐛 Bug fixes

- Fixed PyTA contract checking for method calls when running modules in PyCharm using the "Run File in Python Console" action.

## [2.4.0] - 2022-12-21

### ✨ Enhancements

- `unnecessary_indexing_checker` has now been extended to check comprehensions in addition to for loops.
- `invalid_for_target_checker` has now been extended to check comprehensions in addition to for loops.
- `forbidden_io_function_checker` is now able to check for calls to IO functions written at the top-level of a module, but outside the main block.
- `python_ta.debug.AccumulationTable` is extended to support printing loop iterations for while loops.
- Violated representation invariant error message now includes the class name and current values of the instance attributes.
- Added constant `python_ta.contracts.ENABLE_CONTRACT_CHECKING` to only check contracts when its value is set to `True`.
- `python_ta.debug.AccumulationTable` has extended loop detection to allow the loop to appear anywhere inside the with statement.

### 🐛 Bug fixes

- Fixed Issue #831: Contract Checker Bug. Now raises `AssertionError` when the expected type is `float` but got `int` instead.
- PyTA contracts' type checking now raises `AssertionError` when the expected type is `int` but got `bool` instead.
- Fixed PyTA contract checking when running modules in PyCharm using the "Run File in Python Console" action.

### 💫 New checkers

Custom checkers:

- `forbidden-top-level-code`: Flag code written at the top level when it is not one of the four acceptable types.

## [2.3.3] - 2022-09-05

### 🐛 Bug fixes

- Restored 'line_end', 'column_end', and 'snippet' fields in JSON reporter output.

## [2.3.2] - 2022-08-30

### 🐛 Bug fixes

- Updated jsonreporter to get data from the new pylint Message class (#840)

### 🥽 Experimental

- Added preliminary support for translation of constraints into Z3 solver.
  (This is currently not enabled by default in PythonTA.)

## [2.3.1] - 2022-08-08

### 🐛 Bug fixes

- Add missing `toml` package to library dependencies.
- Improve formatting of `None` and `float`s in `AccumulationTable` display.
  Also make minor improvements to the documentation.

## [2.3.0] - 2022-08-08

### ✨ Enhancements

- Added new command line argument `-v/--version`. User can print out current PythonTA version using `python -m python_ta -v`.
- Preconditions, postconditions, and representation invariants are now parsed only once and compiled.
- Can configure custom error messages for pylint in a toml file.
- `missing_space_in_doctest_checker` is now able to check doctests in python modules and classes.
- Updated to Pylint v2.14. See "New checks" below for the new checkers enabled by default.
- Added new `python_ta.debug` module with an `AccumulationTable` context manager for loop print debugging.
- Improve message for R1710 (inconsistent-return-statements)

### 🐛 Bug fixes

- Function `check_all_contracts` skips contract checks for functions and classes which are not defined in a module whose name is passed as an argument. If `decorate_main` argument is `True`, functions and classes defined in `__main__` module will be checked without needing to pass in additional arguments.

### 💫 New checkers

Custom checkers:

- `type-is-assigned`: Flag when a type is not annotated but rather assigned in a function or class definition.

Pylint checkers v2.13:

- `modified-iterating-list`
- `modified-iterating-dict`
- `modified-iterating-set`
- `unnecessary-ellipsis`
- `bad-file-encoding`

Pylint checkers v2.14:

- `comparison-of-constants`
- `potential-index-error`
- `unnecessary-list-index-lookup`
- `duplicate-value`
- `super-without-brackets`

For more information on these checkers, please see the
[Pylint release notes](http://pylint.pycqa.org/en/latest/whatsnew/index.html). Note that the above
list only contains the Pylint checkers enabled by default in PythonTA.

## [2.2.0] - 2021-12-09

### ✨ Enhancements

- Added support for postconditions in function docstring.
- Improve error message of `unncessary-indexing` checker.
- Added CLI for `python_ta.contracts` module for executing a file with contract checking
  (`$ python -m python_ta.contracts FILE`)
- Added two new command line interfaces. User can print out the default PythonTA configuration file in the command line using `python -m python_ta -g` and can specify the output format of the reporter using `python -m python_ta --output-format FILE`.
- Updated to Pylint v2.12. See "New checks" below for the new checkers enabled by default.
- Register ending location setter as pylint plugin.

### 🐛 Bug fixes

- Fix bugs in `unnecessary-indexing` checker:
  1. False positive when the same loop variable is used in two loops in sequence.
  2. False negative when the loop variable can be simplified, but is also shadowed in the
     the loop body.
- Fix HTML report to link correctly to specific errors on the PythonTA documentation website.
- Fix bug when setting ending locations for `ClassDef`s that have no decorators.

### 💫 New checkers

Pylint checkers v2.12:

- `use-implicit-booleaness-not-len` (renamed from `len-as-condition`)

Pylint checkers v2.11:

- `consider-using-f-string`

For more information on these checkers, please see the
[Pylint release notes](http://pylint.pycqa.org/en/latest/whatsnew/index.html). Note that the above
list only contains the Pylint checkers enabled by default in PythonTA.

## [2.1.1] - 2021-09-23

### 🐛 Bug fixes

- Fix HTML report to display file even when no errors are found.
- Fix pylint cache directory creation (backport of change from pylint 2.11)

## [2.1.0] - 2021-09-16

### ✨ Enhancements

- Added `line_end` and `column_end` to `JSONReporter` output.

## [2.0.0] - 2021-08-24

PythonTA's adopting semantic versioning as of this release, so we've bumped the version to 2.0.

### ✨ Enhancements

- Added basic CLI. Users can now run PythonTA in the command line either as a standalone
  script (`$ python_ta my_file`) or as a Python module (`$ python -m python_ta my_file`).
- Added new documentation website, hosted at <https://www.cs.toronto.edu/~david/pyta>.
- Added support for relative paths in `output` argument to `check_all`.
- Added new configuration option `pycodestyle-ignore` to customize the pycodestyle errors
  checked by `pep8-errors`.

### ✨ Changes

- Changed HTML report template to make it more user-friendly.
- Changed default HTML report output: by default now loads in a web browser without creating
  a temporary file (previously, `pyta_report.html`). This file can still be generated by passing
  `output='pyta_report.html'` to calls to `check_all`.
- Added new `output-format` option to specify reporter class.
- Changed API of PythonTA custom reporters.
- Updated to Pylint v2.10. See "New checks" below for the new checks enabled by default.
- Renamed `for-target-subscript` checker to `invalid-for-target`, and added support checking for
  loop targets that are attributes (e.g., `for obj.x in [1, 2, 3]`).
  ([#701](https://github.com/pyta-uoft/pyta/issues/701))

### 🐛 Bug fixes

- Fixed bug with `python_ta.contracts`: do not check representation invariants
  when a helper method is called within an initializer.
- Fixed bug with `python_ta.contracts`: do not check class representation invariants in the
  initializer of a superclass.
- Fixed bug with `shadowing-in-comprehension` checker: do not treat `_` as a shadowed variable.
- Fixed bug with `unnecessary-indexing` checker: handle case where loop variable is first assigned
  before the for loop.
  ([#699](https://github.com/pyta-uoft/pyta/issues/699))
- Fixed bug where PythonTA would crash on files that used encodings other than UTF-8.
  PythonTA now reports an error and displays the invalid characters to the user.

### 🚧 Deprecations

- Deprecated `pyta-reporter` option; use `output-format` instead.

### 💫 New checkers

Custom checkers:

- `missing-space-in-doctest`: Flag when a doctest prompt (`>>>`) is not followed by a space.
  E.g., `>>>my_function(1)`.

Pylint checkers v2.10:

- `forgotten-debug-statement`
- `format-string-without-interpolation`
- `use-dict-literal`
- `use-list-literal`

Pylint checkers v2.9:

- `consider-using-from-import`
- `unnecessary-dict-index-lookup`

Pylint checkers v2.8:

- `consider-using-with`

For more information on these checkers, please see the
[Pylint release notes](http://pylint.pycqa.org/en/latest/whatsnew/index.html).
Note that the above list only contains the Pylint checkers enabled by default in PythonTA.

### 🔧 Internal changes

- Adopted semantic versioning.
- Created a Changelog.
- Added pre-commit hooks using pre-commit, black, isort, and prettier.
- Adopted Sphinx for documentation generation, using a Read the Docs template.
- Adopted `setup.cfg` file for configuration.<|MERGE_RESOLUTION|>--- conflicted
+++ resolved
@@ -61,11 +61,8 @@
 - Updated dependencies for GitHub Actions to use the latest versions
 - Updated dependabot configuration to auto-update dependencies for GitHub Actions in the future
 - Updated usage messages in `examples/sample_usage/` of `draw_cfg.py` and `print_ast.py` to be accurate on all operating systems
-<<<<<<< HEAD
 - Removed redundant line from `tests/test_examples.py`
-=======
 - Fixed minor typo in an error message in `python_ta/cfg/visitor.py`
->>>>>>> c336b4a1
 
 ## [2.7.0] - 2024-12-14
 
